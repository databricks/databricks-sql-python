--- conflicted
+++ resolved
@@ -2,17 +2,11 @@
 
 ## 2.7.x (Unreleased)
 
-<<<<<<< HEAD
-- Add support for Cloud Fetch
-- Fix: Revised SQLAlchemy dialect and examples for compatibility with SQLAlchemy==1.3.x
-- Connector now logs operation handle guids as hexadecimal instead of bytes
-=======
 - Add support for Cloud Fetch (#146, #151, #154)
 - Fix: Revised SQLAlchemy dialect and examples for compatibility with SQLAlchemy==1.3.x (#173)
 - Fix: oauth would fail if expired credentials appeared in ~/.netrc (#122)
 - Fix: Python HTTP proxies were broken after switch to urllib3 (#158)
-- Other: Relax pandas dependency constraint to allow ^2.0.0 (#164)
->>>>>>> d7f76e4d
+- Other: Connector now logs operation handle guids as hexadecimal instead of bytes (#170)
 
 ## 2.7.0 (2023-06-26)
 
