--- conflicted
+++ resolved
@@ -2,11 +2,8 @@
 
 ## 2.7.x (Unreleased)
 
-<<<<<<< HEAD
+- Add support for Cloud Fetch
 - Fix: Revised SQLAlchemy dialect and examples for compatibility with SQLAlchemy==1.3.x
-=======
-- Add support for Cloud Fetch
->>>>>>> 0e5c2447
 
 ## 2.7.0 (2023-06-26)
 
