# Release History

<<<<<<< HEAD

# 4.0.0 

- Split the connector into two separate packages: `databricks-sql-connector` and `databricks-sqlalchemy`. The `databricks-sql-connector` package contains the core functionality of the connector, while the `databricks-sqlalchemy` package contains the SQLAlchemy dialect for the connector. 
- Pyarrow dependency is now optional in `databricks-sql-connector`. Users needing arrow are supposed to explicitly install pyarrow
=======
# 3.7.0 (2024-12-23)

- Fix: Incorrect number of rows fetched in inline results when fetching results with FETCH_NEXT orientation (databricks/databricks-sql-python#479 by @jprakash-db)
- Updated the doc to specify native parameters are not supported in PUT operation (databricks/databricks-sql-python#477 by @jprakash-db)
- Relax `pyarrow` and `numpy` pin (databricks/databricks-sql-python#452 by @arredond)
- Feature: Support for async execute has been added (databricks/databricks-sql-python#463 by @jprakash-db)
- Updated the HTTP retry logic to be similar to the other Databricks drivers (databricks/databricks-sql-python#467 by @jprakash-db)
>>>>>>> f9d6ef12

# 3.6.0 (2024-10-25)

- Support encryption headers in the cloud fetch request (https://github.com/databricks/databricks-sql-python/pull/460 by @jackyhu-db)

# 3.5.0 (2024-10-18)

- Create a non pyarrow flow to handle small results for the column set (databricks/databricks-sql-python#440 by @jprakash-db)
- Fix: On non-retryable error, ensure PySQL includes useful information in error (databricks/databricks-sql-python#447 by @shivam2680)

# 3.4.0 (2024-08-27)

- Unpin pandas to support v2.2.2 (databricks/databricks-sql-python#416 by @kfollesdal)
- Make OAuth as the default authenticator if no authentication setting is provided (databricks/databricks-sql-python#419 by @jackyhu-db)
- Fix (regression): use SSL options with HTTPS connection pool (databricks/databricks-sql-python#425 by @kravets-levko)

# 3.3.0 (2024-07-18)

- Don't retry requests that fail with HTTP code 401 (databricks/databricks-sql-python#408 by @Hodnebo)
- Remove username/password (aka "basic") auth option (databricks/databricks-sql-python#409 by @jackyhu-db)
- Refactor CloudFetch handler to fix numerous issues with it (databricks/databricks-sql-python#405 by @kravets-levko)
- Add option to disable SSL verification for CloudFetch links (databricks/databricks-sql-python#414 by @kravets-levko)

Databricks-managed passwords reached end of life on July 10, 2024. Therefore, Basic auth support was removed from
the library. See https://docs.databricks.com/en/security/auth-authz/password-deprecation.html

The existing option `_tls_no_verify=True` of `sql.connect(...)` will now also disable SSL cert verification
(but not the SSL itself) for CloudFetch links. This option should be used as a workaround only, when other ways
to fix SSL certificate errors didn't work.

# 3.2.0 (2024-06-06)

- Update proxy authentication (databricks/databricks-sql-python#354 by @amir-haroun)
- Relax `pyarrow` pin (databricks/databricks-sql-python#389 by @dhirschfeld)
- Fix error logging in OAuth manager (databricks/databricks-sql-python#269 by @susodapop)
- SQLAlchemy: enable delta.feature.allowColumnDefaults for all tables (databricks/databricks-sql-python#343 by @dhirschfeld)
- Update `thrift` dependency (databricks/databricks-sql-python#397 by @m1n0)

# 3.1.2 (2024-04-18)

- Remove broken cookie code (#379)
- Small typing fixes (#382, #384 thanks @wyattscarpenter)

# 3.1.1 (2024-03-19)

- Don't retry requests that fail with code 403 (#373)
- Assume a default retry-after for 429/503 (#371)
- Fix boolean literals (#357)

# 3.1.0 (2024-02-16)

- Revert retry-after behavior to be exponential backoff (#349)
- Support Databricks OAuth on Azure (#351)
- Support Databricks OAuth on GCP (#338)

# 3.0.3 (2024-02-02)

- Revised docstrings and examples for OAuth (#339)
- Redact the URL query parameters from the urllib3.connectionpool logs (#341)

# 3.0.2 (2024-01-25)

- SQLAlchemy dialect now supports table and column comments (thanks @cbornet!)
- Fix: SQLAlchemy dialect now correctly reflects TINYINT types (thanks @TimTheinAtTabs!)
- Fix: `server_hostname` URIs that included `https://` would raise an exception
- Other: pinned to `pandas<=2.1` and `urllib3>=1.26` to avoid runtime errors in dbt-databricks (#330)

## 3.0.1 (2023-12-01)

- Other: updated docstring comment about default parameterization approach (#287)
- Other: added tests for reading complex types and revised docstrings and type hints (#293)
- Fix: SQLAlchemy dialect raised DeprecationWarning due to `dbapi` classmethod (#294)
- Fix: SQLAlchemy dialect could not reflect TIMESTAMP_NTZ columns (#296)

## 3.0.0 (2023-11-17)

- Remove support for Python 3.7
- Add support for native parameterized SQL queries. Requires DBR 14.2 and above. See docs/parameters.md for more info.
- Completely rewritten SQLAlchemy dialect
  - Adds support for SQLAlchemy >= 2.0 and drops support for SQLAlchemy 1.x
  - Full e2e test coverage of all supported features
  - Detailed usage notes in `README.sqlalchemy.md`
  - Adds support for:
    - New types: `TIME`, `TIMESTAMP`, `TIMESTAMP_NTZ`, `TINYINT`
    - `Numeric` type scale and precision, like `Numeric(10,2)`
    - Reading and writing `PrimaryKeyConstraint` and `ForeignKeyConstraint`
    - Reading and writing composite keys
    - Reading and writing from views
    - Writing `Identity` to tables (i.e. autoincrementing primary keys)
    - `LIMIT` and `OFFSET` for paging through results
    - Caching metadata calls
- Enable cloud fetch by default. To disable, set `use_cloud_fetch=False` when building `databricks.sql.client`.
- Add integration tests for Databricks UC Volumes ingestion queries
- Retries:
  - Add `_retry_max_redirects` config
  - Set `_enable_v3_retries=True` and warn if users override it
- Security: bump minimum pyarrow version to 14.0.1 (CVE-2023-47248)

## 2.9.3 (2023-08-24)

- Fix: Connections failed when urllib3~=1.0.0 is installed (#206)

## 2.9.2 (2023-08-17)

**Note: this release was yanked from Pypi on 13 September 2023 due to compatibility issues with environments where `urllib3<=2.0.0` were installed. The log changes are incorporated into version 2.9.3 and greater.**

- Other: Add `examples/v3_retries_query_execute.py` (#199)
- Other: suppress log message when `_enable_v3_retries` is not `True` (#199)
- Other: make this connector backwards compatible with `urllib3>=1.0.0` (#197)

## 2.9.1 (2023-08-11)

**Note: this release was yanked from Pypi on 13 September 2023 due to compatibility issues with environments where `urllib3<=2.0.0` were installed.**

- Other: Explicitly pin urllib3 to ^2.0.0 (#191)

## 2.9.0 (2023-08-10)

- Replace retry handling with DatabricksRetryPolicy. This is disabled by default. To enable, set `_enable_v3_retries=True` when creating `databricks.sql.client` (#182)
- Other: Fix typo in README quick start example (#186)
- Other: Add autospec to Client mocks and tidy up `make_request` (#188)

## 2.8.0 (2023-07-21)

- Add support for Cloud Fetch. Disabled by default. Set `use_cloud_fetch=True` when building `databricks.sql.client` to enable it (#146, #151, #154)
- SQLAlchemy has_table function now honours schema= argument and adds catalog= argument (#174)
- SQLAlchemy set non_native_boolean_check_constraint False as it's not supported by Databricks (#120)
- Fix: Revised SQLAlchemy dialect and examples for compatibility with SQLAlchemy==1.3.x (#173)
- Fix: oauth would fail if expired credentials appeared in ~/.netrc (#122)
- Fix: Python HTTP proxies were broken after switch to urllib3 (#158)
- Other: remove unused import in SQLAlchemy dialect
- Other: Relax pandas dependency constraint to allow ^2.0.0 (#164)
- Other: Connector now logs operation handle guids as hexadecimal instead of bytes (#170)
- Other: test_socket_timeout_user_defined e2e test was broken (#144)

## 2.7.0 (2023-06-26)

- Fix: connector raised exception when calling close() on a closed Thrift session
- Improve e2e test development ergonomics
- Redact logged thrift responses by default
- Add support for OAuth on Databricks Azure

## 2.6.2 (2023-06-14)

- Fix: Retry GetOperationStatus requests for http errors

## 2.6.1 (2023-06-08)

- Fix: http.client would raise a BadStatusLine exception in some cases

## 2.6.0 (2023-06-07)

- Add support for HTTP 1.1 connections (connection pools)
- Add a default socket timeout for thrift RPCs

## 2.5.2 (2023-05-08)

- Fix: SQLAlchemy adapter could not reflect TIMESTAMP or DATETIME columns
- Other: Relax pandas and alembic dependency specifications

## 2.5.1 (2023-04-28)

- Other: Relax sqlalchemy required version as it was unecessarily strict.

## 2.5.0 (2023-04-14)

- Add support for External Auth providers
- Fix: Python HTTP proxies were broken
- Other: All Thrift requests that timeout during connection will be automatically retried

## 2.4.1 (2023-03-21)

- Less strict numpy and pyarrow dependencies
- Update examples in README to use security best practices
- Update docstring for client.execute() for clarity

## 2.4.0 (2023-02-21)

- Improve compatibility when installed alongside other Databricks namespace Python packages
- Add SQLAlchemy dialect

## 2.3.0 (2023-01-10)

- Support staging ingestion commands for DBR 12+

## 2.2.2 (2023-01-03)

- Support custom oauth client id and redirect port
- Fix: Add none check on \_oauth_persistence in DatabricksOAuthProvider

## 2.2.1 (2022-11-29)

- Add support for Python 3.11

## 2.2.0 (2022-11-15)

- Bump thrift version to address https://cve.mitre.org/cgi-bin/cvename.cgi?name=CVE-2020-13949
- Add support for lz4 compression

## 2.1.0 (2022-09-30)

- Introduce experimental OAuth support while Bring Your Own IDP is in Public Preview on AWS
- Add functional examples

## 2.0.5 (2022-08-23)

- Fix: closing a connection now closes any open cursors from that connection at the server
- Other: Add project links to pyproject.toml (helpful for visitors from PyPi)

## 2.0.4 (2022-08-17)

- Add support for Python 3.10
- Add unit test matrix for supported Python versions

Huge thanks to @dbaxa for contributing this change!

## 2.0.3 (2022-08-05)

- Add retry logic for `GetOperationStatus` requests that fail with an `OSError`
- Reorganised code to use Poetry for dependency management.

## 2.0.2 (2022-05-04)

- Better exception handling in automatic connection close

## 2.0.1 (2022-04-21)

- Fixed Pandas dependency in setup.cfg to be >= 1.2.0

## 2.0.0 (2022-04-19)

- Initial stable release of V2
- Added better support for complex types, so that in Databricks runtime 10.3+, Arrays, Maps and Structs will get
  deserialized as lists, lists of tuples and dicts, respectively.
- Changed the name of the metadata arg to http_headers

## 2.0.b2 (2022-04-04)

- Change import of collections.Iterable to collections.abc.Iterable to make the library compatible with Python 3.10
- Fixed bug with .tables method so that .tables works as expected with Unity-Catalog enabled endpoints

## 2.0.0b1 (2022-03-04)

- Fix packaging issue (dependencies were not being installed properly)
- Fetching timestamp results will now return aware instead of naive timestamps
- The client will now default to using simplified error messages

## 2.0.0b (2022-02-08)

- Initial beta release of V2. V2 is an internal re-write of large parts of the connector to use Databricks edge features. All public APIs from V1 remain.
- Added Unity Catalog support (pass catalog and / or schema key word args to the .connect method to select initial schema and catalog)

---

**Note**: The code for versions prior to `v2.0.0b` is not contained in this repository. The below entries are included for reference only.

---

## 1.0.0 (2022-01-20)

- Add operations for retrieving metadata
- Add the ability to access columns by name on result rows
- Add the ability to provide configuration settings on connect

## 0.9.4 (2022-01-10)

- Improved logging and error messages.

## 0.9.3 (2021-12-08)

- Add retries for 429 and 503 HTTP responses.

## 0.9.2 (2021-12-02)

- (Bug fix) Increased Thrift requirement from 0.10.0 to 0.13.0 as 0.10.0 was in fact incompatible
- (Bug fix) Fixed error message after query execution failed -SQLSTATE and Error message were misplaced

## 0.9.1 (2021-09-01)

- Public Preview release, Experimental tag removed
- minor updates in internal build/packaging
- no functional changes

## 0.9.0 (2021-08-04)

- initial (Experimental) release of pyhive-forked connector
- Python DBAPI 2.0 (PEP-0249), thrift based
- see docs for more info: https://docs.databricks.com/dev-tools/python-sql-connector.html<|MERGE_RESOLUTION|>--- conflicted
+++ resolved
@@ -1,12 +1,10 @@
 # Release History
 
-<<<<<<< HEAD
-
-# 4.0.0 
+# 4.0.0 (TBD)
 
 - Split the connector into two separate packages: `databricks-sql-connector` and `databricks-sqlalchemy`. The `databricks-sql-connector` package contains the core functionality of the connector, while the `databricks-sqlalchemy` package contains the SQLAlchemy dialect for the connector. 
 - Pyarrow dependency is now optional in `databricks-sql-connector`. Users needing arrow are supposed to explicitly install pyarrow
-=======
+
 # 3.7.0 (2024-12-23)
 
 - Fix: Incorrect number of rows fetched in inline results when fetching results with FETCH_NEXT orientation (databricks/databricks-sql-python#479 by @jprakash-db)
@@ -14,7 +12,6 @@
 - Relax `pyarrow` and `numpy` pin (databricks/databricks-sql-python#452 by @arredond)
 - Feature: Support for async execute has been added (databricks/databricks-sql-python#463 by @jprakash-db)
 - Updated the HTTP retry logic to be similar to the other Databricks drivers (databricks/databricks-sql-python#467 by @jprakash-db)
->>>>>>> f9d6ef12
 
 # 3.6.0 (2024-10-25)
 
