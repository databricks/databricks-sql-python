# Release History

# 3.1.2 (2024-04-18)

- Remove broken cookie code (#379)
- Small typing fixes (#382, #384 thanks @wyattscarpenter)

# 3.1.1 (2024-03-19)

- Don't retry requests that fail with code 403 (#373)
- Assume a default retry-after for 429/503 (#371)
- Fix boolean literals (#357)

# 3.1.0 (2024-02-16)

- Revert retry-after behavior to be exponential backoff (#349)
- Support Databricks OAuth on Azure (#351)
- Support Databricks OAuth on GCP (#338)

# 3.0.3 (2024-02-02)

- Revised docstrings and examples for OAuth (#339)
- Redact the URL query parameters from the urllib3.connectionpool logs (#341)

# 3.0.2 (2024-01-25)

- SQLAlchemy dialect now supports table and column comments (thanks @cbornet!)
- Fix: SQLAlchemy dialect now correctly reflects TINYINT types (thanks @TimTheinAtTabs!)
- Fix: `server_hostname` URIs that included `https://` would raise an exception
- Other: pinned to `pandas<=2.1` and `urllib3>=1.26` to avoid runtime errors in dbt-databricks (#330)

## 3.0.1 (2023-12-01)

- Other: updated docstring comment about default parameterization approach (#287)
- Other: added tests for reading complex types and revised docstrings and type hints (#293)
- Fix: SQLAlchemy dialect raised DeprecationWarning due to `dbapi` classmethod (#294)
- Fix: SQLAlchemy dialect could not reflect TIMESTAMP_NTZ columns (#296)

## 3.0.0 (2023-11-17)

- Remove support for Python 3.7
- Add support for native parameterized SQL queries. Requires DBR 14.2 and above. See docs/parameters.md for more info.
- Completely rewritten SQLAlchemy dialect
  - Adds support for SQLAlchemy >= 2.0 and drops support for SQLAlchemy 1.x
  - Full e2e test coverage of all supported features
  - Detailed usage notes in `README.sqlalchemy.md`
  - Adds support for:
    - New types: `TIME`, `TIMESTAMP`, `TIMESTAMP_NTZ`, `TINYINT`
    - `Numeric` type scale and precision, like `Numeric(10,2)`
    - Reading and writing `PrimaryKeyConstraint` and `ForeignKeyConstraint`
    - Reading and writing composite keys
    - Reading and writing from views
    - Writing `Identity` to tables (i.e. autoincrementing primary keys)
    - `LIMIT` and `OFFSET` for paging through results
    - Caching metadata calls
- Enable cloud fetch by default. To disable, set `use_cloud_fetch=False` when building `databricks.sql.client`.
<<<<<<< HEAD
- Fix: our logger would raise an uncaught exception under certain oauth error conditions
=======
- Add integration tests for Databricks UC Volumes ingestion queries
- Retries:
  - Add `_retry_max_redirects` config
  - Set `_enable_v3_retries=True` and warn if users override it
- Security: bump minimum pyarrow version to 14.0.1 (CVE-2023-47248)
>>>>>>> 6949abab

## 2.9.3 (2023-08-24)

- Fix: Connections failed when urllib3~=1.0.0 is installed (#206)

## 2.9.2 (2023-08-17)

**Note: this release was yanked from Pypi on 13 September 2023 due to compatibility issues with environments where `urllib3<=2.0.0` were installed. The log changes are incorporated into version 2.9.3 and greater.**

- Other: Add `examples/v3_retries_query_execute.py` (#199)
- Other: suppress log message when `_enable_v3_retries` is not `True` (#199)
- Other: make this connector backwards compatible with `urllib3>=1.0.0` (#197)

## 2.9.1 (2023-08-11)

**Note: this release was yanked from Pypi on 13 September 2023 due to compatibility issues with environments where `urllib3<=2.0.0` were installed.**

- Other: Explicitly pin urllib3 to ^2.0.0 (#191)

## 2.9.0 (2023-08-10)

- Replace retry handling with DatabricksRetryPolicy. This is disabled by default. To enable, set `_enable_v3_retries=True` when creating `databricks.sql.client` (#182)
- Other: Fix typo in README quick start example (#186)
- Other: Add autospec to Client mocks and tidy up `make_request` (#188)

## 2.8.0 (2023-07-21)

- Add support for Cloud Fetch. Disabled by default. Set `use_cloud_fetch=True` when building `databricks.sql.client` to enable it (#146, #151, #154)
- SQLAlchemy has_table function now honours schema= argument and adds catalog= argument (#174)
- SQLAlchemy set non_native_boolean_check_constraint False as it's not supported by Databricks (#120)
- Fix: Revised SQLAlchemy dialect and examples for compatibility with SQLAlchemy==1.3.x (#173)
- Fix: oauth would fail if expired credentials appeared in ~/.netrc (#122)
- Fix: Python HTTP proxies were broken after switch to urllib3 (#158)
- Other: remove unused import in SQLAlchemy dialect
- Other: Relax pandas dependency constraint to allow ^2.0.0 (#164)
- Other: Connector now logs operation handle guids as hexadecimal instead of bytes (#170)
- Other: test_socket_timeout_user_defined e2e test was broken (#144)

## 2.7.0 (2023-06-26)

- Fix: connector raised exception when calling close() on a closed Thrift session
- Improve e2e test development ergonomics
- Redact logged thrift responses by default
- Add support for OAuth on Databricks Azure

## 2.6.2 (2023-06-14)

- Fix: Retry GetOperationStatus requests for http errors

## 2.6.1 (2023-06-08)

- Fix: http.client would raise a BadStatusLine exception in some cases

## 2.6.0 (2023-06-07)

- Add support for HTTP 1.1 connections (connection pools)
- Add a default socket timeout for thrift RPCs

## 2.5.2 (2023-05-08)

- Fix: SQLAlchemy adapter could not reflect TIMESTAMP or DATETIME columns
- Other: Relax pandas and alembic dependency specifications

## 2.5.1 (2023-04-28)

- Other: Relax sqlalchemy required version as it was unecessarily strict.

## 2.5.0 (2023-04-14)

- Add support for External Auth providers
- Fix: Python HTTP proxies were broken
- Other: All Thrift requests that timeout during connection will be automatically retried

## 2.4.1 (2023-03-21)

- Less strict numpy and pyarrow dependencies
- Update examples in README to use security best practices
- Update docstring for client.execute() for clarity

## 2.4.0 (2023-02-21)

- Improve compatibility when installed alongside other Databricks namespace Python packages
- Add SQLAlchemy dialect

## 2.3.0 (2023-01-10)

- Support staging ingestion commands for DBR 12+

## 2.2.2 (2023-01-03)

- Support custom oauth client id and redirect port
- Fix: Add none check on \_oauth_persistence in DatabricksOAuthProvider

## 2.2.1 (2022-11-29)

- Add support for Python 3.11

## 2.2.0 (2022-11-15)

- Bump thrift version to address https://cve.mitre.org/cgi-bin/cvename.cgi?name=CVE-2020-13949
- Add support for lz4 compression

## 2.1.0 (2022-09-30)

- Introduce experimental OAuth support while Bring Your Own IDP is in Public Preview on AWS
- Add functional examples

## 2.0.5 (2022-08-23)

- Fix: closing a connection now closes any open cursors from that connection at the server
- Other: Add project links to pyproject.toml (helpful for visitors from PyPi)

## 2.0.4 (2022-08-17)

- Add support for Python 3.10
- Add unit test matrix for supported Python versions

Huge thanks to @dbaxa for contributing this change!

## 2.0.3 (2022-08-05)

- Add retry logic for `GetOperationStatus` requests that fail with an `OSError`
- Reorganised code to use Poetry for dependency management.

## 2.0.2 (2022-05-04)

- Better exception handling in automatic connection close

## 2.0.1 (2022-04-21)

- Fixed Pandas dependency in setup.cfg to be >= 1.2.0

## 2.0.0 (2022-04-19)

- Initial stable release of V2
- Added better support for complex types, so that in Databricks runtime 10.3+, Arrays, Maps and Structs will get
  deserialized as lists, lists of tuples and dicts, respectively.
- Changed the name of the metadata arg to http_headers

## 2.0.b2 (2022-04-04)

- Change import of collections.Iterable to collections.abc.Iterable to make the library compatible with Python 3.10
- Fixed bug with .tables method so that .tables works as expected with Unity-Catalog enabled endpoints

## 2.0.0b1 (2022-03-04)

- Fix packaging issue (dependencies were not being installed properly)
- Fetching timestamp results will now return aware instead of naive timestamps
- The client will now default to using simplified error messages

## 2.0.0b (2022-02-08)

- Initial beta release of V2. V2 is an internal re-write of large parts of the connector to use Databricks edge features. All public APIs from V1 remain.
- Added Unity Catalog support (pass catalog and / or schema key word args to the .connect method to select initial schema and catalog)

---

**Note**: The code for versions prior to `v2.0.0b` is not contained in this repository. The below entries are included for reference only.

---

## 1.0.0 (2022-01-20)

- Add operations for retrieving metadata
- Add the ability to access columns by name on result rows
- Add the ability to provide configuration settings on connect

## 0.9.4 (2022-01-10)

- Improved logging and error messages.

## 0.9.3 (2021-12-08)

- Add retries for 429 and 503 HTTP responses.

## 0.9.2 (2021-12-02)

- (Bug fix) Increased Thrift requirement from 0.10.0 to 0.13.0 as 0.10.0 was in fact incompatible
- (Bug fix) Fixed error message after query execution failed -SQLSTATE and Error message were misplaced

## 0.9.1 (2021-09-01)

- Public Preview release, Experimental tag removed
- minor updates in internal build/packaging
- no functional changes

## 0.9.0 (2021-08-04)

- initial (Experimental) release of pyhive-forked connector
- Python DBAPI 2.0 (PEP-0249), thrift based
- see docs for more info: https://docs.databricks.com/dev-tools/python-sql-connector.html<|MERGE_RESOLUTION|>--- conflicted
+++ resolved
@@ -1,4 +1,8 @@
 # Release History
+
+# (Unreleased)
+
+- Fix: our logger would raise an uncaught exception under certain oauth error conditions
 
 # 3.1.2 (2024-04-18)
 
@@ -54,15 +58,9 @@
     - `LIMIT` and `OFFSET` for paging through results
     - Caching metadata calls
 - Enable cloud fetch by default. To disable, set `use_cloud_fetch=False` when building `databricks.sql.client`.
-<<<<<<< HEAD
-- Fix: our logger would raise an uncaught exception under certain oauth error conditions
-=======
 - Add integration tests for Databricks UC Volumes ingestion queries
-- Retries:
-  - Add `_retry_max_redirects` config
-  - Set `_enable_v3_retries=True` and warn if users override it
-- Security: bump minimum pyarrow version to 14.0.1 (CVE-2023-47248)
->>>>>>> 6949abab
+- Add `_retry_max_redirects` config
+- Enable cloud fetch by default. To disable, set `use_cloud_fetch=False` when building `databricks.sql.client`.
 
 ## 2.9.3 (2023-08-24)
 
