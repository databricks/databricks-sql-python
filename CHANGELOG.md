--- conflicted
+++ resolved
@@ -1,13 +1,11 @@
 # Release History
 
-<<<<<<< HEAD
+
 # 4.0.0 
 
 - Split the connector into two separate packages: `databricks-sql-connector` and `databricks-sqlalchemy`. The `databricks-sql-connector` package contains the core functionality of the connector, while the `databricks-sqlalchemy` package contains the SQLAlchemy dialect for the connector. 
-- Pyarrow dependency is now optional in `databricks-sql-connector`. Users needing arrow are supposed to explicitly install pyarrow 
-
-=======
->>>>>>> 680b3b6d
+- Pyarrow dependency is now optional in `databricks-sql-connector`. Users needing arrow are supposed to explicitly install pyarrow
+
 # 3.6.0 (2024-10-25)
 
 - Support encryption headers in the cloud fetch request (https://github.com/databricks/databricks-sql-python/pull/460 by @jackyhu-db)
