--- conflicted
+++ resolved
@@ -1,15 +1,13 @@
 # Release History
 
-<<<<<<< HEAD
 # 4.0.0 (TBD)
 
 - Split the connector into two separate packages: `databricks-sql-connector` and `databricks-sqlalchemy`. The `databricks-sql-connector` package contains the core functionality of the connector, while the `databricks-sqlalchemy` package contains the SQLAlchemy dialect for the connector. 
 - Pyarrow dependency is now optional in `databricks-sql-connector`. Users needing arrow are supposed to explicitly install pyarrow
-=======
+
 # 3.7.1 (2025-01-07)
 
 - Relaxed the number of Http retry attempts (databricks/databricks-sql-python#486 by @jprakash-db)
->>>>>>> 4c62c691
 
 # 3.7.0 (2024-12-23)
 
