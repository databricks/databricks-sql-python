# Release History

## 2.8.x (Unreleased)

<<<<<<< HEAD
=======
- Replace retry handling with DatabricksRetryPolicy. This is disabled by default. To enable, set `enable_v3_retries=True` when creating `databricks.sql.client`
- Other: Fix typo in README quick start example
- Other: Add autospec to Client mocks and tidy up `make_request`

>>>>>>> 019acd83
## 2.8.0 (2023-07-21)

- Add support for Cloud Fetch (#146, #151, #154)
- SQLAlchemy has_table function now honours schema= argument and adds catalog= argument (#174)
- SQLAlchemy set non_native_boolean_check_constraint False as it's not supported by Databricks (#120)
- Fix: Revised SQLAlchemy dialect and examples for compatibility with SQLAlchemy==1.3.x (#173)
- Fix: oauth would fail if expired credentials appeared in ~/.netrc (#122)
- Fix: Python HTTP proxies were broken after switch to urllib3 (#158)
- Other: remove unused import in SQLAlchemy dialect
- Other: Relax pandas dependency constraint to allow ^2.0.0 (#164)
- Other: Connector now logs operation handle guids as hexadecimal instead of bytes (#170)
- Other: test_socket_timeout_user_defined e2e test was broken (#144)

## 2.7.0 (2023-06-26)

- Fix: connector raised exception when calling close() on a closed Thrift session
- Improve e2e test development ergonomics
- Redact logged thrift responses by default
- Add support for OAuth on Databricks Azure

## 2.6.2 (2023-06-14)

- Fix: Retry GetOperationStatus requests for http errors

## 2.6.1 (2023-06-08)

- Fix: http.client would raise a BadStatusLine exception in some cases

## 2.6.0 (2023-06-07)

- Add support for HTTP 1.1 connections (connection pools)
- Add a default socket timeout for thrift RPCs

## 2.5.2 (2023-05-08)

- Fix: SQLAlchemy adapter could not reflect TIMESTAMP or DATETIME columns
- Other: Relax pandas and alembic dependency specifications

## 2.5.1 (2023-04-28)

- Other: Relax sqlalchemy required version as it was unecessarily strict.

## 2.5.0 (2023-04-14)
- Add support for External Auth providers
- Fix: Python HTTP proxies were broken
- Other: All Thrift requests that timeout during connection will be automatically retried

## 2.4.1 (2023-03-21)

- Less strict numpy and pyarrow dependencies
- Update examples in README to use security best practices
- Update docstring for client.execute() for clarity

## 2.4.0 (2023-02-21)

- Improve compatibility when installed alongside other Databricks namespace Python packages
- Add SQLAlchemy dialect

## 2.3.0 (2023-01-10)

- Support staging ingestion commands for DBR 12+

## 2.2.2 (2023-01-03)

- Support custom oauth client id and redirect port 
- Fix: Add none check on _oauth_persistence in DatabricksOAuthProvider

## 2.2.1 (2022-11-29)

- Add support for Python 3.11

## 2.2.0 (2022-11-15)

- Bump thrift version to address https://cve.mitre.org/cgi-bin/cvename.cgi?name=CVE-2020-13949
- Add support for lz4 compression

## 2.1.0 (2022-09-30)

- Introduce experimental OAuth support while Bring Your Own IDP is in Public Preview on AWS
- Add functional examples

## 2.0.5 (2022-08-23)

- Fix: closing a connection now closes any open cursors from that connection at the server
- Other: Add project links to pyproject.toml (helpful for visitors from PyPi)

## 2.0.4 (2022-08-17)

- Add support for Python 3.10
- Add unit test matrix for supported Python versions

Huge thanks to @dbaxa for contributing this change!

## 2.0.3 (2022-08-05)

- Add retry logic for `GetOperationStatus` requests that fail with an `OSError`
- Reorganised code to use Poetry for dependency management.
## 2.0.2 (2022-05-04)
- Better exception handling in automatic connection close

## 2.0.1 (2022-04-21)
- Fixed Pandas dependency in setup.cfg to be >= 1.2.0

## 2.0.0 (2022-04-19)
- Initial stable release of V2
- Added better support for complex types, so that in Databricks runtime 10.3+, Arrays, Maps and Structs will get 
  deserialized as lists, lists of tuples and dicts, respectively.
- Changed the name of the metadata arg to http_headers

## 2.0.b2 (2022-04-04)
- Change import of collections.Iterable to collections.abc.Iterable to make the library compatible with Python 3.10
- Fixed bug with .tables method so that .tables works as expected with Unity-Catalog enabled endpoints

## 2.0.0b1 (2022-03-04)
- Fix packaging issue (dependencies were not being installed properly)
- Fetching timestamp results will now return aware instead of naive timestamps
- The client will now default to using simplified error messages

## 2.0.0b (2022-02-08)
- Initial beta release of V2. V2 is an internal re-write of large parts of the connector to use Databricks edge features. All public APIs from V1 remain.
- Added Unity Catalog support (pass catalog and / or  schema key word args to the .connect method to select initial schema and catalog)

---

**Note**: The code for versions prior to `v2.0.0b` is not contained in this repository. The below entries are included for reference only.

---
## 1.0.0 (2022-01-20)
- Add operations for retrieving metadata
- Add the ability to access columns by name on result rows
- Add the ability to provide configuration settings on connect

## 0.9.4 (2022-01-10)
- Improved logging and error messages.

## 0.9.3 (2021-12-08)
- Add retries for 429 and 503 HTTP responses.

## 0.9.2 (2021-12-02)
- (Bug fix) Increased Thrift requirement from 0.10.0 to 0.13.0 as 0.10.0 was in fact incompatible
- (Bug fix) Fixed error message after query execution failed -SQLSTATE and Error message were misplaced

## 0.9.1 (2021-09-01)
- Public Preview release, Experimental tag removed
- minor updates in internal build/packaging
- no functional changes

## 0.9.0 (2021-08-04)
- initial (Experimental) release of pyhive-forked connector
- Python DBAPI 2.0 (PEP-0249), thrift based
- see docs for more info: https://docs.databricks.com/dev-tools/python-sql-connector.html<|MERGE_RESOLUTION|>--- conflicted
+++ resolved
@@ -2,13 +2,10 @@
 
 ## 2.8.x (Unreleased)
 
-<<<<<<< HEAD
-=======
 - Replace retry handling with DatabricksRetryPolicy. This is disabled by default. To enable, set `enable_v3_retries=True` when creating `databricks.sql.client`
 - Other: Fix typo in README quick start example
 - Other: Add autospec to Client mocks and tidy up `make_request`
 
->>>>>>> 019acd83
 ## 2.8.0 (2023-07-21)
 
 - Add support for Cloud Fetch (#146, #151, #154)
