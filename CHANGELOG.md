# Release History

## 3.0.0 (Unreleased)

<<<<<<< HEAD
- Add support for native parameterized SQL queries. Requires DBR 14.2 and above. See docs/parameters.md for more info.
- Other: Introduce SQLAlchemy dialect compliance test suite and enumerate all excluded tests
=======
- Remove support for Python 3.7
- Enable cloud fetch by default. To disable, set `use_cloud_fetch=False` when building `databricks.sql.client`.
- Completely rewritten SQLAlchemy dialect
  - Adds support for SQLAlchemy >= 2.0 and drops support for SQLAlchemy 1.x
  - Full e2e test coverage of all supported features
  - Detailed usage notes in `README.sqlalchemy.md`
  - Adds support for:
    - New types: `TIME`, `TIMESTAMP`, `TIMESTAMP_NTZ`, `TINYINT`
    - `Numeric` type scale and precision, like `Numeric(10,2)`
    - Reading and writing `PrimaryKeyConstraint` and `ForeignKeyConstraint`
    - Reading and writing composite keys
    - Reading and writing from views
    - Writing `Identity` to tables (i.e. autoincrementing primary keys)
    - `LIMIT` and `OFFSET` for paging through results
    - Caching metadata calls
>>>>>>> 9a532c2e
- Add integration tests for Databricks UC Volumes ingestion queries
- Add `_retry_max_redirects` config

## 2.9.3 (2023-08-24)

- Fix: Connections failed when urllib3~=1.0.0 is installed (#206)

## 2.9.2 (2023-08-17)

__Note: this release was yanked from Pypi on 13 September 2023 due to compatibility issues with environments where `urllib3<=2.0.0` were installed. The log changes are incorporated into version 2.9.3 and greater.__

- Other: Add `examples/v3_retries_query_execute.py` (#199)
- Other: suppress log message when `_enable_v3_retries` is not `True` (#199)
- Other: make this connector backwards compatible with `urllib3>=1.0.0` (#197)

## 2.9.1 (2023-08-11)

__Note: this release was yanked from Pypi on 13 September 2023 due to compatibility issues with environments where `urllib3<=2.0.0` were installed.__

- Other: Explicitly pin urllib3 to ^2.0.0 (#191)

## 2.9.0 (2023-08-10)

- Replace retry handling with DatabricksRetryPolicy. This is disabled by default. To enable, set `_enable_v3_retries=True` when creating `databricks.sql.client` (#182)
- Other: Fix typo in README quick start example (#186)
- Other: Add autospec to Client mocks and tidy up `make_request` (#188)

## 2.8.0 (2023-07-21)

- Add support for Cloud Fetch. Disabled by default. Set `use_cloud_fetch=True` when building `databricks.sql.client` to enable it (#146, #151, #154)
- SQLAlchemy has_table function now honours schema= argument and adds catalog= argument (#174)
- SQLAlchemy set non_native_boolean_check_constraint False as it's not supported by Databricks (#120)
- Fix: Revised SQLAlchemy dialect and examples for compatibility with SQLAlchemy==1.3.x (#173)
- Fix: oauth would fail if expired credentials appeared in ~/.netrc (#122)
- Fix: Python HTTP proxies were broken after switch to urllib3 (#158)
- Other: remove unused import in SQLAlchemy dialect
- Other: Relax pandas dependency constraint to allow ^2.0.0 (#164)
- Other: Connector now logs operation handle guids as hexadecimal instead of bytes (#170)
- Other: test_socket_timeout_user_defined e2e test was broken (#144)

## 2.7.0 (2023-06-26)

- Fix: connector raised exception when calling close() on a closed Thrift session
- Improve e2e test development ergonomics
- Redact logged thrift responses by default
- Add support for OAuth on Databricks Azure

## 2.6.2 (2023-06-14)

- Fix: Retry GetOperationStatus requests for http errors

## 2.6.1 (2023-06-08)

- Fix: http.client would raise a BadStatusLine exception in some cases

## 2.6.0 (2023-06-07)

- Add support for HTTP 1.1 connections (connection pools)
- Add a default socket timeout for thrift RPCs

## 2.5.2 (2023-05-08)

- Fix: SQLAlchemy adapter could not reflect TIMESTAMP or DATETIME columns
- Other: Relax pandas and alembic dependency specifications

## 2.5.1 (2023-04-28)

- Other: Relax sqlalchemy required version as it was unecessarily strict.

## 2.5.0 (2023-04-14)
- Add support for External Auth providers
- Fix: Python HTTP proxies were broken
- Other: All Thrift requests that timeout during connection will be automatically retried

## 2.4.1 (2023-03-21)

- Less strict numpy and pyarrow dependencies
- Update examples in README to use security best practices
- Update docstring for client.execute() for clarity

## 2.4.0 (2023-02-21)

- Improve compatibility when installed alongside other Databricks namespace Python packages
- Add SQLAlchemy dialect

## 2.3.0 (2023-01-10)

- Support staging ingestion commands for DBR 12+

## 2.2.2 (2023-01-03)

- Support custom oauth client id and redirect port 
- Fix: Add none check on _oauth_persistence in DatabricksOAuthProvider

## 2.2.1 (2022-11-29)

- Add support for Python 3.11

## 2.2.0 (2022-11-15)

- Bump thrift version to address https://cve.mitre.org/cgi-bin/cvename.cgi?name=CVE-2020-13949
- Add support for lz4 compression

## 2.1.0 (2022-09-30)

- Introduce experimental OAuth support while Bring Your Own IDP is in Public Preview on AWS
- Add functional examples

## 2.0.5 (2022-08-23)

- Fix: closing a connection now closes any open cursors from that connection at the server
- Other: Add project links to pyproject.toml (helpful for visitors from PyPi)

## 2.0.4 (2022-08-17)

- Add support for Python 3.10
- Add unit test matrix for supported Python versions

Huge thanks to @dbaxa for contributing this change!

## 2.0.3 (2022-08-05)

- Add retry logic for `GetOperationStatus` requests that fail with an `OSError`
- Reorganised code to use Poetry for dependency management.
## 2.0.2 (2022-05-04)
- Better exception handling in automatic connection close

## 2.0.1 (2022-04-21)
- Fixed Pandas dependency in setup.cfg to be >= 1.2.0

## 2.0.0 (2022-04-19)
- Initial stable release of V2
- Added better support for complex types, so that in Databricks runtime 10.3+, Arrays, Maps and Structs will get 
  deserialized as lists, lists of tuples and dicts, respectively.
- Changed the name of the metadata arg to http_headers

## 2.0.b2 (2022-04-04)
- Change import of collections.Iterable to collections.abc.Iterable to make the library compatible with Python 3.10
- Fixed bug with .tables method so that .tables works as expected with Unity-Catalog enabled endpoints

## 2.0.0b1 (2022-03-04)
- Fix packaging issue (dependencies were not being installed properly)
- Fetching timestamp results will now return aware instead of naive timestamps
- The client will now default to using simplified error messages

## 2.0.0b (2022-02-08)
- Initial beta release of V2. V2 is an internal re-write of large parts of the connector to use Databricks edge features. All public APIs from V1 remain.
- Added Unity Catalog support (pass catalog and / or  schema key word args to the .connect method to select initial schema and catalog)

---

**Note**: The code for versions prior to `v2.0.0b` is not contained in this repository. The below entries are included for reference only.

---
## 1.0.0 (2022-01-20)
- Add operations for retrieving metadata
- Add the ability to access columns by name on result rows
- Add the ability to provide configuration settings on connect

## 0.9.4 (2022-01-10)
- Improved logging and error messages.

## 0.9.3 (2021-12-08)
- Add retries for 429 and 503 HTTP responses.

## 0.9.2 (2021-12-02)
- (Bug fix) Increased Thrift requirement from 0.10.0 to 0.13.0 as 0.10.0 was in fact incompatible
- (Bug fix) Fixed error message after query execution failed -SQLSTATE and Error message were misplaced

## 0.9.1 (2021-09-01)
- Public Preview release, Experimental tag removed
- minor updates in internal build/packaging
- no functional changes

## 0.9.0 (2021-08-04)
- initial (Experimental) release of pyhive-forked connector
- Python DBAPI 2.0 (PEP-0249), thrift based
- see docs for more info: https://docs.databricks.com/dev-tools/python-sql-connector.html<|MERGE_RESOLUTION|>--- conflicted
+++ resolved
@@ -2,12 +2,8 @@
 
 ## 3.0.0 (Unreleased)
 
-<<<<<<< HEAD
+- Remove support for Python 3.7
 - Add support for native parameterized SQL queries. Requires DBR 14.2 and above. See docs/parameters.md for more info.
-- Other: Introduce SQLAlchemy dialect compliance test suite and enumerate all excluded tests
-=======
-- Remove support for Python 3.7
-- Enable cloud fetch by default. To disable, set `use_cloud_fetch=False` when building `databricks.sql.client`.
 - Completely rewritten SQLAlchemy dialect
   - Adds support for SQLAlchemy >= 2.0 and drops support for SQLAlchemy 1.x
   - Full e2e test coverage of all supported features
@@ -21,7 +17,7 @@
     - Writing `Identity` to tables (i.e. autoincrementing primary keys)
     - `LIMIT` and `OFFSET` for paging through results
     - Caching metadata calls
->>>>>>> 9a532c2e
+- Enable cloud fetch by default. To disable, set `use_cloud_fetch=False` when building `databricks.sql.client`.
 - Add integration tests for Databricks UC Volumes ingestion queries
 - Add `_retry_max_redirects` config
 
