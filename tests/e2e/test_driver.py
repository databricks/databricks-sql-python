--- conflicted
+++ resolved
@@ -27,12 +27,9 @@
 from tests.e2e.common.decimal_tests import DecimalTestsMixin
 from tests.e2e.common.retry_test_mixins import Client429ResponseMixin, Client503ResponseMixin
 from tests.e2e.common.staging_ingestion_tests import PySQLStagingIngestionTestSuiteMixin
-<<<<<<< HEAD
-from tests.e2e.common.uc_volume_tests import PySQLUCVolumeTestSuiteMixin
-=======
 from tests.e2e.common.retry_test_mixins import PySQLRetryTestsMixin
 from tests.e2e.common.parameterized_query_tests import PySQLParameterizedQueryTestSuiteMixin
->>>>>>> 7c72cf41
+from tests.e2e.common.uc_volume_tests import PySQLUCVolumeTestSuiteMixin
 
 log = logging.getLogger(__name__)
 
@@ -147,11 +144,7 @@
 # Exclude Retry tests because they require specific setups, and LargeQueries too slow for core
 # tests
 class PySQLCoreTestSuite(SmokeTestMixin, CoreTestMixin, DecimalTestsMixin, TimestampTestsMixin,
-<<<<<<< HEAD
-                         PySQLTestCase, PySQLStagingIngestionTestSuiteMixin, PySQLUCVolumeTestSuiteMixin):
-=======
-                         PySQLTestCase, PySQLStagingIngestionTestSuiteMixin, PySQLRetryTestsMixin, PySQLParameterizedQueryTestSuiteMixin):
->>>>>>> 7c72cf41
+                         PySQLTestCase, PySQLStagingIngestionTestSuiteMixin, PySQLRetryTestsMixin, PySQLParameterizedQueryTestSuiteMixin, PySQLUCVolumeTestSuiteMixin):
     validate_row_value_type = True
     validate_result = True
 
