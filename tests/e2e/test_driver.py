--- conflicted
+++ resolved
@@ -809,145 +809,6 @@
             results = cursor.fetchall_arrow()
             assert isinstance(results, pyarrow.Table)
 
-<<<<<<< HEAD
-    def test_close_connection_closes_cursors(self):
-
-        from databricks.sql.thrift_api.TCLIService import ttypes
-
-        with self.connection() as conn:
-            cursor = conn.cursor()
-            cursor.execute(
-                "SELECT id, id `id2`, id `id3` FROM RANGE(1000000) order by RANDOM()"
-            )
-            ars = cursor.active_result_set
-
-            # We must manually run this check because thrift_backend always forces `has_been_closed_server_side` to True
-            # Cursor op state should be open before connection is closed
-            status_request = ttypes.TGetOperationStatusReq(
-                operationHandle=ars.command_id.to_thrift_handle(),
-                getProgressUpdate=False,
-            )
-            op_status_at_server = ars.backend._client.GetOperationStatus(status_request)
-            assert op_status_at_server.operationState != CommandState.CLOSED
-
-            conn.close()
-
-            # When connection closes, any cursor operations should no longer exist at the server
-            with pytest.raises(SessionAlreadyClosedError) as cm:
-                op_status_at_server = ars.backend._client.GetOperationStatus(
-                    status_request
-                )
-
-    def test_closing_a_closed_connection_doesnt_fail(self, caplog):
-        caplog.set_level(logging.DEBUG)
-        # Second .close() call is when this context manager exits
-        with self.connection() as conn:
-            # First .close() call is explicit here
-            conn.close()
-        assert "Session appears to have been closed already" in caplog.text
-
-        conn = None
-        try:
-            with pytest.raises(KeyboardInterrupt):
-                with self.connection() as c:
-                    conn = c
-                    raise KeyboardInterrupt("Simulated interrupt")
-        finally:
-            if conn is not None:
-                assert (
-                    not conn.open
-                ), "Connection should be closed after KeyboardInterrupt"
-
-    def test_cursor_close_properly_closes_operation(self):
-        """Test that Cursor.close() properly closes the active operation handle on the server."""
-        with self.connection() as conn:
-            cursor = conn.cursor()
-            try:
-                cursor.execute("SELECT 1 AS test")
-                assert cursor.active_command_id is not None
-                cursor.close()
-                assert cursor.active_command_id is None
-                assert not cursor.open
-            finally:
-                if cursor.open:
-                    cursor.close()
-
-        conn = None
-        cursor = None
-        try:
-            with self.connection() as c:
-                conn = c
-                with pytest.raises(KeyboardInterrupt):
-                    with conn.cursor() as cur:
-                        cursor = cur
-                        raise KeyboardInterrupt("Simulated interrupt")
-        finally:
-            if cursor is not None:
-                assert (
-                    not cursor.open
-                ), "Cursor should be closed after KeyboardInterrupt"
-
-    def test_nested_cursor_context_managers(self):
-        """Test that nested cursor context managers properly close operations on the server."""
-        with self.connection() as conn:
-            with conn.cursor() as cursor1:
-                cursor1.execute("SELECT 1 AS test1")
-                assert cursor1.active_command_id is not None
-
-                with conn.cursor() as cursor2:
-                    cursor2.execute("SELECT 2 AS test2")
-                    assert cursor2.active_command_id is not None
-
-                # After inner context manager exit, cursor2 should be not open
-                assert not cursor2.open
-                assert cursor2.active_command_id is None
-
-            # After outer context manager exit, cursor1 should be not open
-            assert not cursor1.open
-            assert cursor1.active_command_id is None
-
-    def test_cursor_error_handling(self):
-        """Test that cursor close handles errors properly to prevent orphaned operations."""
-        with self.connection() as conn:
-            cursor = conn.cursor()
-
-            cursor.execute("SELECT 1 AS test")
-
-            op_handle = cursor.active_command_id
-
-            assert op_handle is not None
-
-            # Manually close the operation to simulate server-side closure
-            conn.session.backend.close_command(op_handle)
-
-            cursor.close()
-
-            assert not cursor.open
-
-    def test_result_set_close(self):
-        """Test that ResultSet.close() properly closes operations on the server and handles state correctly."""
-        with self.connection() as conn:
-            cursor = conn.cursor()
-            try:
-                cursor.execute("SELECT * FROM RANGE(10)")
-
-                result_set = cursor.active_result_set
-                assert result_set is not None
-
-                initial_op_state = result_set.op_state
-
-                result_set.close()
-
-                assert result_set.op_state == CommandState.CLOSED
-                assert result_set.op_state != initial_op_state
-
-                # Closing the result set again should be a no-op and not raise exceptions
-                result_set.close()
-            finally:
-                cursor.close()
-
-=======
->>>>>>> b3a6f55a
 
 # use a RetrySuite to encapsulate these tests which we'll typically want to run together; however keep
 # the 429/503 subsuites separate since they execute under different circumstances.
