from contextlib import contextmanager
import time
from typing import Optional, List
from unittest.mock import MagicMock, PropertyMock, patch

import pytest
from urllib3.exceptions import MaxRetryError

from databricks.sql.auth.retry import DatabricksRetryPolicy
from databricks.sql.exc import (
    MaxRetryDurationError,
    NonRecoverableNetworkError,
    RequestError,
    SessionAlreadyClosedError,
    UnsafeToRetryError,
)


class Client429ResponseMixin:
    @pytest.mark.parametrize(
        "extra_params",
        [
            {},
            {"use_sea": True},
        ],
    )
    def test_client_should_retry_automatically_when_getting_429(self, extra_params):
        with self.cursor(extra_params) as cursor:
            for _ in range(10):
                cursor.execute("SELECT 1")
                rows = cursor.fetchall()
                self.assertEqual(len(rows), 1)
                self.assertEqual(rows[0][0], 1)

    @pytest.mark.parametrize(
        "extra_params",
        [
            {},
            {"use_sea": True},
        ],
    )
    def test_client_should_not_retry_429_if_RateLimitRetry_is_0(self, extra_params):
        with pytest.raises(self.error_type) as cm:
            extra_params = {**extra_params, **self.conf_to_disable_rate_limit_retries}
            with self.cursor(extra_params) as cursor:
                for _ in range(10):
                    cursor.execute("SELECT 1")
                    rows = cursor.fetchall()
                    self.assertEqual(len(rows), 1)
                    self.assertEqual(rows[0][0], 1)
        expected = (
            "Maximum rate of 1 requests per SECOND has been exceeded. "
            "Please reduce the rate of requests and try again after 1 seconds."
        )
        exception_str = str(cm.exception)

        # FIXME (Ali Smesseim, 7-Jul-2020): ODBC driver does not always return the
        #  X-Thriftserver-Error-Message as-is. Re-enable once Simba resolves this flakiness.
        #  Simba support ticket: https://magnitudesoftware.force.com/support/5001S000018RlaD
        # self.assertIn(expected, exception_str)


class Client503ResponseMixin:
    @pytest.mark.parametrize(
        "extra_params",
        [
            {},
            {"use_sea": True},
        ],
    )
    def test_wait_cluster_startup(self, extra_params):
        with self.cursor(extra_params) as cursor:
            cursor.execute("SELECT 1")
            cursor.fetchall()

    @pytest.mark.parametrize(
        "extra_params",
        [
            {},
            {"use_sea": True},
        ],
    )
    def _test_retry_disabled_with_message(
        self, error_msg_substring, exception_type, extra_params
    ):
        with pytest.raises(exception_type) as cm:
            with self.connection(
                self.conf_to_disable_temporarily_unavailable_retries, extra_params
            ):
                pass
        assert error_msg_substring in str(cm.exception)


@contextmanager
def mocked_server_response(
    status: int = 200, headers: dict = {}, redirect_location: Optional[str] = None
):
    """Context manager for patching urllib3 responses"""

    # When mocking mocking a BaseHTTPResponse for urllib3 the mock must include
    #   1. A status code
    #   2. A headers dict
    #   3. mock.get_redirect_location() return falsy by default

    # `msg` is included for testing when urllib3~=1.0.0 is installed
    mock_response = MagicMock(headers=headers, msg=headers, status=status)
    mock_response.get_redirect_location.return_value = (
        False if redirect_location is None else redirect_location
    )

    with patch("urllib3.connectionpool.HTTPSConnectionPool._get_conn") as getconn_mock:
        getconn_mock.return_value.getresponse.return_value = mock_response
        try:
            yield getconn_mock
        finally:
            pass


@contextmanager
def mock_sequential_server_responses(responses: List[dict]):
    """Same as the mocked_server_response context manager but it will yield
    the provided responses in the order received

    `responses` should be a list of dictionaries containing these members:
        - status: int
        - headers: dict
        - redirect_location: str
    """

    mock_responses = []

    # Each resp should have these members:

    for resp in responses:
        _mock = MagicMock(
            headers=resp["headers"], msg=resp["headers"], status=resp["status"]
        )
        _mock.get_redirect_location.return_value = (
            False if resp["redirect_location"] is None else resp["redirect_location"]
        )
        mock_responses.append(_mock)

    with patch("urllib3.connectionpool.HTTPSConnectionPool._get_conn") as getconn_mock:
        getconn_mock.return_value.getresponse.side_effect = mock_responses
        try:
            yield getconn_mock
        finally:
            pass


class PySQLRetryTestsMixin:
    """Home for retry tests where we patch urllib to return different codes and monitor that it tries to retry"""

    # For testing purposes
    _retry_policy = {
        "_retry_delay_min": 0.1,
        "_retry_delay_max": 3,
        "_retry_stop_after_attempts_count": 5,
        "_retry_stop_after_attempts_duration": 30,
        "_retry_delay_default": 0.5,
    }

<<<<<<< HEAD
    @pytest.mark.parametrize(
        "extra_params",
        [
            {},
            {"use_sea": True},
        ],
    )
    def test_retry_urllib3_settings_are_honored(self, extra_params):
=======
    @patch("databricks.sql.telemetry.telemetry_client.TelemetryClient._send_telemetry")
    def test_retry_urllib3_settings_are_honored(self, mock_send_telemetry):
>>>>>>> d53d1ea7
        """Databricks overrides some of urllib3's configuration. This tests confirms that what configuration
        we DON'T override is preserved in urllib3's internals
        """

        urllib3_config = {"connect": 10, "read": 11, "redirect": 12}
        rp = DatabricksRetryPolicy(
            delay_min=0.1,
            delay_max=3,
            stop_after_attempts_count=10,
            stop_after_attempts_duration=10.0,
            delay_default=1.0,
            force_dangerous_codes=[],
            urllib3_kwargs=urllib3_config,
        )

        assert rp.connect == 10
        assert rp.read == 11
        assert rp.redirect == 12

<<<<<<< HEAD
    @pytest.mark.parametrize(
        "extra_params",
        [
            {},
            {"use_sea": True},
        ],
    )
    def test_oserror_retries(self, extra_params):
=======
    @patch("databricks.sql.telemetry.telemetry_client.TelemetryClient._send_telemetry")
    def test_oserror_retries(self, mock_send_telemetry):
>>>>>>> d53d1ea7
        """If a network error occurs during make_request, the request is retried according to policy"""
        with patch(
            "urllib3.connectionpool.HTTPSConnectionPool._validate_conn",
        ) as mock_validate_conn:
            mock_validate_conn.side_effect = OSError("Some arbitrary network error")
            with pytest.raises(MaxRetryError) as cm:
                extra_params = {**extra_params, **self._retry_policy}
                with self.connection(extra_params=extra_params) as conn:
                    pass

            assert mock_validate_conn.call_count == 6

<<<<<<< HEAD
    @pytest.mark.parametrize(
        "extra_params",
        [
            {},
            {"use_sea": True},
        ],
    )
    def test_retry_max_count_not_exceeded(self, extra_params):
=======
    @patch("databricks.sql.telemetry.telemetry_client.TelemetryClient._send_telemetry")
    def test_retry_max_count_not_exceeded(self, mock_send_telemetry):
>>>>>>> d53d1ea7
        """GIVEN the max_attempts_count is 5
        WHEN the server sends nothing but 429 responses
        THEN the connector issues six request (original plus five retries)
            before raising an exception
        """
        with mocked_server_response(status=404) as mock_obj:
            with pytest.raises(MaxRetryError) as cm:
                extra_params = {**extra_params, **self._retry_policy}
                with self.connection(extra_params=extra_params) as conn:
                    pass
            assert mock_obj.return_value.getresponse.call_count == 6

<<<<<<< HEAD
    @pytest.mark.parametrize(
        "extra_params",
        [
            {},
            {"use_sea": True},
        ],
    )
    def test_retry_exponential_backoff(self, extra_params):
=======
    @patch("databricks.sql.telemetry.telemetry_client.TelemetryClient._send_telemetry")
    def test_retry_exponential_backoff(self, mock_send_telemetry):
>>>>>>> d53d1ea7
        """GIVEN the retry policy is configured for reasonable exponential backoff
        WHEN the server sends nothing but 429 responses with retry-afters
        THEN the connector will use those retry-afters values as floor
        """
        retry_policy = self._retry_policy.copy()
        retry_policy["_retry_delay_min"] = 1

        time_start = time.time()
        with mocked_server_response(
            status=429, headers={"Retry-After": "8"}
        ) as mock_obj:
            with pytest.raises(RequestError) as cm:
                extra_params = {**extra_params, **retry_policy}
                with self.connection(extra_params=extra_params) as conn:
                    pass

            duration = time.time() - time_start
            assert isinstance(cm.value.args[1], MaxRetryDurationError)

            # With setting delay_min to 1, the expected retry delays should be:
            # 8, 8, 8, 8
            # The first 3 retries are allowed, the 4th retry puts the total duration over the limit
            # of 30 seconds
            assert mock_obj.return_value.getresponse.call_count == 4
            assert duration > 24

            # Should be less than 26, but this is a safe margin for CI/CD slowness
            assert duration < 30

    @pytest.mark.parametrize(
        "extra_params",
        [
            {},
            {"use_sea": True},
        ],
    )
    def test_retry_max_duration_not_exceeded(self, extra_params):
        """GIVEN the max attempt duration of 10 seconds
        WHEN the server sends a Retry-After header of 60 seconds
        THEN the connector raises a MaxRetryDurationError
        """
        with mocked_server_response(status=429, headers={"Retry-After": "60"}):
            with pytest.raises(RequestError) as cm:
                extra_params = {**extra_params, **self._retry_policy}
                with self.connection(extra_params=extra_params) as conn:
                    pass
            assert isinstance(cm.value.args[1], MaxRetryDurationError)

    @pytest.mark.parametrize(
        "extra_params",
        [
            {},
            {"use_sea": True},
        ],
    )
    def test_retry_abort_non_recoverable_error(self, extra_params):
        """GIVEN the server returns a code 501
        WHEN the connector receives this response
        THEN nothing is retried and an exception is raised
        """

        # Code 501 is a Not Implemented error
        with mocked_server_response(status=501):
            with pytest.raises(RequestError) as cm:
                extra_params = {**extra_params, **self._retry_policy}
                with self.connection(extra_params=extra_params) as conn:
                    pass
                assert isinstance(cm.value.args[1], NonRecoverableNetworkError)

    @pytest.mark.parametrize(
        "extra_params",
        [
            {},
            {"use_sea": True},
        ],
    )
    def test_retry_abort_unsafe_execute_statement_retry_condition(self, extra_params):
        """GIVEN the server sends a code other than 429 or 503
        WHEN the connector sent an ExecuteStatement command
        THEN nothing is retried because it's idempotent
        """
        extra_params = {**extra_params, **self._retry_policy}
        with self.connection(extra_params=extra_params) as conn:
            with conn.cursor() as cursor:
                # Code 502 is a Bad Gateway, which we commonly see in production under heavy load
                with mocked_server_response(status=502):
                    with pytest.raises(RequestError) as cm:
                        cursor.execute("Not a real query")
                        assert isinstance(cm.value.args[1], UnsafeToRetryError)

    @pytest.mark.parametrize(
        "extra_params",
        [
            {},
            {"use_sea": True},
        ],
    )
    def test_retry_dangerous_codes(self, extra_params):
        """GIVEN the server sends a dangerous code and the user forced this to be retryable
        WHEN the connector sent an ExecuteStatement command
        THEN the command is retried
        """

        # These http codes are not retried by default
        # For some applications, idempotency is not important so we give users a way to force retries anyway
        DANGEROUS_CODES = [502, 504, 400]

        additional_settings = {
            "_retry_dangerous_codes": DANGEROUS_CODES,
            "_retry_stop_after_attempts_count": 1,
        }

        # Prove that these codes are not retried by default
        extra_params = {**extra_params, **self._retry_policy}
        with self.connection(extra_params=extra_params) as conn:
            with conn.cursor() as cursor:
                for dangerous_code in DANGEROUS_CODES:
                    with mocked_server_response(status=dangerous_code):
                        with pytest.raises(RequestError) as cm:
                            cursor.execute("Not a real query")
                            assert isinstance(cm.value.args[1], UnsafeToRetryError)

        # Prove that these codes are retried if forced by the user
        with self.connection(
            extra_params={**extra_params, **self._retry_policy, **additional_settings}
        ) as conn:
            with conn.cursor() as cursor:
                for dangerous_code in DANGEROUS_CODES:
                    with mocked_server_response(status=dangerous_code):
                        with pytest.raises(MaxRetryError) as cm:
                            cursor.execute("Not a real query")

    @pytest.mark.parametrize(
        "extra_params",
        [
            {},
            {"use_sea": True},
        ],
    )
    def test_retry_safe_execute_statement_retry_condition(self, extra_params):
        """GIVEN the server sends either code 429 or 503
        WHEN the connector sent an ExecuteStatement command
        THEN the request is retried because these are idempotent
        """

        responses = [
            {"status": 429, "headers": {"Retry-After": "1"}, "redirect_location": None},
            {"status": 503, "headers": {}, "redirect_location": None},
        ]

        with self.connection(
            extra_params={
                **extra_params,
                **self._retry_policy,
                "_retry_stop_after_attempts_count": 1,
            }
        ) as conn:
            with conn.cursor() as cursor:
                # Code 502 is a Bad Gateway, which we commonly see in production under heavy load
                with mock_sequential_server_responses(responses) as mock_obj:
                    with pytest.raises(MaxRetryError):
                        cursor.execute("This query never reaches the server")
                    assert mock_obj.return_value.getresponse.call_count == 2

    @pytest.mark.parametrize(
        "extra_params",
        [
            {},
            {"use_sea": True},
        ],
    )
    def test_retry_abort_close_session_on_404(self, extra_params, caplog):
        """GIVEN the connector sends a CloseSession command
        WHEN server sends a 404 (which is normally retried)
        THEN nothing is retried because 404 means the session already closed
        """

        # First response is a Bad Gateway -> Result is the command actually goes through
        # Second response is a 404 because the session is no longer found
        responses = [
            {"status": 502, "headers": {"Retry-After": "1"}, "redirect_location": None},
            {"status": 404, "headers": {}, "redirect_location": None},
        ]

        extra_params = {**extra_params, **self._retry_policy}
        with self.connection(extra_params=extra_params) as conn:
            with mock_sequential_server_responses(responses):
                conn.close()
                assert "Session was closed by a prior request" in caplog.text

    @pytest.mark.parametrize(
        "extra_params",
        [
            {},
            {"use_sea": True},
        ],
    )
    def test_retry_abort_close_operation_on_404(self, extra_params, caplog):
        """GIVEN the connector sends a CancelOperation command
        WHEN server sends a 404 (which is normally retried)
        THEN nothing is retried because 404 means the operation was already canceled
        """

        # First response is a Bad Gateway -> Result is the command actually goes through
        # Second response is a 404 because the session is no longer found
        responses = [
            {"status": 502, "headers": {"Retry-After": "1"}, "redirect_location": None},
            {"status": 404, "headers": {}, "redirect_location": None},
        ]

        extra_params = {**extra_params, **self._retry_policy}
        with self.connection(extra_params=extra_params) as conn:
            with conn.cursor() as curs:
                with patch(
                    "databricks.sql.backend.types.ExecuteResponse.has_been_closed_server_side",
                    new_callable=PropertyMock,
                    return_value=False,
                ):
                    # This call guarantees we have an open cursor at the server
                    curs.execute("SELECT 1")
                    with mock_sequential_server_responses(responses):
                        curs.close()
                        assert (
                            "Operation was canceled by a prior request" in caplog.text
                        )

<<<<<<< HEAD
    @pytest.mark.parametrize(
        "extra_params",
        [
            {},
            {"use_sea": True},
        ],
    )
    def test_retry_max_redirects_raises_too_many_redirects_exception(
        self, extra_params
=======
    @patch("databricks.sql.telemetry.telemetry_client.TelemetryClient._send_telemetry")
    def test_retry_max_redirects_raises_too_many_redirects_exception(
        self, mock_send_telemetry
>>>>>>> d53d1ea7
    ):
        """GIVEN the connector is configured with a custom max_redirects
        WHEN the DatabricksRetryPolicy is created
        THEN the connector raises a MaxRedirectsError if that number is exceeded
        """

        max_redirects, expected_call_count = 1, 2

        # Code 302 is a redirect
        with mocked_server_response(
            status=302, redirect_location="/foo.bar"
        ) as mock_obj:
            with pytest.raises(MaxRetryError) as cm:
                with self.connection(
                    extra_params={
                        **extra_params,
                        **self._retry_policy,
                        "_retry_max_redirects": max_redirects,
                    }
                ):
                    pass
            assert "too many redirects" == str(cm.value.reason)
            # Total call count should be 2 (original + 1 retry)
            assert mock_obj.return_value.getresponse.call_count == expected_call_count

<<<<<<< HEAD
    @pytest.mark.parametrize(
        "extra_params",
        [
            {},
            {"use_sea": True},
        ],
    )
    def test_retry_max_redirects_unset_doesnt_redirect_forever(self, extra_params):
=======
    @patch("databricks.sql.telemetry.telemetry_client.TelemetryClient._send_telemetry")
    def test_retry_max_redirects_unset_doesnt_redirect_forever(
        self, mock_send_telemetry
    ):
>>>>>>> d53d1ea7
        """GIVEN the connector is configured without a custom max_redirects
        WHEN the DatabricksRetryPolicy is used
        THEN the connector raises a MaxRedirectsError if that number is exceeded

        This test effectively guarantees that regardless of _retry_max_redirects,
        _stop_after_attempts_count is enforced.
        """
        # Code 302 is a redirect
        with mocked_server_response(
            status=302, redirect_location="/foo.bar/"
        ) as mock_obj:
            with pytest.raises(MaxRetryError) as cm:
                with self.connection(
                    extra_params={
                        **extra_params,
                        **self._retry_policy,
                    }
                ):
                    pass

            # Total call count should be 6 (original + _retry_stop_after_attempts_count)
            assert mock_obj.return_value.getresponse.call_count == 6

    @pytest.mark.parametrize(
        "extra_params",
        [
            {},
            {"use_sea": True},
        ],
    )
    def test_retry_max_redirects_is_bounded_by_stop_after_attempts_count(
        self, extra_params
    ):
        # If I add another 503 or 302 here the test will fail with a MaxRetryError
        responses = [
            {"status": 302, "headers": {}, "redirect_location": "/foo.bar"},
            {"status": 500, "headers": {}, "redirect_location": None},
        ]

        additional_settings = {
            "_retry_max_redirects": 1,
            "_retry_stop_after_attempts_count": 2,
        }

        with pytest.raises(RequestError) as cm:
            with mock_sequential_server_responses(responses):
                with self.connection(
                    extra_params={
                        **extra_params,
                        **self._retry_policy,
                        **additional_settings,
                    }
                ):
                    pass

        # The error should be the result of the 500, not because of too many requests.
        assert "too many redirects" not in str(cm.value.message)
        assert "Error during request to server" in str(cm.value.message)

    @pytest.mark.parametrize(
        "extra_params",
        [
            {},
            {"use_sea": True},
        ],
    )
    def test_retry_max_redirects_exceeds_max_attempts_count_warns_user(
        self, extra_params, caplog
    ):
        with self.connection(
            extra_params={
                **extra_params,
                **self._retry_policy,
                **{
                    "_retry_max_redirects": 100,
                    "_retry_stop_after_attempts_count": 1,
                },
            }
        ):
            assert "it will have no affect!" in caplog.text

    @pytest.mark.parametrize(
        "extra_params",
        [
            {},
            {"use_sea": True},
        ],
    )
    def test_retry_legacy_behavior_warns_user(self, extra_params, caplog):
        with self.connection(
            extra_params={
                **extra_params,
                **self._retry_policy,
                "_enable_v3_retries": False,
            }
        ):
            assert (
                "Legacy retry behavior is enabled for this connection." in caplog.text
            )

    @pytest.mark.parametrize(
        "extra_params",
        [
            {},
            {"use_sea": True},
        ],
    )
    def test_403_not_retried(self, extra_params):
        """GIVEN the server returns a code 403
        WHEN the connector receives this response
        THEN nothing is retried and an exception is raised
        """

        # Code 403 is a Forbidden error
        with mocked_server_response(status=403):
            with pytest.raises(RequestError) as cm:
                extra_params = {**extra_params, **self._retry_policy}
                with self.connection(extra_params=extra_params) as conn:
                    pass
                assert isinstance(cm.value.args[1], NonRecoverableNetworkError)

    @pytest.mark.parametrize(
        "extra_params",
        [
            {},
            {"use_sea": True},
        ],
    )
    def test_401_not_retried(self, extra_params):
        """GIVEN the server returns a code 401
        WHEN the connector receives this response
        THEN nothing is retried and an exception is raised
        """

        # Code 401 is an Unauthorized error
        with mocked_server_response(status=401):
            with pytest.raises(RequestError) as cm:
                extra_params = {**extra_params, **self._retry_policy}
                with self.connection(extra_params=extra_params):
                    pass
                assert isinstance(cm.value.args[1], NonRecoverableNetworkError)<|MERGE_RESOLUTION|>--- conflicted
+++ resolved
@@ -160,19 +160,15 @@
         "_retry_delay_default": 0.5,
     }
 
-<<<<<<< HEAD
-    @pytest.mark.parametrize(
-        "extra_params",
-        [
-            {},
-            {"use_sea": True},
-        ],
-    )
-    def test_retry_urllib3_settings_are_honored(self, extra_params):
-=======
+    @pytest.mark.parametrize(
+        "extra_params",
+        [
+            {},
+            {"use_sea": True},
+        ],
+    )
     @patch("databricks.sql.telemetry.telemetry_client.TelemetryClient._send_telemetry")
-    def test_retry_urllib3_settings_are_honored(self, mock_send_telemetry):
->>>>>>> d53d1ea7
+    def test_retry_urllib3_settings_are_honored(self, extra_params, mock_send_telemetry):
         """Databricks overrides some of urllib3's configuration. This tests confirms that what configuration
         we DON'T override is preserved in urllib3's internals
         """
@@ -192,19 +188,15 @@
         assert rp.read == 11
         assert rp.redirect == 12
 
-<<<<<<< HEAD
-    @pytest.mark.parametrize(
-        "extra_params",
-        [
-            {},
-            {"use_sea": True},
-        ],
-    )
-    def test_oserror_retries(self, extra_params):
-=======
+    @pytest.mark.parametrize(
+        "extra_params",
+        [
+            {},
+            {"use_sea": True},
+        ],
+    )
     @patch("databricks.sql.telemetry.telemetry_client.TelemetryClient._send_telemetry")
-    def test_oserror_retries(self, mock_send_telemetry):
->>>>>>> d53d1ea7
+    def test_oserror_retries(self, extra_params, mock_send_telemetry):
         """If a network error occurs during make_request, the request is retried according to policy"""
         with patch(
             "urllib3.connectionpool.HTTPSConnectionPool._validate_conn",
@@ -217,19 +209,15 @@
 
             assert mock_validate_conn.call_count == 6
 
-<<<<<<< HEAD
-    @pytest.mark.parametrize(
-        "extra_params",
-        [
-            {},
-            {"use_sea": True},
-        ],
-    )
-    def test_retry_max_count_not_exceeded(self, extra_params):
-=======
+    @pytest.mark.parametrize(
+        "extra_params",
+        [
+            {},
+            {"use_sea": True},
+        ],
+    )
     @patch("databricks.sql.telemetry.telemetry_client.TelemetryClient._send_telemetry")
-    def test_retry_max_count_not_exceeded(self, mock_send_telemetry):
->>>>>>> d53d1ea7
+    def test_retry_max_count_not_exceeded(self, extra_params, mock_send_telemetry):
         """GIVEN the max_attempts_count is 5
         WHEN the server sends nothing but 429 responses
         THEN the connector issues six request (original plus five retries)
@@ -242,19 +230,15 @@
                     pass
             assert mock_obj.return_value.getresponse.call_count == 6
 
-<<<<<<< HEAD
-    @pytest.mark.parametrize(
-        "extra_params",
-        [
-            {},
-            {"use_sea": True},
-        ],
-    )
-    def test_retry_exponential_backoff(self, extra_params):
-=======
+    @pytest.mark.parametrize(
+        "extra_params",
+        [
+            {},
+            {"use_sea": True},
+        ],
+    )
     @patch("databricks.sql.telemetry.telemetry_client.TelemetryClient._send_telemetry")
-    def test_retry_exponential_backoff(self, mock_send_telemetry):
->>>>>>> d53d1ea7
+    def test_retry_exponential_backoff(self, extra_params, mock_send_telemetry):
         """GIVEN the retry policy is configured for reasonable exponential backoff
         WHEN the server sends nothing but 429 responses with retry-afters
         THEN the connector will use those retry-afters values as floor
@@ -481,21 +465,18 @@
                             "Operation was canceled by a prior request" in caplog.text
                         )
 
-<<<<<<< HEAD
-    @pytest.mark.parametrize(
-        "extra_params",
-        [
-            {},
-            {"use_sea": True},
-        ],
-    )
-    def test_retry_max_redirects_raises_too_many_redirects_exception(
-        self, extra_params
-=======
+    @pytest.mark.parametrize(
+        "extra_params",
+        [
+            {},
+            {"use_sea": True},
+        ],
+    )
     @patch("databricks.sql.telemetry.telemetry_client.TelemetryClient._send_telemetry")
     def test_retry_max_redirects_raises_too_many_redirects_exception(
-        self, mock_send_telemetry
->>>>>>> d53d1ea7
+        
+        self, extra_params
+    , mock_send_telemetry
     ):
         """GIVEN the connector is configured with a custom max_redirects
         WHEN the DatabricksRetryPolicy is created
@@ -521,21 +502,17 @@
             # Total call count should be 2 (original + 1 retry)
             assert mock_obj.return_value.getresponse.call_count == expected_call_count
 
-<<<<<<< HEAD
-    @pytest.mark.parametrize(
-        "extra_params",
-        [
-            {},
-            {"use_sea": True},
-        ],
-    )
-    def test_retry_max_redirects_unset_doesnt_redirect_forever(self, extra_params):
-=======
+    @pytest.mark.parametrize(
+        "extra_params",
+        [
+            {},
+            {"use_sea": True},
+        ],
+    )
     @patch("databricks.sql.telemetry.telemetry_client.TelemetryClient._send_telemetry")
     def test_retry_max_redirects_unset_doesnt_redirect_forever(
-        self, mock_send_telemetry
+        self, extra_params, mock_send_telemetry
     ):
->>>>>>> d53d1ea7
         """GIVEN the connector is configured without a custom max_redirects
         WHEN the DatabricksRetryPolicy is used
         THEN the connector raises a MaxRedirectsError if that number is exceeded
