--- conflicted
+++ resolved
@@ -476,11 +476,7 @@
     )
     @patch("databricks.sql.telemetry.telemetry_client.TelemetryClient._send_telemetry")
     def test_retry_max_redirects_raises_too_many_redirects_exception(
-<<<<<<< HEAD
-        self, mock_send_telemetry, extra_params
-=======
         self, mock_send_telemetry
->>>>>>> 0a7a6ab2
     ):
         """GIVEN the connector is configured with a custom max_redirects
         WHEN the DatabricksRetryPolicy is created
@@ -515,11 +511,7 @@
     )
     @patch("databricks.sql.telemetry.telemetry_client.TelemetryClient._send_telemetry")
     def test_retry_max_redirects_unset_doesnt_redirect_forever(
-<<<<<<< HEAD
-        self, mock_send_telemetry, extra_params
-=======
         self, mock_send_telemetry
->>>>>>> 0a7a6ab2
     ):
         """GIVEN the connector is configured without a custom max_redirects
         WHEN the DatabricksRetryPolicy is used
