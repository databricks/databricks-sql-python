--- conflicted
+++ resolved
@@ -18,18 +18,6 @@
 
 class Client429ResponseMixin:
     @pytest.mark.parametrize(
-<<<<<<< HEAD
-        "backend_params",
-        [
-            {},
-            {
-                "use_sea": True,
-            },
-        ],
-    )
-    def test_client_should_retry_automatically_when_getting_429(self, backend_params):
-        with self.cursor(backend_params) as cursor:
-=======
         "extra_params",
         [
             {},
@@ -38,7 +26,6 @@
     )
     def test_client_should_retry_automatically_when_getting_429(self, extra_params):
         with self.cursor(extra_params) as cursor:
->>>>>>> 701f7f6d
             for _ in range(10):
                 cursor.execute("SELECT 1")
                 rows = cursor.fetchall()
@@ -46,21 +33,6 @@
                 self.assertEqual(rows[0][0], 1)
 
     @pytest.mark.parametrize(
-<<<<<<< HEAD
-        "backend_params",
-        [
-            {},
-            {
-                "use_sea": True,
-            },
-        ],
-    )
-    def test_client_should_not_retry_429_if_RateLimitRetry_is_0(self, backend_params):
-        with pytest.raises(self.error_type) as cm:
-            with self.cursor(
-                {**self.conf_to_disable_rate_limit_retries, **backend_params}
-            ) as cursor:
-=======
         "extra_params",
         [
             {},
@@ -71,7 +43,6 @@
         with pytest.raises(self.error_type) as cm:
             extra_params = {**extra_params, **self.conf_to_disable_rate_limit_retries}
             with self.cursor(extra_params) as cursor:
->>>>>>> 701f7f6d
                 for _ in range(10):
                     cursor.execute("SELECT 1")
                     rows = cursor.fetchall()
@@ -91,18 +62,6 @@
 
 class Client503ResponseMixin:
     @pytest.mark.parametrize(
-<<<<<<< HEAD
-        "backend_params",
-        [
-            {},
-            {
-                "use_sea": True,
-            },
-        ],
-    )
-    def test_wait_cluster_startup(self, backend_params):
-        with self.cursor(backend_params) as cursor:
-=======
         "extra_params",
         [
             {},
@@ -111,30 +70,10 @@
     )
     def test_wait_cluster_startup(self, extra_params):
         with self.cursor(extra_params) as cursor:
->>>>>>> 701f7f6d
             cursor.execute("SELECT 1")
             cursor.fetchall()
 
     @pytest.mark.parametrize(
-<<<<<<< HEAD
-        "backend_params",
-        [
-            {},
-            {
-                "use_sea": True,
-            },
-        ],
-    )
-    def _test_retry_disabled_with_message(
-        self, error_msg_substring, exception_type, backend_params
-    ):
-        with pytest.raises(exception_type) as cm:
-            with self.connection(
-                {
-                    **self.conf_to_disable_temporarily_unavailable_retries,
-                    **backend_params,
-                }
-=======
         "extra_params",
         [
             {},
@@ -147,7 +86,6 @@
         with pytest.raises(exception_type) as cm:
             with self.connection(
                 self.conf_to_disable_temporarily_unavailable_retries, extra_params
->>>>>>> 701f7f6d
             ):
                 pass
         assert error_msg_substring in str(cm.exception)
