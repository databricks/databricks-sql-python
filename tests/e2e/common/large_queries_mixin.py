--- conflicted
+++ resolved
@@ -45,17 +45,6 @@
         )
 
     @pytest.mark.parametrize(
-<<<<<<< HEAD
-        "backend_params",
-        [
-            {},
-            {
-                "use_sea": True,
-            },
-        ],
-    )
-    def test_query_with_large_wide_result_set(self, backend_params):
-=======
         "extra_params",
         [
             {},
@@ -63,7 +52,6 @@
         ],
     )
     def test_query_with_large_wide_result_set(self, extra_params):
->>>>>>> 8fbca9db
         resultSize = 300 * 1000 * 1000  # 300 MB
         width = 8192  # B
         rows = resultSize // width
@@ -73,11 +61,7 @@
         fetchmany_size = 10 * 1024 * 1024 // width
         # This is used by PyHive tests to determine the buffer size
         self.arraysize = 1000
-<<<<<<< HEAD
-        with self.cursor(backend_params) as cursor:
-=======
         with self.cursor(extra_params) as cursor:
->>>>>>> 8fbca9db
             for lz4_compression in [False, True]:
                 cursor.connection.lz4_compression = lz4_compression
                 uuids = ", ".join(["uuid() uuid{}".format(i) for i in range(cols)])
@@ -94,17 +78,6 @@
                     assert len(row[1]) == 36
 
     @pytest.mark.parametrize(
-<<<<<<< HEAD
-        "backend_params",
-        [
-            {},
-            {
-                "use_sea": True,
-            },
-        ],
-    )
-    def test_query_with_large_narrow_result_set(self, backend_params):
-=======
         "extra_params",
         [
             {},
@@ -112,7 +85,6 @@
         ],
     )
     def test_query_with_large_narrow_result_set(self, extra_params):
->>>>>>> 8fbca9db
         resultSize = 300 * 1000 * 1000  # 300 MB
         width = 8  # sizeof(long)
         rows = resultSize / width
@@ -121,27 +93,12 @@
         fetchmany_size = 10 * 1024 * 1024 // width
         # This is used by PyHive tests to determine the buffer size
         self.arraysize = 10000000
-<<<<<<< HEAD
-        with self.cursor(backend_params) as cursor:
-=======
         with self.cursor(extra_params) as cursor:
->>>>>>> 8fbca9db
             cursor.execute("SELECT * FROM RANGE({rows})".format(rows=rows))
             for row_id, row in enumerate(self.fetch_rows(cursor, rows, fetchmany_size)):
                 assert row[0] == row_id
 
     @pytest.mark.parametrize(
-<<<<<<< HEAD
-        "backend_params",
-        [
-            {},
-            {
-                "use_sea": True,
-            },
-        ],
-    )
-    def test_long_running_query(self, backend_params):
-=======
         "extra_params",
         [
             {},
@@ -149,7 +106,6 @@
         ],
     )
     def test_long_running_query(self, extra_params):
->>>>>>> 8fbca9db
         """Incrementally increase query size until it takes at least 3 minutes,
         and asserts that the query completes successfully.
         """
@@ -159,11 +115,7 @@
         duration = -1
         scale0 = 10000
         scale_factor = 1
-<<<<<<< HEAD
-        with self.cursor(backend_params) as cursor:
-=======
         with self.cursor(extra_params) as cursor:
->>>>>>> 8fbca9db
             while duration < min_duration:
                 assert scale_factor < 1024, "Detected infinite loop"
                 start = time.time()
