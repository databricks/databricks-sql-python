--- conflicted
+++ resolved
@@ -41,11 +41,7 @@
             )
             yield
             # Clean up the table after the test
-<<<<<<< HEAD
             cursor.execute("DELETE FROM pysql_test_complex_types_table")
-=======
-            cursor.execute("DROP TABLE IF EXISTS pysql_e2e_test_complex_types_table")
->>>>>>> 38425836
 
     @pytest.mark.parametrize(
         "field,expected_type",
