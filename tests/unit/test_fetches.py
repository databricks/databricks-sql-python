--- conflicted
+++ resolved
@@ -43,11 +43,7 @@
 
         # Create a mock backend that will return the queue when _fill_results_buffer is called
         mock_thrift_backend = Mock(spec=ThriftDatabricksClient)
-<<<<<<< HEAD
         mock_thrift_backend.fetch_results.return_value = (arrow_queue, False, 0)
-=======
-        mock_thrift_backend.fetch_results.return_value = (arrow_queue, False)
->>>>>>> 141a0040
 
         num_cols = len(initial_results[0]) if initial_results else 0
         description = [
@@ -58,11 +54,7 @@
         rs = ThriftResultSet(
             connection=Mock(),
             execute_response=ExecuteResponse(
-<<<<<<< HEAD
-                command_id=Mock(),
-=======
                 command_id=None,
->>>>>>> 141a0040
                 status=None,
                 has_been_closed_server_side=True,
                 description=description,
@@ -71,10 +63,7 @@
             ),
             thrift_client=mock_thrift_backend,
             t_row_set=None,
-<<<<<<< HEAD
             session_id_hex=Mock(),
-=======
->>>>>>> 141a0040
         )
         return rs
 
@@ -111,11 +100,7 @@
         rs = ThriftResultSet(
             connection=Mock(),
             execute_response=ExecuteResponse(
-<<<<<<< HEAD
-                command_id=Mock(),
-=======
                 command_id=None,
->>>>>>> 141a0040
                 status=None,
                 has_been_closed_server_side=False,
                 description=description,
@@ -123,10 +108,7 @@
                 is_staging_operation=False,
             ),
             thrift_client=mock_thrift_backend,
-<<<<<<< HEAD
             session_id_hex=Mock(),
-=======
->>>>>>> 141a0040
         )
         return rs
 
