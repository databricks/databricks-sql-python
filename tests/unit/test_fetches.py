import unittest
import pytest
from unittest.mock import Mock

try:
    import pyarrow as pa
except ImportError:
    pa = None

import databricks.sql.client as client
from databricks.sql.backend.types import ExecuteResponse
from databricks.sql.utils import ArrowQueue
from databricks.sql.backend.thrift_backend import ThriftDatabricksClient
from databricks.sql.result_set import ThriftResultSet


@pytest.mark.skipif(pa is None, reason="PyArrow is not installed")
class FetchTests(unittest.TestCase):
    """
    Unit tests for checking the fetch logic.
    """

    @staticmethod
    def make_arrow_table(batch):
        n_cols = len(batch[0]) if batch else 0
        schema = pa.schema({"col%s" % i: pa.uint32() for i in range(n_cols)})
        cols = [[batch[row][col] for row in range(len(batch))] for col in range(n_cols)]
        return schema, pa.Table.from_pydict(
            dict(zip(schema.names, cols)), schema=schema
        )

    @staticmethod
    def make_arrow_queue(batch):
        _, table = FetchTests.make_arrow_table(batch)
        queue = ArrowQueue(table, len(batch))
        return queue

    @staticmethod
    def make_dummy_result_set_from_initial_results(initial_results):
        # If the initial results have been set, then we should never try and fetch more
        schema, arrow_table = FetchTests.make_arrow_table(initial_results)
        arrow_queue = ArrowQueue(arrow_table, len(initial_results), 0)

        # Create a mock backend that will return the queue when _fill_results_buffer is called
        mock_thrift_backend = Mock(spec=ThriftDatabricksClient)
        mock_thrift_backend.fetch_results.return_value = (arrow_queue, False)

        num_cols = len(initial_results[0]) if initial_results else 0
        description = [
            (f"col{col_id}", "integer", None, None, None, None, None)
            for col_id in range(num_cols)
        ]

        rs = ThriftResultSet(
            connection=Mock(),
            execute_response=ExecuteResponse(
                command_id=None,
                status=None,
                has_been_closed_server_side=True,
<<<<<<< HEAD
                has_more_rows=False,
                description=Mock(),
                lz4_compressed=Mock(),
                results_queue=arrow_queue,
=======
                description=description,
                lz4_compressed=True,
>>>>>>> 6d63df0c
                is_staging_operation=False,
            ),
            thrift_client=mock_thrift_backend,
            t_row_set=None,
        )
        return rs

    @staticmethod
    def make_dummy_result_set_from_batch_list(batch_list):
        batch_index = 0

        def fetch_results(
            command_id,
            max_rows,
            max_bytes,
            expected_row_start_offset,
            lz4_compressed,
            arrow_schema_bytes,
            description,
            use_cloud_fetch=True,
        ):
            nonlocal batch_index
            results = FetchTests.make_arrow_queue(batch_list[batch_index])
            batch_index += 1

            return results, batch_index < len(batch_list)

        mock_thrift_backend = Mock(spec=ThriftDatabricksClient)
        mock_thrift_backend.fetch_results = fetch_results
        num_cols = len(batch_list[0][0]) if batch_list and batch_list[0] else 0

        description = [
            (f"col{col_id}", "integer", None, None, None, None, None)
            for col_id in range(num_cols)
        ]

        rs = ThriftResultSet(
            connection=Mock(),
            execute_response=ExecuteResponse(
                command_id=None,
                status=None,
                has_been_closed_server_side=False,
<<<<<<< HEAD
                has_more_rows=True,
                description=[
                    (f"col{col_id}", "integer", None, None, None, None, None)
                    for col_id in range(num_cols)
                ],
                lz4_compressed=Mock(),
                results_queue=None,
=======
                description=description,
                lz4_compressed=True,
>>>>>>> 6d63df0c
                is_staging_operation=False,
            ),
            thrift_client=mock_thrift_backend,
        )
        return rs

    def assertEqualRowValues(self, actual, expected):
        self.assertEqual(len(actual) if actual else 0, len(expected) if expected else 0)
        for act, exp in zip(actual, expected):
            self.assertSequenceEqual(act, exp)

    def test_fetchmany_with_initial_results(self):
        # Fetch all in one go
        initial_results_1 = [
            [1],
            [2],
            [3],
        ]  # This is a list of rows, each row with 1 col
        dummy_result_set = self.make_dummy_result_set_from_initial_results(
            initial_results_1
        )
        self.assertEqualRowValues(dummy_result_set.fetchmany(3), [[1], [2], [3]])

        # Fetch in small amounts
        initial_results_2 = [[1], [2], [3], [4]]
        dummy_result_set = self.make_dummy_result_set_from_initial_results(
            initial_results_2
        )
        self.assertEqualRowValues(dummy_result_set.fetchmany(1), [[1]])
        self.assertEqualRowValues(dummy_result_set.fetchmany(2), [[2], [3]])
        self.assertEqualRowValues(dummy_result_set.fetchmany(1), [[4]])

        # Fetch too many
        initial_results_3 = [[2], [3]]
        dummy_result_set = self.make_dummy_result_set_from_initial_results(
            initial_results_3
        )
        self.assertEqualRowValues(dummy_result_set.fetchmany(5), [[2], [3]])

        # Empty results
        initial_results_4 = [[]]
        dummy_result_set = self.make_dummy_result_set_from_initial_results(
            initial_results_4
        )
        self.assertEqualRowValues(dummy_result_set.fetchmany(0), [])

    def test_fetch_many_without_initial_results(self):
        # Fetch all in one go; single batch
        batch_list_1 = [
            [[1], [2], [3]]
        ]  # This is a list of one batch of rows, each row with 1 col
        dummy_result_set = self.make_dummy_result_set_from_batch_list(batch_list_1)
        self.assertEqualRowValues(dummy_result_set.fetchmany(3), [[1], [2], [3]])

        # Fetch all in one go; multiple batches
        batch_list_2 = [[[1], [2]], [[3]]]  # This is a list of two batches of rows
        dummy_result_set = self.make_dummy_result_set_from_batch_list(batch_list_2)
        self.assertEqualRowValues(dummy_result_set.fetchmany(3), [[1], [2], [3]])

        # Fetch in small amounts; single batch
        batch_list_3 = [[[1], [2], [3]]]
        dummy_result_set = self.make_dummy_result_set_from_batch_list(batch_list_3)
        self.assertEqualRowValues(dummy_result_set.fetchmany(1), [[1]])
        self.assertEqualRowValues(dummy_result_set.fetchmany(2), [[2], [3]])

        # Fetch in small amounts; multiple batches
        batch_list_4 = [[[1], [2]], [[3], [4], [5]]]
        dummy_result_set = self.make_dummy_result_set_from_batch_list(batch_list_4)
        self.assertEqualRowValues(dummy_result_set.fetchmany(1), [[1]])
        self.assertEqualRowValues(dummy_result_set.fetchmany(3), [[2], [3], [4]])
        self.assertEqualRowValues(dummy_result_set.fetchmany(2), [[5]])

        # Fetch too many; single batch
        batch_list_5 = [[[1], [2], [3], [4]]]
        dummy_result_set = self.make_dummy_result_set_from_batch_list(batch_list_5)
        self.assertEqualRowValues(dummy_result_set.fetchmany(6), [[1], [2], [3], [4]])

        # Fetch too many; multiple batches
        batch_list_6 = [[[1]], [[2], [3], [4]], [[5], [6]]]
        dummy_result_set = self.make_dummy_result_set_from_batch_list(batch_list_6)
        self.assertEqualRowValues(
            dummy_result_set.fetchmany(100), [[1], [2], [3], [4], [5], [6]]
        )

        # Fetch 0; 1 empty batch
        batch_list_7 = [[]]
        dummy_result_set = self.make_dummy_result_set_from_batch_list(batch_list_7)
        self.assertEqualRowValues(dummy_result_set.fetchmany(0), [])

        # Fetch 0; lots of batches
        batch_list_8 = [[[1], [2]], [[3]]]
        dummy_result_set = self.make_dummy_result_set_from_batch_list(batch_list_8)
        self.assertEqualRowValues(dummy_result_set.fetchmany(0), [])

    def test_fetchall_with_initial_results(self):
        initial_results_1 = [[1], [2], [3]]
        dummy_result_set = self.make_dummy_result_set_from_initial_results(
            initial_results_1
        )
        self.assertEqualRowValues(dummy_result_set.fetchall(), [[1], [2], [3]])

    def test_fetchall_without_initial_results(self):
        # Fetch all, single batch
        batch_list_1 = [
            [[1], [2], [3]]
        ]  # This is a list of one batch of rows, each row with 1 col
        dummy_result_set = self.make_dummy_result_set_from_batch_list(batch_list_1)
        self.assertEqualRowValues(dummy_result_set.fetchall(), [[1], [2], [3]])

        # Fetch all, multiple batches
        batch_list_2 = [[[1], [2]], [[3]], [[4], [5], [6]]]
        dummy_result_set = self.make_dummy_result_set_from_batch_list(batch_list_2)
        self.assertEqualRowValues(
            dummy_result_set.fetchall(), [[1], [2], [3], [4], [5], [6]]
        )

        batch_list_3 = [[]]
        dummy_result_set = self.make_dummy_result_set_from_batch_list(batch_list_3)
        self.assertEqualRowValues(dummy_result_set.fetchall(), [])

    def test_fetchmany_fetchall_with_initial_results(self):
        initial_results_1 = [[1], [2], [3]]
        dummy_result_set = self.make_dummy_result_set_from_initial_results(
            initial_results_1
        )
        self.assertEqualRowValues(dummy_result_set.fetchmany(2), [[1], [2]])
        self.assertEqualRowValues(dummy_result_set.fetchall(), [[3]])

    def test_fetchmany_fetchall_without_initial_results(self):
        batch_list_1 = [
            [[1], [2], [3]]
        ]  # This is a list of one batch of rows, each row with 1 col
        dummy_result_set = self.make_dummy_result_set_from_batch_list(batch_list_1)
        self.assertEqualRowValues(dummy_result_set.fetchmany(2), [[1], [2]])
        self.assertEqualRowValues(dummy_result_set.fetchall(), [[3]])

        batch_list_2 = [[[1], [2]], [[3], [4]], [[5], [6], [7]]]
        dummy_result_set = self.make_dummy_result_set_from_batch_list(batch_list_2)
        self.assertEqualRowValues(dummy_result_set.fetchmany(3), [[1], [2], [3]])
        self.assertEqualRowValues(dummy_result_set.fetchall(), [[4], [5], [6], [7]])

    def test_fetchone_with_initial_results(self):
        initial_results_1 = [[1], [2], [3]]
        dummy_result_set = self.make_dummy_result_set_from_initial_results(
            initial_results_1
        )
        self.assertSequenceEqual(dummy_result_set.fetchone(), [1])
        self.assertSequenceEqual(dummy_result_set.fetchone(), [2])
        self.assertSequenceEqual(dummy_result_set.fetchone(), [3])
        self.assertEqual(dummy_result_set.fetchone(), None)

    def test_fetchone_without_initial_results(self):
        batch_list_1 = [[[1], [2]], [[3]]]
        dummy_result_set = self.make_dummy_result_set_from_batch_list(batch_list_1)
        self.assertSequenceEqual(dummy_result_set.fetchone(), [1])
        self.assertSequenceEqual(dummy_result_set.fetchone(), [2])
        self.assertSequenceEqual(dummy_result_set.fetchone(), [3])
        self.assertEqual(dummy_result_set.fetchone(), None)

        batch_list_2 = [[]]
        dummy_result_set = self.make_dummy_result_set_from_batch_list(batch_list_2)
        self.assertEqual(dummy_result_set.fetchone(), None)


if __name__ == "__main__":
    unittest.main()<|MERGE_RESOLUTION|>--- conflicted
+++ resolved
@@ -57,15 +57,8 @@
                 command_id=None,
                 status=None,
                 has_been_closed_server_side=True,
-<<<<<<< HEAD
-                has_more_rows=False,
-                description=Mock(),
-                lz4_compressed=Mock(),
-                results_queue=arrow_queue,
-=======
                 description=description,
                 lz4_compressed=True,
->>>>>>> 6d63df0c
                 is_staging_operation=False,
             ),
             thrift_client=mock_thrift_backend,
@@ -108,18 +101,8 @@
                 command_id=None,
                 status=None,
                 has_been_closed_server_side=False,
-<<<<<<< HEAD
-                has_more_rows=True,
-                description=[
-                    (f"col{col_id}", "integer", None, None, None, None, None)
-                    for col_id in range(num_cols)
-                ],
-                lz4_compressed=Mock(),
-                results_queue=None,
-=======
                 description=description,
                 lz4_compressed=True,
->>>>>>> 6d63df0c
                 is_staging_operation=False,
             ),
             thrift_client=mock_thrift_backend,
