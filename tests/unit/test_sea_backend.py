--- conflicted
+++ resolved
@@ -279,7 +279,213 @@
             max_download_threads=20,
         )
 
-<<<<<<< HEAD
+        # Verify the result is None for async operation
+        assert result is None
+
+        # Verify the HTTP request
+        mock_http_client._make_request.assert_called_once()
+        args, kwargs = mock_http_client._make_request.call_args
+        assert kwargs["method"] == "POST"
+        assert kwargs["path"] == sea_client.STATEMENT_PATH
+        assert "wait_timeout" in kwargs["data"]
+        assert kwargs["data"]["wait_timeout"] == "0s"  # Async mode uses 0s timeout
+
+        # Verify the command ID was stored in the cursor
+        assert hasattr(mock_cursor, "active_command_id")
+        assert isinstance(mock_cursor.active_command_id, CommandId)
+        assert mock_cursor.active_command_id.guid == "test-statement-456"
+
+    def test_execute_command_with_polling(
+        self, sea_client, mock_http_client, mock_cursor, sea_session_id
+    ):
+        """Test executing a command that requires polling."""
+        # Set up mock responses for initial request and polling
+        initial_response = {
+            "statement_id": "test-statement-789",
+            "status": {"state": "RUNNING"},
+        }
+        poll_response = {
+            "statement_id": "test-statement-789",
+            "status": {"state": "SUCCEEDED"},
+            "manifest": {"schema": [], "total_row_count": 0, "total_byte_count": 0},
+            "result": {"data": []},
+        }
+
+        # Configure mock to return different responses on subsequent calls
+        mock_http_client._make_request.side_effect = [initial_response, poll_response]
+
+        # Mock the get_execution_result method
+        with patch.object(
+            sea_client, "get_execution_result", return_value="mock_result_set"
+        ) as mock_get_result:
+            # Mock time.sleep to avoid actual delays
+            with patch("time.sleep"):
+                # Call the method
+                result = sea_client.execute_command(
+                    operation="SELECT * FROM large_table",
+                    session_id=sea_session_id,
+                    max_rows=100,
+                    max_bytes=1000,
+                    lz4_compression=False,
+                    cursor=mock_cursor,
+                    use_cloud_fetch=False,
+                    parameters=[],
+                    async_op=False,
+                    enforce_embedded_schema_correctness=False,
+                )
+
+                # Verify the result
+                assert result == "mock_result_set"
+
+                # Verify the HTTP requests (initial and poll)
+                assert mock_http_client._make_request.call_count == 2
+
+                # Verify get_execution_result was called with the right command ID
+                mock_get_result.assert_called_once()
+                cmd_id_arg = mock_get_result.call_args[0][0]
+                assert isinstance(cmd_id_arg, CommandId)
+                assert cmd_id_arg.guid == "test-statement-789"
+
+    def test_execute_command_with_parameters(
+        self, sea_client, mock_http_client, mock_cursor, sea_session_id
+    ):
+        """Test executing a command with parameters."""
+        # Set up mock response
+        execute_response = {
+            "statement_id": "test-statement-123",
+            "status": {"state": "SUCCEEDED"},
+        }
+        mock_http_client._make_request.return_value = execute_response
+
+        # Create parameter mock
+        param = MagicMock()
+        param.name = "param1"
+        param.value = "value1"
+        param.type = "STRING"
+
+        # Mock the get_execution_result method
+        with patch.object(sea_client, "get_execution_result") as mock_get_result:
+            # Call the method with parameters
+            sea_client.execute_command(
+                operation="SELECT * FROM table WHERE col = :param1",
+                session_id=sea_session_id,
+                max_rows=100,
+                max_bytes=1000,
+                lz4_compression=False,
+                cursor=mock_cursor,
+                use_cloud_fetch=False,
+                parameters=[param],
+                async_op=False,
+                enforce_embedded_schema_correctness=False,
+            )
+
+            # Verify the HTTP request contains parameters
+            mock_http_client._make_request.assert_called_once()
+            args, kwargs = mock_http_client._make_request.call_args
+            assert "parameters" in kwargs["data"]
+            assert len(kwargs["data"]["parameters"]) == 1
+            assert kwargs["data"]["parameters"][0]["name"] == "param1"
+            assert kwargs["data"]["parameters"][0]["value"] == "value1"
+            assert kwargs["data"]["parameters"][0]["type"] == "STRING"
+
+    def test_execute_command_failure(
+        self, sea_client, mock_http_client, mock_cursor, sea_session_id
+    ):
+        """Test executing a command that fails."""
+        # Set up mock response for a failed execution
+        error_response = {
+            "statement_id": "test-statement-123",
+            "status": {
+                "state": "FAILED",
+                "error": {
+                    "message": "Syntax error in SQL",
+                    "error_code": "SYNTAX_ERROR",
+                },
+            },
+        }
+
+        # Configure the mock to return the error response for the initial request
+        # and then raise an exception when trying to poll (to simulate immediate failure)
+        mock_http_client._make_request.side_effect = [
+            error_response,  # Initial response
+            Error(
+                "Statement execution did not succeed: Syntax error in SQL"
+            ),  # Will be raised during polling
+        ]
+
+        # Mock time.sleep to avoid actual delays
+        with patch("time.sleep"):
+            # Call the method and expect an error
+            with pytest.raises(Error) as excinfo:
+                sea_client.execute_command(
+                    operation="SELECT * FROM nonexistent_table",
+                    session_id=sea_session_id,
+                    max_rows=100,
+                    max_bytes=1000,
+                    lz4_compression=False,
+                    cursor=mock_cursor,
+                    use_cloud_fetch=False,
+                    parameters=[],
+                    async_op=False,
+                    enforce_embedded_schema_correctness=False,
+                )
+
+            assert "Statement execution did not succeed" in str(excinfo.value)
+
+    def test_cancel_command(self, sea_client, mock_http_client, sea_command_id):
+        """Test canceling a command."""
+        # Set up mock response
+        mock_http_client._make_request.return_value = {}
+
+        # Call the method
+        sea_client.cancel_command(sea_command_id)
+
+        # Verify the HTTP request
+        mock_http_client._make_request.assert_called_once()
+        args, kwargs = mock_http_client._make_request.call_args
+        assert kwargs["method"] == "POST"
+        assert kwargs["path"] == sea_client.CANCEL_STATEMENT_PATH_WITH_ID.format(
+            "test-statement-123"
+        )
+
+    def test_close_command(self, sea_client, mock_http_client, sea_command_id):
+        """Test closing a command."""
+        # Set up mock response
+        mock_http_client._make_request.return_value = {}
+
+        # Call the method
+        sea_client.close_command(sea_command_id)
+
+        # Verify the HTTP request
+        mock_http_client._make_request.assert_called_once()
+        args, kwargs = mock_http_client._make_request.call_args
+        assert kwargs["method"] == "DELETE"
+        assert kwargs["path"] == sea_client.STATEMENT_PATH_WITH_ID.format(
+            "test-statement-123"
+        )
+
+    def test_get_query_state(self, sea_client, mock_http_client, sea_command_id):
+        """Test getting the state of a query."""
+        # Set up mock response
+        mock_http_client._make_request.return_value = {
+            "statement_id": "test-statement-123",
+            "status": {"state": "RUNNING"},
+        }
+
+        # Call the method
+        state = sea_client.get_query_state(sea_command_id)
+
+        # Verify the result
+        assert state == CommandState.RUNNING
+
+        # Verify the HTTP request
+        mock_http_client._make_request.assert_called_once()
+        args, kwargs = mock_http_client._make_request.call_args
+        assert kwargs["method"] == "GET"
+        assert kwargs["path"] == sea_client.STATEMENT_PATH_WITH_ID.format(
+            "test-statement-123"
+        )
+
     def test_get_execution_result(
         self, sea_client, mock_http_client, mock_cursor, sea_command_id
     ):
@@ -771,8 +977,4 @@
                 catalog_name=None,
             )
 
-        assert "Catalog name is required" in str(excinfo.value)
-=======
-        # Verify the custom value is returned
-        assert custom_client.max_download_threads == 20
->>>>>>> 9e14d48f
+        assert "Catalog name is required" in str(excinfo.value)