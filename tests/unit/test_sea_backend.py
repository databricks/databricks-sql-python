--- conflicted
+++ resolved
@@ -633,49 +633,6 @@
             sea_client._extract_description_from_manifest(no_columns_manifest) is None
         )
 
-<<<<<<< HEAD
-    def test_results_message_to_execute_response_is_staging_operation(self, sea_client):
-        """Test that is_staging_operation is correctly set from manifest.is_volume_operation."""
-        # Test when is_volume_operation is True
-        response = MagicMock()
-        response.statement_id = "test-statement-123"
-        response.status.state = CommandState.SUCCEEDED
-        response.manifest.is_volume_operation = True
-        response.manifest.result_compression = "NONE"
-        response.manifest.format = "JSON_ARRAY"
-
-        # Mock the _extract_description_from_manifest method to return None
-        with patch.object(
-            sea_client, "_extract_description_from_manifest", return_value=None
-        ):
-            result = sea_client._results_message_to_execute_response(response)
-            assert result.is_staging_operation is True
-
-        # Test when is_volume_operation is False
-        response.manifest.is_volume_operation = False
-        with patch.object(
-            sea_client, "_extract_description_from_manifest", return_value=None
-        ):
-            result = sea_client._results_message_to_execute_response(response)
-            assert result.is_staging_operation is False
-
-    def test_unimplemented_metadata_methods(
-        self, sea_client, sea_session_id, mock_cursor
-    ):
-        """Test that metadata methods raise NotImplementedError."""
-        # Test get_catalogs
-        with pytest.raises(NotImplementedError):
-            sea_client.get_catalogs(sea_session_id, 100, 1000, mock_cursor)
-
-        # Test get_schemas
-        with pytest.raises(NotImplementedError):
-            sea_client.get_schemas(sea_session_id, 100, 1000, mock_cursor)
-
-        # Test get_schemas with optional parameters
-        with pytest.raises(NotImplementedError):
-            sea_client.get_schemas(
-                sea_session_id, 100, 1000, mock_cursor, "catalog", "schema"
-=======
     def test_get_catalogs(self, sea_client, sea_session_id, mock_cursor):
         """Test the get_catalogs method."""
         # Mock the execute_command method
@@ -722,7 +679,6 @@
                 max_bytes=1000,
                 cursor=mock_cursor,
                 catalog_name="test_catalog",
->>>>>>> e3806542
             )
 
             mock_execute.assert_called_with(
