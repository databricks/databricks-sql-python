--- conflicted
+++ resolved
@@ -1,5 +1,3 @@
-<<<<<<< HEAD
-=======
 """
 Tests for the SEA (Statement Execution API) backend implementation.
 
@@ -7,17 +5,9 @@
 the Databricks SQL connector's SEA backend functionality.
 """
 
->>>>>>> adecd535
 import pytest
 from unittest.mock import patch, MagicMock
 
-<<<<<<< HEAD
-from databricks.sql.backend.sea.backend import SeaDatabricksClient
-from databricks.sql.backend.types import SessionId, BackendType, CommandId, CommandState
-from databricks.sql.types import SSLOptions
-from databricks.sql.auth.authenticators import AuthProvider
-from databricks.sql.exc import Error
-=======
 from databricks.sql.backend.sea.backend import (
     SeaDatabricksClient,
     _filter_session_configuration,
@@ -26,7 +16,6 @@
 from databricks.sql.types import SSLOptions
 from databricks.sql.auth.authenticators import AuthProvider
 from databricks.sql.exc import Error, NotSupportedError, ServerOperationError
->>>>>>> adecd535
 
 
 class TestSeaBackend:
@@ -62,10 +51,6 @@
 
         return client
 
-<<<<<<< HEAD
-    def test_init_extracts_warehouse_id(self, mock_http_client):
-        """Test that the constructor properly extracts the warehouse ID from the HTTP path."""
-=======
     @pytest.fixture
     def sea_session_id(self):
         """Create a SEA session ID."""
@@ -103,7 +88,6 @@
 
     def test_initialization(self, mock_http_client):
         """Test client initialization and warehouse ID extraction."""
->>>>>>> adecd535
         # Test with warehouses format
         client1 = SeaDatabricksClient(
             server_hostname="test-server.databricks.com",
@@ -210,51 +194,6 @@
             sea_client.close_session(thrift_session_id)
         assert "Not a valid SEA session ID" in str(excinfo.value)
 
-<<<<<<< HEAD
-    def test_session_configuration_helpers(self):
-        """Test the session configuration helper methods."""
-        # Test getting default value for a supported parameter
-        default_value = SeaDatabricksClient.get_default_session_configuration_value(
-            "ANSI_MODE"
-        )
-        assert default_value == "true"
-
-        # Test getting default value for an unsupported parameter
-        default_value = SeaDatabricksClient.get_default_session_configuration_value(
-            "UNSUPPORTED_PARAM"
-        )
-        assert default_value is None
-
-        # Test checking if a parameter is supported
-        assert SeaDatabricksClient.is_session_configuration_parameter_supported(
-            "ANSI_MODE"
-        )
-        assert not SeaDatabricksClient.is_session_configuration_parameter_supported(
-            "UNSUPPORTED_PARAM"
-        )
-
-    def test_unimplemented_methods(self, sea_client):
-        """Test that unimplemented methods raise NotImplementedError."""
-        # This test is no longer relevant since we've implemented these methods
-        # We'll modify it to just test a couple of methods with mocked responses
-
-        # Create dummy parameters for testing
-        session_id = SessionId.from_sea_session_id("test-session")
-        command_id = MagicMock()
-        cursor = MagicMock()
-
-        # Mock the http_client to return appropriate responses
-        sea_client.http_client._make_request.return_value = {
-            "statement_id": "test-statement-id",
-            "status": {"state": "FAILED", "error": {"message": "Test error message"}},
-        }
-
-        # Mock get_query_state to return FAILED
-        sea_client.get_query_state = MagicMock(return_value=CommandState.FAILED)
-
-        # Test execute_command - should raise ServerOperationError due to FAILED state
-        with pytest.raises(Error) as excinfo:
-=======
     def test_command_execution_sync(
         self, sea_client, mock_http_client, mock_cursor, sea_session_id
     ):
@@ -277,18 +216,17 @@
             },
             "result": {"data": [["value1"]]},
         }
-        mock_http_client._make_request.return_value = execute_response
 
         with patch.object(
             sea_client, "get_execution_result", return_value="mock_result_set"
         ) as mock_get_result:
             result = sea_client.execute_command(
                 operation="SELECT 1",
-                session_id=sea_session_id,
+                session_id=session_id,
                 max_rows=100,
                 max_bytes=1000,
                 lz4_compression=False,
-                cursor=mock_cursor,
+                cursor=cursor,
                 use_cloud_fetch=False,
                 parameters=[],
                 async_op=False,
@@ -337,7 +275,7 @@
             max_rows=100,
             max_bytes=1000,
             lz4_compression=False,
-            cursor=mock_cursor,
+            cursor=cursor,
             use_cloud_fetch=False,
             parameters=[],
             async_op=True,
@@ -416,183 +354,18 @@
         param.type = "STRING"
 
         with patch.object(sea_client, "get_execution_result"):
->>>>>>> adecd535
             sea_client.execute_command(
-                operation="SELECT 1",
-                session_id=session_id,
+                operation="SELECT * FROM table WHERE col = :param1",
+                session_id=sea_session_id,
                 max_rows=100,
                 max_bytes=1000,
                 lz4_compression=False,
-                cursor=cursor,
+                cursor=mock_cursor,
                 use_cloud_fetch=False,
-                parameters=[],
+                parameters=[param],
                 async_op=False,
                 enforce_embedded_schema_correctness=False,
             )
-<<<<<<< HEAD
-        assert "Statement execution did not succeed" in str(excinfo.value)
-        assert "Test error message" in str(excinfo.value)
-
-    def test_command_operations(self, sea_client, mock_http_client):
-        """Test command operations like cancel and close."""
-        # Create a command ID
-        command_id = CommandId.from_sea_statement_id("test-statement-id")
-
-        # Set up mock response
-        mock_http_client._make_request.return_value = {}
-
-        # Test cancel_command
-        sea_client.cancel_command(command_id)
-        mock_http_client._make_request.assert_called_with(
-            method="POST",
-            path=sea_client.CANCEL_STATEMENT_PATH_WITH_ID.format("test-statement-id"),
-            data={"statement_id": "test-statement-id"},
-        )
-
-        # Reset mock
-        mock_http_client._make_request.reset_mock()
-
-        # Test close_command
-        sea_client.close_command(command_id)
-        mock_http_client._make_request.assert_called_with(
-            method="DELETE",
-            path=sea_client.STATEMENT_PATH_WITH_ID.format("test-statement-id"),
-            data={"statement_id": "test-statement-id"},
-        )
-
-    def test_get_query_state(self, sea_client, mock_http_client):
-        """Test get_query_state method."""
-        # Create a command ID
-        command_id = CommandId.from_sea_statement_id("test-statement-id")
-
-        # Set up mock response
-        mock_http_client._make_request.return_value = {"status": {"state": "RUNNING"}}
-
-        # Test get_query_state
-        state = sea_client.get_query_state(command_id)
-        assert state == CommandState.RUNNING
-
-        mock_http_client._make_request.assert_called_with(
-            method="GET",
-            path=sea_client.STATEMENT_PATH_WITH_ID.format("test-statement-id"),
-            data={"statement_id": "test-statement-id"},
-        )
-
-    def test_metadata_operations(self, sea_client, mock_http_client):
-        """Test metadata operations like get_catalogs, get_schemas, etc."""
-        # Create test parameters
-        session_id = SessionId.from_sea_session_id("test-session")
-        cursor = MagicMock()
-        cursor.connection = MagicMock()
-        cursor.buffer_size_bytes = 1000000
-        cursor.arraysize = 10000
-
-        # Mock the execute_command method to return a mock result set
-        mock_result_set = MagicMock()
-        sea_client.execute_command = MagicMock(return_value=mock_result_set)
-
-        # Test get_catalogs
-        result = sea_client.get_catalogs(session_id, 100, 1000, cursor)
-        assert result == mock_result_set
-        sea_client.execute_command.assert_called_with(
-            operation="SHOW CATALOGS",
-            session_id=session_id,
-            max_rows=100,
-            max_bytes=1000,
-            lz4_compression=False,
-            cursor=cursor,
-            use_cloud_fetch=False,
-            parameters=[],
-            async_op=False,
-            enforce_embedded_schema_correctness=False,
-        )
-
-        # Reset mock
-        sea_client.execute_command.reset_mock()
-
-        # Test get_schemas
-        result = sea_client.get_schemas(session_id, 100, 1000, cursor, "test_catalog")
-        assert result == mock_result_set
-        sea_client.execute_command.assert_called_with(
-            operation="SHOW SCHEMAS IN `test_catalog`",
-            session_id=session_id,
-            max_rows=100,
-            max_bytes=1000,
-            lz4_compression=False,
-            cursor=cursor,
-            use_cloud_fetch=False,
-            parameters=[],
-            async_op=False,
-            enforce_embedded_schema_correctness=False,
-        )
-
-        # Reset mock
-        sea_client.execute_command.reset_mock()
-
-        # Test get_tables
-        result = sea_client.get_tables(
-            session_id, 100, 1000, cursor, "test_catalog", "test_schema", "test_table"
-        )
-        assert result == mock_result_set
-        sea_client.execute_command.assert_called_with(
-            operation="SHOW TABLES IN CATALOG `test_catalog` SCHEMA LIKE 'test_schema' LIKE 'test_table'",
-            session_id=session_id,
-            max_rows=100,
-            max_bytes=1000,
-            lz4_compression=False,
-            cursor=cursor,
-            use_cloud_fetch=False,
-            parameters=[],
-            async_op=False,
-            enforce_embedded_schema_correctness=False,
-        )
-
-        # Reset mock
-        sea_client.execute_command.reset_mock()
-
-        # Test get_columns
-        result = sea_client.get_columns(
-            session_id,
-            100,
-            1000,
-            cursor,
-            "test_catalog",
-            "test_schema",
-            "test_table",
-            "test_column",
-        )
-        assert result == mock_result_set
-        sea_client.execute_command.assert_called_with(
-            operation="SHOW COLUMNS IN CATALOG `test_catalog` SCHEMA LIKE 'test_schema' TABLE LIKE 'test_table' LIKE 'test_column'",
-            session_id=session_id,
-            max_rows=100,
-            max_bytes=1000,
-            lz4_compression=False,
-            cursor=cursor,
-            use_cloud_fetch=False,
-            parameters=[],
-            async_op=False,
-            enforce_embedded_schema_correctness=False,
-        )
-
-    def test_max_download_threads_property(self, sea_client):
-        """Test the max_download_threads property."""
-        assert sea_client.max_download_threads == 10
-
-        # Create a client with a custom value
-        custom_client = SeaDatabricksClient(
-            server_hostname="test-server.databricks.com",
-            port=443,
-            http_path="/sql/warehouses/abc123",
-            http_headers=[],
-            auth_provider=AuthProvider(),
-            ssl_options=SSLOptions(),
-            max_download_threads=20,
-        )
-
-        # Verify the custom value is returned
-        assert custom_client.max_download_threads == 20
-=======
             args, kwargs = mock_http_client._make_request.call_args
             assert "parameters" in kwargs["data"]
             assert len(kwargs["data"]["parameters"]) == 1
@@ -824,5 +597,4 @@
         # Test with manifest without columns
         manifest_obj.schema = {}
         description = sea_client._extract_description_from_manifest(manifest_obj)
-        assert description is None
->>>>>>> adecd535
+        assert description is None