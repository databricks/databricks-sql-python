"""
Tests for the SEA (Statement Execution API) backend implementation.

This module contains tests for the SeaDatabricksClient class, which implements
the Databricks SQL connector's SEA backend functionality.
"""

import pytest
from unittest.mock import patch, MagicMock, Mock

from databricks.sql.backend.sea.backend import (
    SeaDatabricksClient,
    _filter_session_configuration,
)
from databricks.sql.backend.types import SessionId, CommandId, CommandState, BackendType
from databricks.sql.types import SSLOptions
from databricks.sql.auth.authenticators import AuthProvider
from databricks.sql.exc import (
    Error,
    NotSupportedError,
    ServerOperationError,
    DatabaseError,
)


class TestSeaBackend:
    """Test suite for the SeaDatabricksClient class."""

    @pytest.fixture
    def mock_http_client(self):
        """Create a mock HTTP client."""
        with patch(
            "databricks.sql.backend.sea.backend.SeaHttpClientAdapter"
        ) as mock_client_class:
            mock_client = mock_client_class.return_value
            mock_client.get.return_value = {}
            mock_client.post.return_value = {}
            mock_client.delete.return_value = {}
            yield mock_client

    @pytest.fixture
    def sea_client(self, mock_http_client):
        """Create a SeaDatabricksClient instance with mocked dependencies."""
        server_hostname = "test-server.databricks.com"
        port = 443
        http_path = "/sql/warehouses/abc123"
        http_headers = [("header1", "value1"), ("header2", "value2")]
        auth_provider = AuthProvider()
        ssl_options = SSLOptions()

        client = SeaDatabricksClient(
            server_hostname=server_hostname,
            port=port,
            http_path=http_path,
            http_headers=http_headers,
            auth_provider=auth_provider,
            ssl_options=ssl_options,
        )

        return client

    @pytest.fixture
    def sea_session_id(self):
        """Create a SEA session ID."""
        return SessionId.from_sea_session_id("test-session-123")

    @pytest.fixture
    def sea_command_id(self):
        """Create a SEA command ID."""
        return CommandId.from_sea_statement_id("test-statement-123")

    @pytest.fixture
    def mock_cursor(self):
        """Create a mock cursor."""
        cursor = Mock()
        cursor.active_command_id = None
        cursor.buffer_size_bytes = 1000
        cursor.arraysize = 100
        return cursor

    @pytest.fixture
    def thrift_session_id(self):
        """Create a Thrift session ID (not SEA)."""
        mock_thrift_handle = MagicMock()
        mock_thrift_handle.sessionId.guid = b"guid"
        mock_thrift_handle.sessionId.secret = b"secret"
        return SessionId.from_thrift_handle(mock_thrift_handle)

    @pytest.fixture
    def thrift_command_id(self):
        """Create a Thrift command ID (not SEA)."""
        mock_thrift_operation_handle = MagicMock()
        mock_thrift_operation_handle.operationId.guid = b"guid"
        mock_thrift_operation_handle.operationId.secret = b"secret"
        return CommandId.from_thrift_handle(mock_thrift_operation_handle)

    def test_initialization(self, mock_http_client):
        """Test client initialization and warehouse ID extraction."""
        # Test with warehouses format
        client1 = SeaDatabricksClient(
            server_hostname="test-server.databricks.com",
            port=443,
            http_path="/sql/warehouses/abc123",
            http_headers=[],
            auth_provider=AuthProvider(),
            ssl_options=SSLOptions(),
        )
        assert client1.warehouse_id == "abc123"
        assert client1.max_download_threads == 10  # Default value

        # Test with endpoints format
        client2 = SeaDatabricksClient(
            server_hostname="test-server.databricks.com",
            port=443,
            http_path="/sql/endpoints/def456",
            http_headers=[],
            auth_provider=AuthProvider(),
            ssl_options=SSLOptions(),
        )
        assert client2.warehouse_id == "def456"

        # Test with custom max_download_threads
        client3 = SeaDatabricksClient(
            server_hostname="test-server.databricks.com",
            port=443,
            http_path="/sql/warehouses/abc123",
            http_headers=[],
            auth_provider=AuthProvider(),
            ssl_options=SSLOptions(),
            max_download_threads=5,
        )
        assert client3.max_download_threads == 5

        # Test with invalid HTTP path
        with pytest.raises(ValueError) as excinfo:
            SeaDatabricksClient(
                server_hostname="test-server.databricks.com",
                port=443,
                http_path="/invalid/path",
                http_headers=[],
                auth_provider=AuthProvider(),
                ssl_options=SSLOptions(),
            )
        assert "Could not extract warehouse ID" in str(excinfo.value)

    def test_session_management(self, sea_client, mock_http_client, thrift_session_id):
        """Test session management methods."""
        # Test open_session with minimal parameters
        mock_http_client.post.return_value = {"session_id": "test-session-123"}
        session_id = sea_client.open_session(None, None, None)
        assert isinstance(session_id, SessionId)
        assert session_id.backend_type == BackendType.SEA
        assert session_id.guid == "test-session-123"
        mock_http_client.post.assert_called_with(
            path=sea_client.SESSION_PATH, data={"warehouse_id": "abc123"}
        )

        # Test open_session with all parameters
        mock_http_client.reset_mock()
        mock_http_client.post.return_value = {"session_id": "test-session-456"}
        session_config = {
            "ANSI_MODE": "FALSE",  # Supported parameter
            "STATEMENT_TIMEOUT": "3600",  # Supported parameter
            "unsupported_param": "value",  # Unsupported parameter
        }
        catalog = "test_catalog"
        schema = "test_schema"
        session_id = sea_client.open_session(session_config, catalog, schema)
        assert session_id.guid == "test-session-456"
        expected_data = {
            "warehouse_id": "abc123",
            "session_confs": {
                "ansi_mode": "FALSE",
                "statement_timeout": "3600",
            },
            "catalog": catalog,
            "schema": schema,
        }
        mock_http_client.post.assert_called_with(
            path=sea_client.SESSION_PATH, data=expected_data
        )

        # Test open_session error handling
        mock_http_client.reset_mock()
        mock_http_client.post.return_value = {}
        with pytest.raises(Error) as excinfo:
            sea_client.open_session(None, None, None)
        assert "Failed to create session" in str(excinfo.value)

        # Test close_session with valid ID
        mock_http_client.reset_mock()
        session_id = SessionId.from_sea_session_id("test-session-789")
        sea_client.close_session(session_id)
        mock_http_client.delete.assert_called_with(
            path=sea_client.SESSION_PATH_WITH_ID.format("test-session-789"),
            data={"session_id": "test-session-789", "warehouse_id": "abc123"},
        )

        # Test close_session with invalid ID type
        with pytest.raises(ValueError) as excinfo:
            sea_client.close_session(thrift_session_id)
        assert "Not a valid SEA session ID" in str(excinfo.value)

    def test_command_execution_sync(
        self, sea_client, mock_http_client, mock_cursor, sea_session_id
    ):
        """Test synchronous command execution."""
        # Test synchronous execution
        execute_response = {
            "statement_id": "test-statement-123",
            "status": {"state": "SUCCEEDED"},
            "manifest": {
                "schema": [
                    {
                        "name": "col1",
                        "type_name": "STRING",
                        "type_text": "string",
                        "nullable": True,
                    }
                ],
                "total_row_count": 1,
                "total_byte_count": 100,
            },
            "result": {"data": [["value1"]]},
        }
        mock_http_client.post.return_value = execute_response

        with patch.object(
            sea_client, "get_execution_result", return_value="mock_result_set"
        ) as mock_get_result:
            result = sea_client.execute_command(
                operation="SELECT 1",
                session_id=sea_session_id,
                max_rows=100,
                max_bytes=1000,
                lz4_compression=False,
                cursor=mock_cursor,
                use_cloud_fetch=False,
                parameters=[],
                async_op=False,
                enforce_embedded_schema_correctness=False,
            )
            assert result == "mock_result_set"
            cmd_id_arg = mock_get_result.call_args[0][0]
            assert isinstance(cmd_id_arg, CommandId)
            assert cmd_id_arg.guid == "test-statement-123"

        # Test with invalid session ID
        with pytest.raises(ValueError) as excinfo:
            mock_thrift_handle = MagicMock()
            mock_thrift_handle.sessionId.guid = b"guid"
            mock_thrift_handle.sessionId.secret = b"secret"
            thrift_session_id = SessionId.from_thrift_handle(mock_thrift_handle)

            sea_client.execute_command(
                operation="SELECT 1",
                session_id=thrift_session_id,
                max_rows=100,
                max_bytes=1000,
                lz4_compression=False,
                cursor=mock_cursor,
                use_cloud_fetch=False,
                parameters=[],
                async_op=False,
                enforce_embedded_schema_correctness=False,
            )
        assert "Not a valid SEA session ID" in str(excinfo.value)

    def test_command_execution_async(
        self, sea_client, mock_http_client, mock_cursor, sea_session_id
    ):
        """Test asynchronous command execution."""
        # Test asynchronous execution
        execute_response = {
            "statement_id": "test-statement-456",
            "status": {"state": "PENDING"},
        }
        mock_http_client.post.return_value = execute_response

        result = sea_client.execute_command(
            operation="SELECT 1",
            session_id=sea_session_id,
            max_rows=100,
            max_bytes=1000,
            lz4_compression=False,
            cursor=mock_cursor,
            use_cloud_fetch=False,
            parameters=[],
            async_op=True,
            enforce_embedded_schema_correctness=False,
        )
        assert result is None
        assert isinstance(mock_cursor.active_command_id, CommandId)
        assert mock_cursor.active_command_id.guid == "test-statement-456"

        # Test async with missing statement ID
        mock_http_client.reset_mock()
        mock_http_client.post.return_value = {"status": {"state": "PENDING"}}
        with pytest.raises(ServerOperationError) as excinfo:
            sea_client.execute_command(
                operation="SELECT 1",
                session_id=sea_session_id,
                max_rows=100,
                max_bytes=1000,
                lz4_compression=False,
                cursor=mock_cursor,
                use_cloud_fetch=False,
                parameters=[],
                async_op=True,
                enforce_embedded_schema_correctness=False,
            )
        assert "Failed to execute command: No statement ID returned" in str(
            excinfo.value
        )

    def test_command_execution_advanced(
        self, sea_client, mock_http_client, mock_cursor, sea_session_id
    ):
        """Test advanced command execution scenarios."""
        # Test with polling
        initial_response = {
            "statement_id": "test-statement-789",
            "status": {"state": "RUNNING"},
        }
        poll_response = {
            "statement_id": "test-statement-789",
            "status": {"state": "SUCCEEDED"},
            "manifest": {"schema": [], "total_row_count": 0, "total_byte_count": 0},
            "result": {"data": []},
        }
        mock_http_client.post.side_effect = [initial_response]
        mock_http_client.get.side_effect = [poll_response]

        with patch.object(
            sea_client, "get_execution_result", return_value="mock_result_set"
        ) as mock_get_result:
            with patch("time.sleep"):
                result = sea_client.execute_command(
                    operation="SELECT * FROM large_table",
                    session_id=sea_session_id,
                    max_rows=100,
                    max_bytes=1000,
                    lz4_compression=False,
                    cursor=mock_cursor,
                    use_cloud_fetch=False,
                    parameters=[],
                    async_op=False,
                    enforce_embedded_schema_correctness=False,
                )
                assert result == "mock_result_set"

        # Test with parameters
        mock_http_client.reset_mock()
        mock_http_client.post.side_effect = None  # Reset side_effect
        execute_response = {
            "statement_id": "test-statement-123",
            "status": {"state": "SUCCEEDED"},
        }
<<<<<<< HEAD
        mock_http_client.post.return_value = execute_response
        param = MagicMock()
        param.name = "param1"
        param.value = "value1"
        param.type = "STRING"
=======
        mock_http_client._make_request.return_value = execute_response
        param = {"name": "param1", "value": "value1", "type": "STRING"}
>>>>>>> 82f9d6b9

        with patch.object(sea_client, "get_execution_result"):
            sea_client.execute_command(
                operation="SELECT * FROM table WHERE col = :param1",
                session_id=sea_session_id,
                max_rows=100,
                max_bytes=1000,
                lz4_compression=False,
                cursor=mock_cursor,
                use_cloud_fetch=False,
                parameters=[param],
                async_op=False,
                enforce_embedded_schema_correctness=False,
            )
            args, kwargs = mock_http_client.post.call_args
            assert "parameters" in kwargs["data"]
            assert len(kwargs["data"]["parameters"]) == 1
            assert kwargs["data"]["parameters"][0]["name"] == "param1"
            assert kwargs["data"]["parameters"][0]["value"] == "value1"
            assert kwargs["data"]["parameters"][0]["type"] == "STRING"

        # Test execution failure
        mock_http_client.reset_mock()
        error_response = {
            "statement_id": "test-statement-123",
            "status": {
                "state": "FAILED",
                "error": {
                    "message": "Syntax error in SQL",
                    "error_code": "SYNTAX_ERROR",
                },
            },
        }
        mock_http_client.post.return_value = error_response

        with patch("time.sleep"):
            with patch.object(
                sea_client, "get_query_state", return_value=CommandState.FAILED
            ):
                with pytest.raises(Error) as excinfo:
                    sea_client.execute_command(
                        operation="SELECT * FROM nonexistent_table",
                        session_id=sea_session_id,
                        max_rows=100,
                        max_bytes=1000,
                        lz4_compression=False,
                        cursor=mock_cursor,
                        use_cloud_fetch=False,
                        parameters=[],
                        async_op=False,
                        enforce_embedded_schema_correctness=False,
                    )
                assert "Command test-statement-123 failed" in str(excinfo.value)

        # Test missing statement ID
        mock_http_client.reset_mock()
        mock_http_client.post.return_value = {"status": {"state": "SUCCEEDED"}}
        with pytest.raises(ServerOperationError) as excinfo:
            sea_client.execute_command(
                operation="SELECT 1",
                session_id=sea_session_id,
                max_rows=100,
                max_bytes=1000,
                lz4_compression=False,
                cursor=mock_cursor,
                use_cloud_fetch=False,
                parameters=[],
                async_op=False,
                enforce_embedded_schema_correctness=False,
            )
        assert "Failed to execute command: No statement ID returned" in str(
            excinfo.value
        )

    def test_command_management(
        self,
        sea_client,
        mock_http_client,
        sea_command_id,
        thrift_command_id,
        mock_cursor,
    ):
        """Test command management methods."""
        # Test cancel_command
        mock_http_client.post.return_value = {}
        sea_client.cancel_command(sea_command_id)
        mock_http_client.post.assert_called_with(
            path=sea_client.CANCEL_STATEMENT_PATH_WITH_ID.format("test-statement-123"),
            data={"statement_id": "test-statement-123"},
        )

        # Test cancel_command with invalid ID
        with pytest.raises(ValueError) as excinfo:
            sea_client.cancel_command(thrift_command_id)
        assert "Not a valid SEA command ID" in str(excinfo.value)

        # Test close_command
        mock_http_client.reset_mock()
        sea_client.close_command(sea_command_id)
        mock_http_client.delete.assert_called_with(
            path=sea_client.STATEMENT_PATH_WITH_ID.format("test-statement-123"),
            data={"statement_id": "test-statement-123"},
        )

        # Test close_command with invalid ID
        with pytest.raises(ValueError) as excinfo:
            sea_client.close_command(thrift_command_id)
        assert "Not a valid SEA command ID" in str(excinfo.value)

        # Test get_query_state
        mock_http_client.reset_mock()
        mock_http_client.get.return_value = {
            "statement_id": "test-statement-123",
            "status": {"state": "RUNNING"},
        }
        state = sea_client.get_query_state(sea_command_id)
        assert state == CommandState.RUNNING
        mock_http_client.get.assert_called_with(
            path=sea_client.STATEMENT_PATH_WITH_ID.format("test-statement-123"),
        )

        # Test get_query_state with invalid ID
        with pytest.raises(ValueError) as excinfo:
            sea_client.get_query_state(thrift_command_id)
        assert "Not a valid SEA command ID" in str(excinfo.value)

        # Test get_execution_result
        mock_http_client.reset_mock()
        sea_response = {
            "statement_id": "test-statement-123",
            "status": {"state": "SUCCEEDED"},
            "manifest": {
                "format": "JSON_ARRAY",
                "schema": {
                    "column_count": 1,
                    "columns": [
                        {
                            "name": "test_value",
                            "type_text": "INT",
                            "type_name": "INT",
                            "position": 0,
                        }
                    ],
                },
                "total_chunk_count": 1,
                "chunks": [{"chunk_index": 0, "row_offset": 0, "row_count": 1}],
                "total_row_count": 1,
                "truncated": False,
            },
            "result": {
                "chunk_index": 0,
                "row_offset": 0,
                "row_count": 1,
                "data_array": [["1"]],
            },
        }
        mock_http_client.get.return_value = sea_response
        result = sea_client.get_execution_result(sea_command_id, mock_cursor)
        assert result.command_id.to_sea_statement_id() == "test-statement-123"
        assert result.status == CommandState.SUCCEEDED

        # Test get_execution_result with invalid ID
        with pytest.raises(ValueError) as excinfo:
            sea_client.get_execution_result(thrift_command_id, mock_cursor)
        assert "Not a valid SEA command ID" in str(excinfo.value)

    def test_check_command_state(self, sea_client, sea_command_id):
        """Test _check_command_not_in_failed_or_closed_state method."""
        # Test with RUNNING state (should not raise)
        sea_client._check_command_not_in_failed_or_closed_state(
            CommandState.RUNNING, sea_command_id
        )

        # Test with SUCCEEDED state (should not raise)
        sea_client._check_command_not_in_failed_or_closed_state(
            CommandState.SUCCEEDED, sea_command_id
        )

        # Test with CLOSED state (should raise DatabaseError)
        with pytest.raises(DatabaseError) as excinfo:
            sea_client._check_command_not_in_failed_or_closed_state(
                CommandState.CLOSED, sea_command_id
            )
        assert "Command test-statement-123 unexpectedly closed server side" in str(
            excinfo.value
        )

        # Test with FAILED state (should raise ServerOperationError)
        with pytest.raises(ServerOperationError) as excinfo:
            sea_client._check_command_not_in_failed_or_closed_state(
                CommandState.FAILED, sea_command_id
            )
        assert "Command test-statement-123 failed" in str(excinfo.value)

    def test_utility_methods(self, sea_client):
        """Test utility methods."""
        # Test get_default_session_configuration_value
        value = SeaDatabricksClient.get_default_session_configuration_value("ANSI_MODE")
        assert value == "true"

        # Test with unsupported configuration parameter
        value = SeaDatabricksClient.get_default_session_configuration_value(
            "UNSUPPORTED_PARAM"
        )
        assert value is None

        # Test with case-insensitive parameter name
        value = SeaDatabricksClient.get_default_session_configuration_value("ansi_mode")
        assert value == "true"

        # Test get_allowed_session_configurations
        configs = SeaDatabricksClient.get_allowed_session_configurations()
        assert isinstance(configs, list)
        assert len(configs) > 0
        assert "ANSI_MODE" in configs

        # Test getting the list of allowed configurations with specific keys
        allowed_configs = SeaDatabricksClient.get_allowed_session_configurations()
        expected_keys = {
            "ANSI_MODE",
            "ENABLE_PHOTON",
            "LEGACY_TIME_PARSER_POLICY",
            "MAX_FILE_PARTITION_BYTES",
            "READ_ONLY_EXTERNAL_METASTORE",
            "STATEMENT_TIMEOUT",
            "TIMEZONE",
            "USE_CACHED_RESULT",
        }
        assert set(allowed_configs) == expected_keys

        # Test _extract_description_from_manifest
        manifest_obj = MagicMock()
        manifest_obj.schema = {
            "columns": [
                {
                    "name": "col1",
                    "type_name": "STRING",
                    "precision": 10,
                    "scale": 2,
                    "nullable": True,
                },
                {
                    "name": "col2",
                    "type_name": "INT",
                    "nullable": False,
                },
            ]
        }

        description = sea_client._extract_description_from_manifest(manifest_obj)
        assert description is not None
        assert len(description) == 2
        assert description[0][0] == "col1"  # name
        assert description[0][1] == "STRING"  # type_code
        assert description[0][4] == 10  # precision
        assert description[0][5] == 2  # scale
        assert description[0][6] is True  # null_ok
        assert description[1][0] == "col2"  # name
        assert description[1][1] == "INT"  # type_code
        assert description[1][6] is False  # null_ok

        # Test _extract_description_from_manifest with empty columns
        empty_manifest = MagicMock()
        empty_manifest.schema = {"columns": []}
        assert sea_client._extract_description_from_manifest(empty_manifest) is None

        # Test _extract_description_from_manifest with no columns key
        no_columns_manifest = MagicMock()
        no_columns_manifest.schema = {}
        assert (
            sea_client._extract_description_from_manifest(no_columns_manifest) is None
        )

    def test_get_catalogs(self, sea_client, sea_session_id, mock_cursor):
        """Test the get_catalogs method."""
        # Mock the execute_command method
        mock_result_set = Mock()
        with patch.object(
            sea_client, "execute_command", return_value=mock_result_set
        ) as mock_execute:
            # Call get_catalogs
            result = sea_client.get_catalogs(
                session_id=sea_session_id,
                max_rows=100,
                max_bytes=1000,
                cursor=mock_cursor,
            )

            # Verify execute_command was called with the correct parameters
            mock_execute.assert_called_once_with(
                operation="SHOW CATALOGS",
                session_id=sea_session_id,
                max_rows=100,
                max_bytes=1000,
                lz4_compression=False,
                cursor=mock_cursor,
                use_cloud_fetch=False,
                parameters=[],
                async_op=False,
                enforce_embedded_schema_correctness=False,
            )

            # Verify the result is correct
            assert result == mock_result_set

    def test_get_schemas(self, sea_client, sea_session_id, mock_cursor):
        """Test the get_schemas method with various parameter combinations."""
        # Mock the execute_command method
        mock_result_set = Mock()
        with patch.object(
            sea_client, "execute_command", return_value=mock_result_set
        ) as mock_execute:
            # Case 1: With catalog name only
            result = sea_client.get_schemas(
                session_id=sea_session_id,
                max_rows=100,
                max_bytes=1000,
                cursor=mock_cursor,
                catalog_name="test_catalog",
            )

            mock_execute.assert_called_with(
                operation="SHOW SCHEMAS IN test_catalog",
                session_id=sea_session_id,
                max_rows=100,
                max_bytes=1000,
                lz4_compression=False,
                cursor=mock_cursor,
                use_cloud_fetch=False,
                parameters=[],
                async_op=False,
                enforce_embedded_schema_correctness=False,
            )

            # Case 2: With catalog and schema names
            result = sea_client.get_schemas(
                session_id=sea_session_id,
                max_rows=100,
                max_bytes=1000,
                cursor=mock_cursor,
                catalog_name="test_catalog",
                schema_name="test_schema",
            )

            mock_execute.assert_called_with(
                operation="SHOW SCHEMAS IN test_catalog LIKE 'test_schema'",
                session_id=sea_session_id,
                max_rows=100,
                max_bytes=1000,
                lz4_compression=False,
                cursor=mock_cursor,
                use_cloud_fetch=False,
                parameters=[],
                async_op=False,
                enforce_embedded_schema_correctness=False,
            )

            # Case 3: Without catalog name (should raise ValueError)
            with pytest.raises(ValueError) as excinfo:
                sea_client.get_schemas(
                    session_id=sea_session_id,
                    max_rows=100,
                    max_bytes=1000,
                    cursor=mock_cursor,
                )
            assert "Catalog name is required for get_schemas" in str(excinfo.value)

    def test_get_tables(self, sea_client, sea_session_id, mock_cursor):
        """Test the get_tables method with various parameter combinations."""
        # Mock the execute_command method
        mock_result_set = Mock()
        with patch.object(
            sea_client, "execute_command", return_value=mock_result_set
        ) as mock_execute:
            # Mock the filter_tables_by_type method
            with patch(
                "databricks.sql.backend.filters.ResultSetFilter.filter_tables_by_type",
                return_value=mock_result_set,
            ) as mock_filter:
                # Case 1: With catalog name only
                result = sea_client.get_tables(
                    session_id=sea_session_id,
                    max_rows=100,
                    max_bytes=1000,
                    cursor=mock_cursor,
                    catalog_name="test_catalog",
                )

                mock_execute.assert_called_with(
                    operation="SHOW TABLES IN CATALOG test_catalog",
                    session_id=sea_session_id,
                    max_rows=100,
                    max_bytes=1000,
                    lz4_compression=False,
                    cursor=mock_cursor,
                    use_cloud_fetch=False,
                    parameters=[],
                    async_op=False,
                    enforce_embedded_schema_correctness=False,
                )
                mock_filter.assert_called_with(mock_result_set, None)

                # Case 2: With all parameters
                table_types = ["TABLE", "VIEW"]
                result = sea_client.get_tables(
                    session_id=sea_session_id,
                    max_rows=100,
                    max_bytes=1000,
                    cursor=mock_cursor,
                    catalog_name="test_catalog",
                    schema_name="test_schema",
                    table_name="test_table",
                    table_types=table_types,
                )

                mock_execute.assert_called_with(
                    operation="SHOW TABLES IN CATALOG test_catalog SCHEMA LIKE 'test_schema' LIKE 'test_table'",
                    session_id=sea_session_id,
                    max_rows=100,
                    max_bytes=1000,
                    lz4_compression=False,
                    cursor=mock_cursor,
                    use_cloud_fetch=False,
                    parameters=[],
                    async_op=False,
                    enforce_embedded_schema_correctness=False,
                )
                mock_filter.assert_called_with(mock_result_set, table_types)

                # Case 3: With wildcard catalog
                result = sea_client.get_tables(
                    session_id=sea_session_id,
                    max_rows=100,
                    max_bytes=1000,
                    cursor=mock_cursor,
                    catalog_name="*",
                )

                mock_execute.assert_called_with(
                    operation="SHOW TABLES IN ALL CATALOGS",
                    session_id=sea_session_id,
                    max_rows=100,
                    max_bytes=1000,
                    lz4_compression=False,
                    cursor=mock_cursor,
                    use_cloud_fetch=False,
                    parameters=[],
                    async_op=False,
                    enforce_embedded_schema_correctness=False,
                )

                # Case 4: Without catalog name (should raise ValueError)
                with pytest.raises(ValueError) as excinfo:
                    sea_client.get_tables(
                        session_id=sea_session_id,
                        max_rows=100,
                        max_bytes=1000,
                        cursor=mock_cursor,
                    )
                assert "Catalog name is required for get_tables" in str(excinfo.value)

    def test_get_columns(self, sea_client, sea_session_id, mock_cursor):
        """Test the get_columns method with various parameter combinations."""
        # Mock the execute_command method
        mock_result_set = Mock()
        with patch.object(
            sea_client, "execute_command", return_value=mock_result_set
        ) as mock_execute:
            # Case 1: With catalog name only
            result = sea_client.get_columns(
                session_id=sea_session_id,
                max_rows=100,
                max_bytes=1000,
                cursor=mock_cursor,
                catalog_name="test_catalog",
            )

            mock_execute.assert_called_with(
                operation="SHOW COLUMNS IN CATALOG test_catalog",
                session_id=sea_session_id,
                max_rows=100,
                max_bytes=1000,
                lz4_compression=False,
                cursor=mock_cursor,
                use_cloud_fetch=False,
                parameters=[],
                async_op=False,
                enforce_embedded_schema_correctness=False,
            )

            # Case 2: With all parameters
            result = sea_client.get_columns(
                session_id=sea_session_id,
                max_rows=100,
                max_bytes=1000,
                cursor=mock_cursor,
                catalog_name="test_catalog",
                schema_name="test_schema",
                table_name="test_table",
                column_name="test_column",
            )

            mock_execute.assert_called_with(
                operation="SHOW COLUMNS IN CATALOG test_catalog SCHEMA LIKE 'test_schema' TABLE LIKE 'test_table' LIKE 'test_column'",
                session_id=sea_session_id,
                max_rows=100,
                max_bytes=1000,
                lz4_compression=False,
                cursor=mock_cursor,
                use_cloud_fetch=False,
                parameters=[],
                async_op=False,
                enforce_embedded_schema_correctness=False,
            )

            # Case 3: Without catalog name (should raise ValueError)
            with pytest.raises(ValueError) as excinfo:
                sea_client.get_columns(
                    session_id=sea_session_id,
                    max_rows=100,
                    max_bytes=1000,
                    cursor=mock_cursor,
                )
            assert "Catalog name is required for get_columns" in str(excinfo.value)<|MERGE_RESOLUTION|>--- conflicted
+++ resolved
@@ -356,16 +356,11 @@
             "statement_id": "test-statement-123",
             "status": {"state": "SUCCEEDED"},
         }
-<<<<<<< HEAD
         mock_http_client.post.return_value = execute_response
         param = MagicMock()
         param.name = "param1"
         param.value = "value1"
         param.type = "STRING"
-=======
-        mock_http_client._make_request.return_value = execute_response
-        param = {"name": "param1", "value": "value1", "type": "STRING"}
->>>>>>> 82f9d6b9
 
         with patch.object(sea_client, "get_execution_result"):
             sea_client.execute_command(
