"""
Tests for the SEA (Statement Execution API) backend implementation.

This module contains tests for the SeaDatabricksClient class, which implements
the Databricks SQL connector's SEA backend functionality.
"""

import pytest
from unittest.mock import patch, MagicMock, Mock

from databricks.sql.backend.sea.backend import (
    SeaDatabricksClient,
    _filter_session_configuration,
)
from databricks.sql.backend.types import SessionId, CommandId, CommandState, BackendType
from databricks.sql.types import SSLOptions
from databricks.sql.auth.authenticators import AuthProvider
from databricks.sql.exc import (
    Error,
    NotSupportedError,
    ProgrammingError,
    ServerOperationError,
    DatabaseError,
)


class TestSeaBackend:
    """Test suite for the SeaDatabricksClient class."""

    @pytest.fixture
    def mock_http_client(self):
        """Create a mock HTTP client."""
        with patch(
            "databricks.sql.backend.sea.backend.SeaHttpClient"
        ) as mock_client_class:
            mock_client = mock_client_class.return_value
            yield mock_client

    @pytest.fixture
    def sea_client(self, mock_http_client):
        """Create a SeaDatabricksClient instance with mocked dependencies."""
        server_hostname = "test-server.databricks.com"
        port = 443
        http_path = "/sql/warehouses/abc123"
        http_headers = [("header1", "value1"), ("header2", "value2")]
        auth_provider = AuthProvider()
        ssl_options = SSLOptions()

        client = SeaDatabricksClient(
            server_hostname=server_hostname,
            port=port,
            http_path=http_path,
            http_headers=http_headers,
            auth_provider=auth_provider,
            ssl_options=ssl_options,
        )

        return client

    @pytest.fixture
    def sea_session_id(self):
        """Create a SEA session ID."""
        return SessionId.from_sea_session_id("test-session-123")

    @pytest.fixture
    def sea_command_id(self):
        """Create a SEA command ID."""
        return CommandId.from_sea_statement_id("test-statement-123")

    @pytest.fixture
    def mock_cursor(self):
        """Create a mock cursor."""
        cursor = Mock()
        cursor.active_command_id = None
        cursor.buffer_size_bytes = 1000
        cursor.arraysize = 100
        return cursor

    @pytest.fixture
    def thrift_session_id(self):
        """Create a Thrift session ID (not SEA)."""
        mock_thrift_handle = MagicMock()
        mock_thrift_handle.sessionId.guid = b"guid"
        mock_thrift_handle.sessionId.secret = b"secret"
        return SessionId.from_thrift_handle(mock_thrift_handle)

    @pytest.fixture
    def thrift_command_id(self):
        """Create a Thrift command ID (not SEA)."""
        mock_thrift_operation_handle = MagicMock()
        mock_thrift_operation_handle.operationId.guid = b"guid"
        mock_thrift_operation_handle.operationId.secret = b"secret"
        return CommandId.from_thrift_handle(mock_thrift_operation_handle)

    def test_initialization(self, mock_http_client):
        """Test client initialization and warehouse ID extraction."""
        # Test with warehouses format
        client1 = SeaDatabricksClient(
            server_hostname="test-server.databricks.com",
            port=443,
            http_path="/sql/warehouses/abc123",
            http_headers=[],
            auth_provider=AuthProvider(),
            ssl_options=SSLOptions(),
        )
        assert client1.warehouse_id == "abc123"
        assert client1.max_download_threads == 10  # Default value

        # Test with endpoints format
        client2 = SeaDatabricksClient(
            server_hostname="test-server.databricks.com",
            port=443,
            http_path="/sql/endpoints/def456",
            http_headers=[],
            auth_provider=AuthProvider(),
            ssl_options=SSLOptions(),
        )
        assert client2.warehouse_id == "def456"

        # Test with custom max_download_threads
        client3 = SeaDatabricksClient(
            server_hostname="test-server.databricks.com",
            port=443,
            http_path="/sql/warehouses/abc123",
            http_headers=[],
            auth_provider=AuthProvider(),
            ssl_options=SSLOptions(),
            max_download_threads=5,
        )
        assert client3.max_download_threads == 5

        # Test with invalid HTTP path
        with pytest.raises(ProgrammingError) as excinfo:
            SeaDatabricksClient(
                server_hostname="test-server.databricks.com",
                port=443,
                http_path="/invalid/path",
                http_headers=[],
                auth_provider=AuthProvider(),
                ssl_options=SSLOptions(),
            )
        assert "Could not extract warehouse ID" in str(excinfo.value)

    def test_session_management(self, sea_client, mock_http_client, thrift_session_id):
        """Test session management methods."""
        # Test open_session with minimal parameters
        mock_http_client._make_request.return_value = {"session_id": "test-session-123"}
        session_id = sea_client.open_session(None, None, None)
        assert isinstance(session_id, SessionId)
        assert session_id.backend_type == BackendType.SEA
        assert session_id.guid == "test-session-123"
        mock_http_client._make_request.assert_called_with(
            method="POST", path=sea_client.SESSION_PATH, data={"warehouse_id": "abc123"}
        )

        # Test open_session with all parameters
        mock_http_client.reset_mock()
        mock_http_client._make_request.return_value = {"session_id": "test-session-456"}
        session_config = {
            "ANSI_MODE": "FALSE",  # Supported parameter
            "STATEMENT_TIMEOUT": "3600",  # Supported parameter
            "unsupported_param": "value",  # Unsupported parameter
        }
        catalog = "test_catalog"
        schema = "test_schema"
        session_id = sea_client.open_session(session_config, catalog, schema)
        assert session_id.guid == "test-session-456"
        expected_data = {
            "warehouse_id": "abc123",
            "session_confs": {
                "ansi_mode": "FALSE",
                "statement_timeout": "3600",
            },
            "catalog": catalog,
            "schema": schema,
        }
        mock_http_client._make_request.assert_called_with(
            method="POST", path=sea_client.SESSION_PATH, data=expected_data
        )

        # Test open_session error handling
        mock_http_client.reset_mock()
        mock_http_client._make_request.return_value = {}
        with pytest.raises(Error) as excinfo:
            sea_client.open_session(None, None, None)
        assert "Failed to create session" in str(excinfo.value)

        # Test close_session with valid ID
        mock_http_client.reset_mock()
        session_id = SessionId.from_sea_session_id("test-session-789")
        sea_client.close_session(session_id)
        mock_http_client._make_request.assert_called_with(
            method="DELETE",
            path=sea_client.SESSION_PATH_WITH_ID.format("test-session-789"),
            data={"session_id": "test-session-789", "warehouse_id": "abc123"},
        )

        # Test close_session with invalid ID type
        with pytest.raises(ValueError) as excinfo:
            sea_client.close_session(thrift_session_id)
        assert "Not a valid SEA session ID" in str(excinfo.value)

    def test_command_execution_sync(
        self, sea_client, mock_http_client, mock_cursor, sea_session_id
    ):
        """Test synchronous command execution."""
        # Test synchronous execution
        execute_response = {
            "statement_id": "test-statement-123",
            "status": {"state": "SUCCEEDED"},
            "manifest": {
                "schema": [
                    {
                        "name": "col1",
                        "type_name": "STRING",
                        "type_text": "string",
                        "nullable": True,
                    }
                ],
                "total_row_count": 1,
                "total_byte_count": 100,
            },
            "result": {"data": [["value1"]]},
        }
        mock_http_client._make_request.return_value = execute_response

        with patch.object(
            sea_client, "get_execution_result", return_value="mock_result_set"
        ) as mock_get_result:
            result = sea_client.execute_command(
                operation="SELECT 1",
                session_id=sea_session_id,
                max_rows=100,
                max_bytes=1000,
                lz4_compression=False,
                cursor=mock_cursor,
                use_cloud_fetch=False,
                parameters=[],
                async_op=False,
                enforce_embedded_schema_correctness=False,
            )
            assert result == "mock_result_set"
            cmd_id_arg = mock_get_result.call_args[0][0]
            assert isinstance(cmd_id_arg, CommandId)
            assert cmd_id_arg.guid == "test-statement-123"

        # Test with invalid session ID
        with pytest.raises(ValueError) as excinfo:
            mock_thrift_handle = MagicMock()
            mock_thrift_handle.sessionId.guid = b"guid"
            mock_thrift_handle.sessionId.secret = b"secret"
            thrift_session_id = SessionId.from_thrift_handle(mock_thrift_handle)

            sea_client.execute_command(
                operation="SELECT 1",
                session_id=thrift_session_id,
                max_rows=100,
                max_bytes=1000,
                lz4_compression=False,
                cursor=mock_cursor,
                use_cloud_fetch=False,
                parameters=[],
                async_op=False,
                enforce_embedded_schema_correctness=False,
            )
        assert "Not a valid SEA session ID" in str(excinfo.value)

    def test_command_execution_async(
        self, sea_client, mock_http_client, mock_cursor, sea_session_id
    ):
        """Test asynchronous command execution."""
        # Test asynchronous execution
        execute_response = {
            "statement_id": "test-statement-456",
            "status": {"state": "PENDING"},
        }
        mock_http_client._make_request.return_value = execute_response

        result = sea_client.execute_command(
            operation="SELECT 1",
            session_id=sea_session_id,
            max_rows=100,
            max_bytes=1000,
            lz4_compression=False,
            cursor=mock_cursor,
            use_cloud_fetch=False,
            parameters=[],
            async_op=True,
            enforce_embedded_schema_correctness=False,
        )
        assert result is None
        assert isinstance(mock_cursor.active_command_id, CommandId)
        assert mock_cursor.active_command_id.guid == "test-statement-456"

        # Test async with missing statement ID
        mock_http_client.reset_mock()
        mock_http_client._make_request.return_value = {"status": {"state": "PENDING"}}
        with pytest.raises(ServerOperationError) as excinfo:
            sea_client.execute_command(
                operation="SELECT 1",
                session_id=sea_session_id,
                max_rows=100,
                max_bytes=1000,
                lz4_compression=False,
                cursor=mock_cursor,
                use_cloud_fetch=False,
                parameters=[],
                async_op=True,
                enforce_embedded_schema_correctness=False,
            )
        assert "Failed to execute command: No statement ID returned" in str(
            excinfo.value
        )

    def test_command_execution_advanced(
        self, sea_client, mock_http_client, mock_cursor, sea_session_id
    ):
        """Test advanced command execution scenarios."""
        # Test with polling
        initial_response = {
            "statement_id": "test-statement-789",
            "status": {"state": "RUNNING"},
        }
        poll_response = {
            "statement_id": "test-statement-789",
            "status": {"state": "SUCCEEDED"},
            "manifest": {"schema": [], "total_row_count": 0, "total_byte_count": 0},
            "result": {"data": []},
        }
        mock_http_client._make_request.side_effect = [initial_response, poll_response]

        with patch.object(
            sea_client, "get_execution_result", return_value="mock_result_set"
        ) as mock_get_result:
            with patch("time.sleep"):
                result = sea_client.execute_command(
                    operation="SELECT * FROM large_table",
                    session_id=sea_session_id,
                    max_rows=100,
                    max_bytes=1000,
                    lz4_compression=False,
                    cursor=mock_cursor,
                    use_cloud_fetch=False,
                    parameters=[],
                    async_op=False,
                    enforce_embedded_schema_correctness=False,
                )
                assert result == "mock_result_set"

        # Test with parameters
        mock_http_client.reset_mock()
        mock_http_client._make_request.side_effect = None  # Reset side_effect
        execute_response = {
            "statement_id": "test-statement-123",
            "status": {"state": "SUCCEEDED"},
        }
        mock_http_client._make_request.return_value = execute_response
        param = {"name": "param1", "value": "value1", "type": "STRING"}

        with patch.object(sea_client, "get_execution_result"):
            sea_client.execute_command(
                operation="SELECT * FROM table WHERE col = :param1",
                session_id=sea_session_id,
                max_rows=100,
                max_bytes=1000,
                lz4_compression=False,
                cursor=mock_cursor,
                use_cloud_fetch=False,
                parameters=[param],
                async_op=False,
                enforce_embedded_schema_correctness=False,
            )
            args, kwargs = mock_http_client._make_request.call_args
            assert "parameters" in kwargs["data"]
            assert len(kwargs["data"]["parameters"]) == 1
            assert kwargs["data"]["parameters"][0]["name"] == "param1"
            assert kwargs["data"]["parameters"][0]["value"] == "value1"
            assert kwargs["data"]["parameters"][0]["type"] == "STRING"

        # Test execution failure
        mock_http_client.reset_mock()
        error_response = {
            "statement_id": "test-statement-123",
            "status": {
                "state": "FAILED",
                "error": {
                    "message": "Syntax error in SQL",
                    "error_code": "SYNTAX_ERROR",
                },
            },
        }
        mock_http_client._make_request.return_value = error_response

        with patch("time.sleep"):
            with patch.object(
                sea_client, "get_query_state", return_value=CommandState.FAILED
            ):
                with pytest.raises(Error) as excinfo:
                    sea_client.execute_command(
                        operation="SELECT * FROM nonexistent_table",
                        session_id=sea_session_id,
                        max_rows=100,
                        max_bytes=1000,
                        lz4_compression=False,
                        cursor=mock_cursor,
                        use_cloud_fetch=False,
                        parameters=[],
                        async_op=False,
                        enforce_embedded_schema_correctness=False,
                    )
                assert "Command test-statement-123 failed" in str(excinfo.value)

        # Test missing statement ID
        mock_http_client.reset_mock()
        mock_http_client._make_request.return_value = {"status": {"state": "SUCCEEDED"}}
        with pytest.raises(ServerOperationError) as excinfo:
            sea_client.execute_command(
                operation="SELECT 1",
                session_id=sea_session_id,
                max_rows=100,
                max_bytes=1000,
                lz4_compression=False,
                cursor=mock_cursor,
                use_cloud_fetch=False,
                parameters=[],
                async_op=False,
                enforce_embedded_schema_correctness=False,
            )
        assert "Failed to execute command: No statement ID returned" in str(
            excinfo.value
        )

    def test_command_management(
        self,
        sea_client,
        mock_http_client,
        sea_command_id,
        thrift_command_id,
        mock_cursor,
    ):
        """Test command management methods."""
        # Test cancel_command
        mock_http_client._make_request.return_value = {}
        sea_client.cancel_command(sea_command_id)
        mock_http_client._make_request.assert_called_with(
            method="POST",
            path=sea_client.CANCEL_STATEMENT_PATH_WITH_ID.format("test-statement-123"),
            data={"statement_id": "test-statement-123"},
        )

        # Test cancel_command with invalid ID
        with pytest.raises(ValueError) as excinfo:
            sea_client.cancel_command(thrift_command_id)
        assert "Not a valid SEA command ID" in str(excinfo.value)

        # Test close_command
        mock_http_client.reset_mock()
        sea_client.close_command(sea_command_id)
        mock_http_client._make_request.assert_called_with(
            method="DELETE",
            path=sea_client.STATEMENT_PATH_WITH_ID.format("test-statement-123"),
            data={"statement_id": "test-statement-123"},
        )

        # Test close_command with invalid ID
        with pytest.raises(ValueError) as excinfo:
            sea_client.close_command(thrift_command_id)
        assert "Not a valid SEA command ID" in str(excinfo.value)

        # Test get_query_state
        mock_http_client.reset_mock()
        mock_http_client._make_request.return_value = {
            "statement_id": "test-statement-123",
            "status": {"state": "RUNNING"},
        }
        state = sea_client.get_query_state(sea_command_id)
        assert state == CommandState.RUNNING
        mock_http_client._make_request.assert_called_with(
            method="GET",
            path=sea_client.STATEMENT_PATH_WITH_ID.format("test-statement-123"),
            data={"statement_id": "test-statement-123"},
        )

        # Test get_query_state with invalid ID
        with pytest.raises(ValueError) as excinfo:
            sea_client.get_query_state(thrift_command_id)
        assert "Not a valid SEA command ID" in str(excinfo.value)

        # Test get_execution_result
        mock_http_client.reset_mock()
        sea_response = {
            "statement_id": "test-statement-123",
            "status": {"state": "SUCCEEDED"},
            "manifest": {
                "format": "JSON_ARRAY",
                "schema": {
                    "column_count": 1,
                    "columns": [
                        {
                            "name": "test_value",
                            "type_text": "INT",
                            "type_name": "INT",
                            "position": 0,
                        }
                    ],
                },
                "total_chunk_count": 1,
                "chunks": [{"chunk_index": 0, "row_offset": 0, "row_count": 1}],
                "total_row_count": 1,
                "truncated": False,
            },
            "result": {
                "chunk_index": 0,
                "row_offset": 0,
                "row_count": 1,
                "data_array": [["1"]],
            },
        }
        mock_http_client._make_request.return_value = sea_response
        result = sea_client.get_execution_result(sea_command_id, mock_cursor)
        assert result.command_id.to_sea_statement_id() == "test-statement-123"
        assert result.status == CommandState.SUCCEEDED

        # Test get_execution_result with invalid ID
        with pytest.raises(ValueError) as excinfo:
            sea_client.get_execution_result(thrift_command_id, mock_cursor)
        assert "Not a valid SEA command ID" in str(excinfo.value)

    def test_check_command_state(self, sea_client, sea_command_id):
        """Test _check_command_not_in_failed_or_closed_state method."""
        # Test with RUNNING state (should not raise)
        sea_client._check_command_not_in_failed_or_closed_state(
            CommandState.RUNNING, sea_command_id
        )

        # Test with SUCCEEDED state (should not raise)
        sea_client._check_command_not_in_failed_or_closed_state(
            CommandState.SUCCEEDED, sea_command_id
        )

        # Test with CLOSED state (should raise DatabaseError)
        with pytest.raises(DatabaseError) as excinfo:
            sea_client._check_command_not_in_failed_or_closed_state(
                CommandState.CLOSED, sea_command_id
            )
        assert "Command test-statement-123 unexpectedly closed server side" in str(
            excinfo.value
        )

        # Test with FAILED state (should raise ServerOperationError)
        with pytest.raises(ServerOperationError) as excinfo:
            sea_client._check_command_not_in_failed_or_closed_state(
                CommandState.FAILED, sea_command_id
            )
        assert "Command test-statement-123 failed" in str(excinfo.value)

    def test_utility_methods(self, sea_client):
        """Test utility methods."""
        # Test get_default_session_configuration_value
        value = SeaDatabricksClient.get_default_session_configuration_value("ANSI_MODE")
        assert value == "true"

        # Test with unsupported configuration parameter
        value = SeaDatabricksClient.get_default_session_configuration_value(
            "UNSUPPORTED_PARAM"
        )
        assert value is None

        # Test with case-insensitive parameter name
        value = SeaDatabricksClient.get_default_session_configuration_value("ansi_mode")
        assert value == "true"

        # Test get_allowed_session_configurations
        configs = SeaDatabricksClient.get_allowed_session_configurations()
        assert isinstance(configs, list)
        assert len(configs) > 0
        assert "ANSI_MODE" in configs

        # Test getting the list of allowed configurations with specific keys
        allowed_configs = SeaDatabricksClient.get_allowed_session_configurations()
        expected_keys = {
            "ANSI_MODE",
            "ENABLE_PHOTON",
            "LEGACY_TIME_PARSER_POLICY",
            "MAX_FILE_PARTITION_BYTES",
            "READ_ONLY_EXTERNAL_METASTORE",
            "STATEMENT_TIMEOUT",
            "TIMEZONE",
            "USE_CACHED_RESULT",
        }
        assert set(allowed_configs) == expected_keys

        # Test _extract_description_from_manifest
        manifest_obj = MagicMock()
        manifest_obj.schema = {
            "columns": [
                {
                    "name": "col1",
                    "type_name": "STRING",
                    "precision": 10,
                    "scale": 2,
                    "nullable": True,
                },
                {
                    "name": "col2",
                    "type_name": "INT",
                    "nullable": False,
                },
            ]
        }

        description = sea_client._extract_description_from_manifest(manifest_obj)
        assert description is not None
        assert len(description) == 2
        assert description[0][0] == "col1"  # name
        assert description[0][1] == "STRING"  # type_code
        assert description[0][4] == 10  # precision
        assert description[0][5] == 2  # scale
        assert description[0][6] is True  # null_ok
        assert description[1][0] == "col2"  # name
        assert description[1][1] == "INT"  # type_code
        assert description[1][6] is False  # null_ok

<<<<<<< HEAD
        # Test _extract_description_from_manifest with empty columns
        empty_manifest = MagicMock()
        empty_manifest.schema = {"columns": []}
        assert sea_client._extract_description_from_manifest(empty_manifest) is None

        # Test _extract_description_from_manifest with no columns key
        no_columns_manifest = MagicMock()
        no_columns_manifest.schema = {}
        assert (
            sea_client._extract_description_from_manifest(no_columns_manifest) is None
        )

    def test_filter_session_configuration_string_values(self):
        """Test that _filter_session_configuration converts all values to strings."""
        session_config = {
            "ANSI_MODE": True,
            "statement_timeout": 3600,
            "TIMEZONE": "UTC",
            "enable_photon": False,
            "MAX_FILE_PARTITION_BYTES": 128.5,
            "unsupported_param": "value",
            "ANOTHER_UNSUPPORTED": 42,
        }

        result = _filter_session_configuration(session_config)

        # Verify result is not None
        assert result is not None

        # Verify all returned values are strings
        for key, value in result.items():
            assert isinstance(value, str), f"Value for key '{key}' is not a string: {type(value)}"

        # Verify specific conversions
        expected_result = {
            "ansi_mode": "True",  # boolean True -> "True", key lowercased
            "statement_timeout": "3600",  # int -> "3600", key lowercased
            "timezone": "UTC",  # string -> "UTC", key lowercased
            "enable_photon": "False",  # boolean False -> "False", key lowercased
            "max_file_partition_bytes": "128.5",  # float -> "128.5", key lowercased
        }

        assert result == expected_result

        # Test with None input
        assert _filter_session_configuration(None) is None

        # Test with empty dict 
        assert _filter_session_configuration({}) is None

        # Test with only unsupported parameters
        unsupported_config = {
            "unsupported_param1": "value1",
            "unsupported_param2": 123,
        }
        result = _filter_session_configuration(unsupported_config)
        assert result == {}

        # Test case insensitivity for keys
        case_insensitive_config = {
            "ansi_mode": "false",  # lowercase key
            "STATEMENT_TIMEOUT": 7200,  # uppercase key
            "TiMeZoNe": "America/New_York",  # mixed case key
        }
        result = _filter_session_configuration(case_insensitive_config)
        expected_case_result = {
            "ansi_mode": "false",
            "statement_timeout": "7200",
            "timezone": "America/New_York",
        }
        assert result == expected_case_result

        # Verify all values are strings in case insensitive test
        for key, value in result.items():
            assert isinstance(value, str), f"Value for key '{key}' is not a string: {type(value)}"

=======
>>>>>>> 70c7dc80
    def test_results_message_to_execute_response_is_staging_operation(self, sea_client):
        """Test that is_staging_operation is correctly set from manifest.is_volume_operation."""
        # Test when is_volume_operation is True
        response = MagicMock()
        response.statement_id = "test-statement-123"
        response.status.state = CommandState.SUCCEEDED
        response.manifest.is_volume_operation = True
        response.manifest.result_compression = "NONE"
        response.manifest.format = "JSON_ARRAY"

        # Mock the _extract_description_from_manifest method to return None
        with patch.object(
            sea_client, "_extract_description_from_manifest", return_value=None
        ):
            result = sea_client._results_message_to_execute_response(response)
            assert result.is_staging_operation is True

        # Test when is_volume_operation is False
        response.manifest.is_volume_operation = False
        with patch.object(
            sea_client, "_extract_description_from_manifest", return_value=None
        ):
            result = sea_client._results_message_to_execute_response(response)
            assert result.is_staging_operation is False

    def test_get_catalogs(self, sea_client, sea_session_id, mock_cursor):
        """Test the get_catalogs method."""
        # Mock the execute_command method
        mock_result_set = Mock()
        with patch.object(
            sea_client, "execute_command", return_value=mock_result_set
        ) as mock_execute:
            # Call get_catalogs
            result = sea_client.get_catalogs(
                session_id=sea_session_id,
                max_rows=100,
                max_bytes=1000,
                cursor=mock_cursor,
            )

            # Verify execute_command was called with the correct parameters
            mock_execute.assert_called_once_with(
                operation="SHOW CATALOGS",
                session_id=sea_session_id,
                max_rows=100,
                max_bytes=1000,
                lz4_compression=False,
                cursor=mock_cursor,
                use_cloud_fetch=False,
                parameters=[],
                async_op=False,
                enforce_embedded_schema_correctness=False,
            )

            # Verify the result is correct
            assert result == mock_result_set

    def test_get_schemas(self, sea_client, sea_session_id, mock_cursor):
        """Test the get_schemas method with various parameter combinations."""
        # Mock the execute_command method
        mock_result_set = Mock()
        with patch.object(
            sea_client, "execute_command", return_value=mock_result_set
        ) as mock_execute:
            # Case 1: With catalog name only
            result = sea_client.get_schemas(
                session_id=sea_session_id,
                max_rows=100,
                max_bytes=1000,
                cursor=mock_cursor,
                catalog_name="test_catalog",
            )

            mock_execute.assert_called_with(
                operation="SHOW SCHEMAS IN test_catalog",
                session_id=sea_session_id,
                max_rows=100,
                max_bytes=1000,
                lz4_compression=False,
                cursor=mock_cursor,
                use_cloud_fetch=False,
                parameters=[],
                async_op=False,
                enforce_embedded_schema_correctness=False,
            )

            # Case 2: With catalog and schema names
            result = sea_client.get_schemas(
                session_id=sea_session_id,
                max_rows=100,
                max_bytes=1000,
                cursor=mock_cursor,
                catalog_name="test_catalog",
                schema_name="test_schema",
            )

            mock_execute.assert_called_with(
                operation="SHOW SCHEMAS IN test_catalog LIKE 'test_schema'",
                session_id=sea_session_id,
                max_rows=100,
                max_bytes=1000,
                lz4_compression=False,
                cursor=mock_cursor,
                use_cloud_fetch=False,
                parameters=[],
                async_op=False,
                enforce_embedded_schema_correctness=False,
            )

            # Case 3: Without catalog name (should raise ValueError)
            with pytest.raises(DatabaseError) as excinfo:
                sea_client.get_schemas(
                    session_id=sea_session_id,
                    max_rows=100,
                    max_bytes=1000,
                    cursor=mock_cursor,
                )
            assert "Catalog name is required for get_schemas" in str(excinfo.value)

    def test_get_tables(self, sea_client, sea_session_id, mock_cursor):
        """Test the get_tables method with various parameter combinations."""
        # Mock the execute_command method
        from databricks.sql.backend.sea.result_set import SeaResultSet

        mock_result_set = Mock(spec=SeaResultSet)

        with patch.object(
            sea_client, "execute_command", return_value=mock_result_set
        ) as mock_execute:
            # Mock the filter_tables_by_type method
            with patch(
                "databricks.sql.backend.sea.utils.filters.ResultSetFilter.filter_tables_by_type",
                return_value=mock_result_set,
            ) as mock_filter:
                # Case 1: With catalog name only
                result = sea_client.get_tables(
                    session_id=sea_session_id,
                    max_rows=100,
                    max_bytes=1000,
                    cursor=mock_cursor,
                    catalog_name="test_catalog",
                )

                mock_execute.assert_called_with(
                    operation="SHOW TABLES IN CATALOG test_catalog",
                    session_id=sea_session_id,
                    max_rows=100,
                    max_bytes=1000,
                    lz4_compression=False,
                    cursor=mock_cursor,
                    use_cloud_fetch=False,
                    parameters=[],
                    async_op=False,
                    enforce_embedded_schema_correctness=False,
                )
                mock_filter.assert_called_with(mock_result_set, None)

                # Case 2: With all parameters
                table_types = ["TABLE", "VIEW"]
                result = sea_client.get_tables(
                    session_id=sea_session_id,
                    max_rows=100,
                    max_bytes=1000,
                    cursor=mock_cursor,
                    catalog_name="test_catalog",
                    schema_name="test_schema",
                    table_name="test_table",
                    table_types=table_types,
                )

                mock_execute.assert_called_with(
                    operation="SHOW TABLES IN CATALOG test_catalog SCHEMA LIKE 'test_schema' LIKE 'test_table'",
                    session_id=sea_session_id,
                    max_rows=100,
                    max_bytes=1000,
                    lz4_compression=False,
                    cursor=mock_cursor,
                    use_cloud_fetch=False,
                    parameters=[],
                    async_op=False,
                    enforce_embedded_schema_correctness=False,
                )
                mock_filter.assert_called_with(mock_result_set, table_types)

                # Case 3: With wildcard catalog
                result = sea_client.get_tables(
                    session_id=sea_session_id,
                    max_rows=100,
                    max_bytes=1000,
                    cursor=mock_cursor,
                    catalog_name="*",
                )

                mock_execute.assert_called_with(
                    operation="SHOW TABLES IN ALL CATALOGS",
                    session_id=sea_session_id,
                    max_rows=100,
                    max_bytes=1000,
                    lz4_compression=False,
                    cursor=mock_cursor,
                    use_cloud_fetch=False,
                    parameters=[],
                    async_op=False,
                    enforce_embedded_schema_correctness=False,
                )

    def test_get_columns(self, sea_client, sea_session_id, mock_cursor):
        """Test the get_columns method with various parameter combinations."""
        # Mock the execute_command method
        mock_result_set = Mock()
        with patch.object(
            sea_client, "execute_command", return_value=mock_result_set
        ) as mock_execute:
            # Case 1: With catalog name only
            result = sea_client.get_columns(
                session_id=sea_session_id,
                max_rows=100,
                max_bytes=1000,
                cursor=mock_cursor,
                catalog_name="test_catalog",
            )

            mock_execute.assert_called_with(
                operation="SHOW COLUMNS IN CATALOG test_catalog",
                session_id=sea_session_id,
                max_rows=100,
                max_bytes=1000,
                lz4_compression=False,
                cursor=mock_cursor,
                use_cloud_fetch=False,
                parameters=[],
                async_op=False,
                enforce_embedded_schema_correctness=False,
            )

            # Case 2: With all parameters
            result = sea_client.get_columns(
                session_id=sea_session_id,
                max_rows=100,
                max_bytes=1000,
                cursor=mock_cursor,
                catalog_name="test_catalog",
                schema_name="test_schema",
                table_name="test_table",
                column_name="test_column",
            )

            mock_execute.assert_called_with(
                operation="SHOW COLUMNS IN CATALOG test_catalog SCHEMA LIKE 'test_schema' TABLE LIKE 'test_table' LIKE 'test_column'",
                session_id=sea_session_id,
                max_rows=100,
                max_bytes=1000,
                lz4_compression=False,
                cursor=mock_cursor,
                use_cloud_fetch=False,
                parameters=[],
                async_op=False,
                enforce_embedded_schema_correctness=False,
            )

            # Case 3: Without catalog name (should raise ValueError)
            with pytest.raises(DatabaseError) as excinfo:
                sea_client.get_columns(
                    session_id=sea_session_id,
                    max_rows=100,
                    max_bytes=1000,
                    cursor=mock_cursor,
                )
            assert "Catalog name is required for get_columns" in str(excinfo.value)<|MERGE_RESOLUTION|>--- conflicted
+++ resolved
@@ -621,85 +621,6 @@
         assert description[1][1] == "INT"  # type_code
         assert description[1][6] is False  # null_ok
 
-<<<<<<< HEAD
-        # Test _extract_description_from_manifest with empty columns
-        empty_manifest = MagicMock()
-        empty_manifest.schema = {"columns": []}
-        assert sea_client._extract_description_from_manifest(empty_manifest) is None
-
-        # Test _extract_description_from_manifest with no columns key
-        no_columns_manifest = MagicMock()
-        no_columns_manifest.schema = {}
-        assert (
-            sea_client._extract_description_from_manifest(no_columns_manifest) is None
-        )
-
-    def test_filter_session_configuration_string_values(self):
-        """Test that _filter_session_configuration converts all values to strings."""
-        session_config = {
-            "ANSI_MODE": True,
-            "statement_timeout": 3600,
-            "TIMEZONE": "UTC",
-            "enable_photon": False,
-            "MAX_FILE_PARTITION_BYTES": 128.5,
-            "unsupported_param": "value",
-            "ANOTHER_UNSUPPORTED": 42,
-        }
-
-        result = _filter_session_configuration(session_config)
-
-        # Verify result is not None
-        assert result is not None
-
-        # Verify all returned values are strings
-        for key, value in result.items():
-            assert isinstance(value, str), f"Value for key '{key}' is not a string: {type(value)}"
-
-        # Verify specific conversions
-        expected_result = {
-            "ansi_mode": "True",  # boolean True -> "True", key lowercased
-            "statement_timeout": "3600",  # int -> "3600", key lowercased
-            "timezone": "UTC",  # string -> "UTC", key lowercased
-            "enable_photon": "False",  # boolean False -> "False", key lowercased
-            "max_file_partition_bytes": "128.5",  # float -> "128.5", key lowercased
-        }
-
-        assert result == expected_result
-
-        # Test with None input
-        assert _filter_session_configuration(None) is None
-
-        # Test with empty dict 
-        assert _filter_session_configuration({}) is None
-
-        # Test with only unsupported parameters
-        unsupported_config = {
-            "unsupported_param1": "value1",
-            "unsupported_param2": 123,
-        }
-        result = _filter_session_configuration(unsupported_config)
-        assert result == {}
-
-        # Test case insensitivity for keys
-        case_insensitive_config = {
-            "ansi_mode": "false",  # lowercase key
-            "STATEMENT_TIMEOUT": 7200,  # uppercase key
-            "TiMeZoNe": "America/New_York",  # mixed case key
-        }
-        result = _filter_session_configuration(case_insensitive_config)
-        expected_case_result = {
-            "ansi_mode": "false",
-            "statement_timeout": "7200",
-            "timezone": "America/New_York",
-        }
-        assert result == expected_case_result
-
-        # Verify all values are strings in case insensitive test
-        for key, value in result.items():
-            assert isinstance(value, str), f"Value for key '{key}' is not a string: {type(value)}"
-
-=======
->>>>>>> 70c7dc80
     def test_results_message_to_execute_response_is_staging_operation(self, sea_client):
         """Test that is_staging_operation is correctly set from manifest.is_volume_operation."""
         # Test when is_volume_operation is True
