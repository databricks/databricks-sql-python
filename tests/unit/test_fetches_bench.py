--- conflicted
+++ resolved
@@ -33,18 +33,15 @@
         rs = client.ResultSet(
             connection=None,
             backend=None,
+            backend=None,
             execute_response=ExecuteResponse(
                 status=None,
                 has_been_closed_server_side=True,
                 is_direct_results=False,
+                is_direct_results=False,
                 description=Mock(),
                 command_id=None,
-<<<<<<< HEAD
                 arrow_schema_bytes=arrow_table.schema,
-=======
-                arrow_queue=arrow_queue,
-                arrow_schema=arrow_table.schema,
->>>>>>> 141a0040
             ),
         )
         rs.description = [
