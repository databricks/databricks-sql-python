import unittest
from unittest.mock import patch, MagicMock, Mock

import databricks.sql.cloudfetch.download_manager as download_manager
from databricks.sql.types import SSLOptions
from databricks.sql.thrift_api.TCLIService.ttypes import TSparkArrowResultLink


class DownloadManagerTests(unittest.TestCase):
    """
    Unit tests for checking download manager logic.
    """

    def create_download_manager(
        self, links, max_download_threads=10, lz4_compressed=True
    ):
        def expiry_callback(link: TSparkArrowResultLink):
            return None

        return download_manager.ResultFileDownloadManager(
            links,
            max_download_threads,
            lz4_compressed,
            ssl_options=SSLOptions(),
<<<<<<< HEAD
            expiry_callback=expiry_callback,
=======
            session_id_hex=Mock(),
            statement_id=Mock(),
            chunk_id=0,
>>>>>>> 620906b5
        )

    def create_result_link(
        self,
        file_link: str = "fileLink",
        start_row_offset: int = 0,
        row_count: int = 8000,
        bytes_num: int = 20971520,
    ):
        return TSparkArrowResultLink(
            file_link, None, start_row_offset, row_count, bytes_num
        )

    def create_result_links(self, num_files: int, start_row_offset: int = 0):
        result_links = []
        for i in range(num_files):
            file_link = "fileLink_" + str(i)
            result_link = self.create_result_link(
                file_link=file_link, start_row_offset=start_row_offset
            )
            result_links.append(result_link)
            start_row_offset += result_link.rowCount
        return result_links

    def test_add_file_links_zero_row_count(self):
        links = [self.create_result_link(row_count=0, bytes_num=0)]
        manager = self.create_download_manager(links)

        assert (
            len(manager._pending_links) == 0
        )  # the only link supplied contains no data, so should be skipped
        assert len(manager._download_tasks) == 0

    def test_add_file_links_success(self):
        links = self.create_result_links(num_files=10)
        manager = self.create_download_manager(links)

        assert len(manager._pending_links) == len(links)
        assert len(manager._download_tasks) == 0

    @patch("concurrent.futures.ThreadPoolExecutor.submit")
    def test_schedule_downloads(self, mock_submit):
        max_download_threads = 4
        links = self.create_result_links(num_files=10)
        manager = self.create_download_manager(
            links, max_download_threads=max_download_threads
        )

        manager._schedule_downloads()
        assert mock_submit.call_count == max_download_threads
        assert len(manager._pending_links) == len(links) - max_download_threads
        assert len(manager._download_tasks) == max_download_threads<|MERGE_RESOLUTION|>--- conflicted
+++ resolved
@@ -22,13 +22,10 @@
             max_download_threads,
             lz4_compressed,
             ssl_options=SSLOptions(),
-<<<<<<< HEAD
             expiry_callback=expiry_callback,
-=======
             session_id_hex=Mock(),
             statement_id=Mock(),
             chunk_id=0,
->>>>>>> 620906b5
         )
 
     def create_result_link(
