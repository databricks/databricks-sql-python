from collections import OrderedDict
from decimal import Decimal
import itertools
import unittest
from unittest.mock import patch, MagicMock, Mock
from ssl import CERT_NONE, CERT_REQUIRED

import pyarrow

import databricks.sql
from databricks.sql.thrift_api.TCLIService import ttypes
from databricks.sql import *
from databricks.sql.auth.authenticators import AuthProvider
from databricks.sql.thrift_backend import ThriftBackend


def retry_policy_factory():
    return {                          # (type, default, min, max)
        "_retry_delay_min":                     (float, 1, None, None),
        "_retry_delay_max":                     (float, 60, None, None),
        "_retry_stop_after_attempts_count":     (int, 30, None, None),
        "_retry_stop_after_attempts_duration":  (float, 900, None, None),
        "_retry_delay_default":                 (float, 5, 1, 60)
    }


class ThriftBackendTestSuite(unittest.TestCase):
    okay_status = ttypes.TStatus(statusCode=ttypes.TStatusCode.SUCCESS_STATUS)

    bad_status = ttypes.TStatus(
        statusCode=ttypes.TStatusCode.ERROR_STATUS,
        errorMessage="this is a bad error",
    )

    operation_handle = ttypes.TOperationHandle(
        operationId=ttypes.THandleIdentifier(guid=0x33, secret=0x35),
        operationType=ttypes.TOperationType.EXECUTE_STATEMENT)

    session_handle = ttypes.TSessionHandle(
        sessionId=ttypes.THandleIdentifier(guid=0x36, secret=0x37))

    open_session_resp = ttypes.TOpenSessionResp(
        status=okay_status,
        serverProtocolVersion=ttypes.TProtocolVersion.SPARK_CLI_SERVICE_PROTOCOL_V4)

    metadata_resp = ttypes.TGetResultSetMetadataResp(
        status=okay_status,
        resultFormat=ttypes.TSparkRowSetType.ARROW_BASED_SET,
        schema=MagicMock(),
    )

    execute_response_types = [
        ttypes.TExecuteStatementResp, ttypes.TGetCatalogsResp, ttypes.TGetSchemasResp,
        ttypes.TGetTablesResp, ttypes.TGetColumnsResp
    ]

    def test_make_request_checks_thrift_status_code(self):
        mock_response = Mock()
        mock_response.status.statusCode = ttypes.TStatusCode.ERROR_STATUS
        mock_method = Mock()
        mock_method.__name__ = "method name"
        mock_method.return_value = mock_response
        thrift_backend = ThriftBackend("foobar", 443, "path", [], auth_provider=AuthProvider())
        with self.assertRaises(DatabaseError):
            thrift_backend.make_request(mock_method, Mock())

    def _make_type_desc(self, type):
        return ttypes.TTypeDesc(types=[ttypes.TTypeEntry(ttypes.TPrimitiveTypeEntry(type=type))])

    def _make_fake_thrift_backend(self):
        thrift_backend = ThriftBackend("foobar", 443, "path", [], auth_provider=AuthProvider())
        thrift_backend._hive_schema_to_arrow_schema = Mock()
        thrift_backend._hive_schema_to_description = Mock()
        thrift_backend._create_arrow_table = MagicMock()
        thrift_backend._create_arrow_table.return_value = (MagicMock(), Mock())
        return thrift_backend

    def test_hive_schema_to_arrow_schema_preserves_column_names(self):
        columns = [
            ttypes.TColumnDesc(
                columnName="column 1", typeDesc=self._make_type_desc(ttypes.TTypeId.INT_TYPE)),
            ttypes.TColumnDesc(
                columnName="column 2", typeDesc=self._make_type_desc(ttypes.TTypeId.INT_TYPE)),
            ttypes.TColumnDesc(
                columnName="column 2", typeDesc=self._make_type_desc(ttypes.TTypeId.INT_TYPE)),
            ttypes.TColumnDesc(
                columnName="", typeDesc=self._make_type_desc(ttypes.TTypeId.INT_TYPE))
        ]

        t_table_schema = ttypes.TTableSchema(columns)
        arrow_schema = ThriftBackend._hive_schema_to_arrow_schema(t_table_schema)

        self.assertEqual(arrow_schema.field(0).name, "column 1")
        self.assertEqual(arrow_schema.field(1).name, "column 2")
        self.assertEqual(arrow_schema.field(2).name, "column 2")
        self.assertEqual(arrow_schema.field(3).name, "")

    @patch("databricks.sql.thrift_backend.TCLIService.Client")
    def test_bad_protocol_versions_are_rejected(self, tcli_service_client_cass):
        t_http_client_instance = tcli_service_client_cass.return_value
        bad_protocol_versions = [
            ttypes.TProtocolVersion.HIVE_CLI_SERVICE_PROTOCOL_V1,
            ttypes.TProtocolVersion.HIVE_CLI_SERVICE_PROTOCOL_V2,
            ttypes.TProtocolVersion.HIVE_CLI_SERVICE_PROTOCOL_V3,
            ttypes.TProtocolVersion.HIVE_CLI_SERVICE_PROTOCOL_V4,
            ttypes.TProtocolVersion.HIVE_CLI_SERVICE_PROTOCOL_V5,
            ttypes.TProtocolVersion.HIVE_CLI_SERVICE_PROTOCOL_V6,
            ttypes.TProtocolVersion.HIVE_CLI_SERVICE_PROTOCOL_V7,
            ttypes.TProtocolVersion.HIVE_CLI_SERVICE_PROTOCOL_V8,
            ttypes.TProtocolVersion.HIVE_CLI_SERVICE_PROTOCOL_V9,
            ttypes.TProtocolVersion.HIVE_CLI_SERVICE_PROTOCOL_V10,
            ttypes.TProtocolVersion.SPARK_CLI_SERVICE_PROTOCOL_V1,
        ]

        for protocol_version in bad_protocol_versions:
            t_http_client_instance.OpenSession.return_value = ttypes.TOpenSessionResp(
                status=self.okay_status, serverProtocolVersion=protocol_version)

            with self.assertRaises(OperationalError) as cm:
                thrift_backend = self._make_fake_thrift_backend()
                thrift_backend.open_session({}, None, None)

            self.assertIn("expected server to use a protocol version", str(cm.exception))

    @patch("databricks.sql.thrift_backend.TCLIService.Client")
    def test_okay_protocol_versions_succeed(self, tcli_service_client_cass):
        t_http_client_instance = tcli_service_client_cass.return_value
        good_protocol_versions = [
            ttypes.TProtocolVersion.SPARK_CLI_SERVICE_PROTOCOL_V2,
            ttypes.TProtocolVersion.SPARK_CLI_SERVICE_PROTOCOL_V3,
            ttypes.TProtocolVersion.SPARK_CLI_SERVICE_PROTOCOL_V4
        ]

        for protocol_version in good_protocol_versions:
            t_http_client_instance.OpenSession.return_value = ttypes.TOpenSessionResp(
                status=self.okay_status, serverProtocolVersion=protocol_version)

            thrift_backend = self._make_fake_thrift_backend()
            thrift_backend.open_session({}, None, None)

    @patch("databricks.sql.auth.thrift_http_client.THttpClient")
    def test_headers_are_set(self, t_http_client_class):
        ThriftBackend("foo", 123, "bar", [("header", "value")], auth_provider=AuthProvider())
        t_http_client_class.return_value.setCustomHeaders.assert_called_with({"header": "value"})

    @patch("databricks.sql.auth.thrift_http_client.THttpClient")
    @patch("databricks.sql.thrift_backend.create_default_context")
    def test_tls_cert_args_are_propagated(self, mock_create_default_context, t_http_client_class):
        mock_cert_key_file = Mock()
        mock_cert_key_password = Mock()
        mock_trusted_ca_file = Mock()
        mock_cert_file = Mock()

        ThriftBackend(
            "foo",
            123,
            "bar", [],
            auth_provider=AuthProvider(),
            _tls_client_cert_file=mock_cert_file,
            _tls_client_cert_key_file=mock_cert_key_file,
            _tls_client_cert_key_password=mock_cert_key_password,
            _tls_trusted_ca_file=mock_trusted_ca_file)

        mock_create_default_context.assert_called_once_with(cafile=mock_trusted_ca_file)
        mock_ssl_context = mock_create_default_context.return_value
        mock_ssl_context.load_cert_chain.assert_called_once_with(
            certfile=mock_cert_file, keyfile=mock_cert_key_file, password=mock_cert_key_password)
        self.assertTrue(mock_ssl_context.check_hostname)
        self.assertEqual(mock_ssl_context.verify_mode, CERT_REQUIRED)
        self.assertEqual(t_http_client_class.call_args[1]["ssl_context"], mock_ssl_context)

    @patch("databricks.sql.auth.thrift_http_client.THttpClient")
    @patch("databricks.sql.thrift_backend.create_default_context")
    def test_tls_no_verify_is_respected(self, mock_create_default_context, t_http_client_class):
        ThriftBackend("foo", 123, "bar", [], auth_provider=AuthProvider(), _tls_no_verify=True)

        mock_ssl_context = mock_create_default_context.return_value
        self.assertFalse(mock_ssl_context.check_hostname)
        self.assertEqual(mock_ssl_context.verify_mode, CERT_NONE)
        self.assertEqual(t_http_client_class.call_args[1]["ssl_context"], mock_ssl_context)

    @patch("databricks.sql.auth.thrift_http_client.THttpClient")
    @patch("databricks.sql.thrift_backend.create_default_context")
    def test_tls_verify_hostname_is_respected(self, mock_create_default_context,
                                              t_http_client_class):
        ThriftBackend("foo", 123, "bar", [], auth_provider=AuthProvider(), _tls_verify_hostname=False)

        mock_ssl_context = mock_create_default_context.return_value
        self.assertFalse(mock_ssl_context.check_hostname)
        self.assertEqual(mock_ssl_context.verify_mode, CERT_REQUIRED)
        self.assertEqual(t_http_client_class.call_args[1]["ssl_context"], mock_ssl_context)

    @patch("databricks.sql.auth.thrift_http_client.THttpClient")
    def test_port_and_host_are_respected(self, t_http_client_class):
        ThriftBackend("hostname", 123, "path_value", [], auth_provider=AuthProvider())
        self.assertEqual(t_http_client_class.call_args[1]["uri_or_host"],
                         "https://hostname:123/path_value")

    @patch("databricks.sql.auth.thrift_http_client.THttpClient")
    def test_socket_timeout_is_propagated(self, t_http_client_class):
        ThriftBackend("hostname", 123, "path_value", [], auth_provider=AuthProvider(), _socket_timeout=129)
        self.assertEqual(t_http_client_class.return_value.setTimeout.call_args[0][0], 129 * 1000)
        ThriftBackend("hostname", 123, "path_value", [], auth_provider=AuthProvider(), _socket_timeout=0)
        self.assertEqual(t_http_client_class.return_value.setTimeout.call_args[0][0], 0)
        ThriftBackend("hostname", 123, "path_value", [], auth_provider=AuthProvider(), _socket_timeout=None)
        self.assertEqual(t_http_client_class.return_value.setTimeout.call_args[0][0], None)

    def test_non_primitive_types_raise_error(self):
        columns = [
            ttypes.TColumnDesc(
                columnName="column 1", typeDesc=self._make_type_desc(ttypes.TTypeId.INT_TYPE)),
            ttypes.TColumnDesc(
                columnName="column 2",
                typeDesc=ttypes.TTypeDesc(types=[
                    ttypes.TTypeEntry(userDefinedTypeEntry=ttypes.TUserDefinedTypeEntry("foo"))
                ]))
        ]

        t_table_schema = ttypes.TTableSchema(columns)
        with self.assertRaises(OperationalError):
            ThriftBackend._hive_schema_to_arrow_schema(t_table_schema)
        with self.assertRaises(OperationalError):
            ThriftBackend._hive_schema_to_description(t_table_schema)

    def test_hive_schema_to_description_preserves_column_names_and_types(self):
        # Full coverage of all types is done in integration tests, this is just a
        # canary test
        columns = [
            ttypes.TColumnDesc(
                columnName="column 1", typeDesc=self._make_type_desc(ttypes.TTypeId.INT_TYPE)),
            ttypes.TColumnDesc(
                columnName="column 2", typeDesc=self._make_type_desc(ttypes.TTypeId.BOOLEAN_TYPE)),
            ttypes.TColumnDesc(
                columnName="column 2", typeDesc=self._make_type_desc(ttypes.TTypeId.MAP_TYPE)),
            ttypes.TColumnDesc(
                columnName="", typeDesc=self._make_type_desc(ttypes.TTypeId.STRUCT_TYPE))
        ]

        t_table_schema = ttypes.TTableSchema(columns)
        description = ThriftBackend._hive_schema_to_description(t_table_schema)

        self.assertEqual(description, [
            ("column 1", "int", None, None, None, None, None),
            ("column 2", "boolean", None, None, None, None, None),
            ("column 2", "map", None, None, None, None, None),
            ("", "struct", None, None, None, None, None),
        ])

    def test_hive_schema_to_description_preserves_scale_and_precision(self):
        columns = [
            ttypes.TColumnDesc(
                columnName="column 1",
                typeDesc=ttypes.TTypeDesc(types=[
                    ttypes.TTypeEntry(
                        ttypes.TPrimitiveTypeEntry(
                            type=ttypes.TTypeId.DECIMAL_TYPE,
                            typeQualifiers=ttypes.TTypeQualifiers(
                                qualifiers={
                                    "precision": ttypes.TTypeQualifierValue(i32Value=10),
                                    "scale": ttypes.TTypeQualifierValue(i32Value=100),
                                })))
                ])),
        ]
        t_table_schema = ttypes.TTableSchema(columns)

        description = ThriftBackend._hive_schema_to_description(t_table_schema)
        self.assertEqual(description, [
            ("column 1", "decimal", None, None, 10, 100, None),
        ])

    def test_make_request_checks_status_code(self):
        error_codes = [ttypes.TStatusCode.ERROR_STATUS, ttypes.TStatusCode.INVALID_HANDLE_STATUS]
        thrift_backend = ThriftBackend("foobar", 443, "path", [], auth_provider=AuthProvider())

        for code in error_codes:
            mock_error_response = Mock()
            mock_error_response.status.statusCode = code
            mock_error_response.status.errorMessage = "a detailed error message"
            with self.assertRaises(DatabaseError) as cm:
                thrift_backend.make_request(lambda _: mock_error_response, Mock())
            self.assertIn("a detailed error message", str(cm.exception))

        success_codes = [
            ttypes.TStatusCode.SUCCESS_STATUS, ttypes.TStatusCode.SUCCESS_WITH_INFO_STATUS,
            ttypes.TStatusCode.STILL_EXECUTING_STATUS
        ]

        for code in success_codes:
            mock_response = Mock()
            mock_response.status.statusCode = code
            thrift_backend.make_request(lambda _: mock_response, Mock())

    def test_handle_execute_response_checks_operation_state_in_direct_results(self):
        for resp_type in self.execute_response_types:
            with self.subTest(resp_type=resp_type):
                t_execute_resp = resp_type(
                    status=self.okay_status,
                    directResults=ttypes.TSparkDirectResults(
                        operationStatus=ttypes.TGetOperationStatusResp(
                            status=self.okay_status,
                            operationState=ttypes.TOperationState.ERROR_STATE,
                            errorMessage="some information about the error"),
                        resultSetMetadata=None,
                        resultSet=None,
                        closeOperation=None))
                thrift_backend = ThriftBackend("foobar", 443, "path", [], auth_provider=AuthProvider())

                with self.assertRaises(DatabaseError) as cm:
                    thrift_backend._handle_execute_response(t_execute_resp, Mock())
                self.assertIn("some information about the error", str(cm.exception))

    def test_handle_execute_response_sets_compression_in_direct_results(self):
        for resp_type in self.execute_response_types:
            lz4Compressed=Mock()
            resultSet=MagicMock()
            resultSet.results.startRowOffset = 0
            t_execute_resp = resp_type(
                status=Mock(),
                operationHandle=Mock(),
                directResults=ttypes.TSparkDirectResults(
                    operationStatus= Mock(),
                    resultSetMetadata=ttypes.TGetResultSetMetadataResp(
                        status=self.okay_status,
                        resultFormat=ttypes.TSparkRowSetType.ARROW_BASED_SET,
                        schema=MagicMock(),
                        arrowSchema=MagicMock(),
                        lz4Compressed=lz4Compressed),
                    resultSet=resultSet,
                    closeOperation=None))
            thrift_backend = ThriftBackend("foobar", 443, "path", [], auth_provider=AuthProvider())

            execute_response = thrift_backend._handle_execute_response(t_execute_resp, Mock())
            self.assertEqual(execute_response.lz4_compressed, lz4Compressed)

    @patch("databricks.sql.thrift_backend.TCLIService.Client")
    def test_handle_execute_response_checks_operation_state_in_polls(self, tcli_service_class):
        tcli_service_instance = tcli_service_class.return_value

        error_resp = ttypes.TGetOperationStatusResp(
            status=self.okay_status,
            operationState=ttypes.TOperationState.ERROR_STATE,
            errorMessage="some information about the error")

        closed_resp = ttypes.TGetOperationStatusResp(
            status=self.okay_status, operationState=ttypes.TOperationState.CLOSED_STATE)

        for op_state_resp, exec_resp_type in itertools.product([error_resp, closed_resp],
                                                               self.execute_response_types):
            with self.subTest(op_state_resp=op_state_resp, exec_resp_type=exec_resp_type):
                tcli_service_instance = tcli_service_class.return_value
                t_execute_resp = exec_resp_type(
                    status=self.okay_status,
                    directResults=None,
                    operationHandle=self.operation_handle)

                tcli_service_instance.GetOperationStatus.return_value = op_state_resp
                thrift_backend = ThriftBackend("foobar", 443, "path", [], auth_provider=AuthProvider())

                with self.assertRaises(DatabaseError) as cm:
                    thrift_backend._handle_execute_response(t_execute_resp, Mock())
                if op_state_resp.errorMessage:
                    self.assertIn(op_state_resp.errorMessage, str(cm.exception))

    @patch("databricks.sql.thrift_backend.TCLIService.Client")
    def test_get_status_uses_display_message_if_available(self, tcli_service_class):
        tcli_service_instance = tcli_service_class.return_value

        display_message = "simple message"
        diagnostic_info = "diagnostic info"
        t_get_operation_status_resp = ttypes.TGetOperationStatusResp(
            status=self.okay_status,
            operationState=ttypes.TOperationState.ERROR_STATE,
            errorMessage="foo",
            displayMessage=display_message,
            diagnosticInfo=diagnostic_info)

        t_execute_resp = ttypes.TExecuteStatementResp(
            status=self.okay_status, directResults=None, operationHandle=self.operation_handle)
        tcli_service_instance.GetOperationStatus.return_value = t_get_operation_status_resp
        tcli_service_instance.ExecuteStatement.return_value = t_execute_resp

        thrift_backend = ThriftBackend("foobar", 443, "path", [], auth_provider=AuthProvider())
        with self.assertRaises(DatabaseError) as cm:
            thrift_backend.execute_command(Mock(), Mock(), 100, 100, Mock(), Mock())

        self.assertEqual(display_message, str(cm.exception))
        self.assertIn(diagnostic_info, str(cm.exception.message_with_context()))

    @patch("databricks.sql.thrift_backend.TCLIService.Client")
    def test_direct_results_uses_display_message_if_available(self, tcli_service_class):
        tcli_service_instance = tcli_service_class.return_value

        display_message = "simple message"
        diagnostic_info = "diagnostic info"
        t_get_operation_status_resp = ttypes.TGetOperationStatusResp(
            status=self.okay_status,
            operationState=ttypes.TOperationState.ERROR_STATE,
            errorMessage="foo",
            displayMessage=display_message,
            diagnosticInfo=diagnostic_info)

        t_execute_resp = ttypes.TExecuteStatementResp(
            status=self.okay_status,
            directResults=ttypes.TSparkDirectResults(
                operationStatus=t_get_operation_status_resp,
                resultSetMetadata=None,
                resultSet=None,
                closeOperation=None))

        tcli_service_instance.ExecuteStatement.return_value = t_execute_resp

        thrift_backend = ThriftBackend("foobar", 443, "path", [], auth_provider=AuthProvider())
        with self.assertRaises(DatabaseError) as cm:
            thrift_backend.execute_command(Mock(), Mock(), 100, 100, Mock(), Mock())

        self.assertEqual(display_message, str(cm.exception))
        self.assertIn(diagnostic_info, str(cm.exception.message_with_context()))

    def test_handle_execute_response_checks_direct_results_for_error_statuses(self):
        for resp_type in self.execute_response_types:
            resp_1 = resp_type(
                status=self.okay_status,
                directResults=ttypes.TSparkDirectResults(
                    operationStatus=ttypes.TGetOperationStatusResp(status=self.bad_status),
                    resultSetMetadata=None,
                    resultSet=None,
                    closeOperation=None))

            resp_2 = resp_type(
                status=self.okay_status,
                directResults=ttypes.TSparkDirectResults(
                    operationStatus=None,
                    resultSetMetadata=ttypes.TGetResultSetMetadataResp(status=self.bad_status),
                    resultSet=None,
                    closeOperation=None))

            resp_3 = resp_type(
                status=self.okay_status,
                directResults=ttypes.TSparkDirectResults(
                    operationStatus=None,
                    resultSetMetadata=None,
                    resultSet=ttypes.TFetchResultsResp(status=self.bad_status),
                    closeOperation=None))

            resp_4 = resp_type(
                status=self.okay_status,
                directResults=ttypes.TSparkDirectResults(
                    operationStatus=None,
                    resultSetMetadata=None,
                    resultSet=None,
                    closeOperation=ttypes.TCloseOperationResp(status=self.bad_status)))

            for error_resp in [resp_1, resp_2, resp_3, resp_4]:
                with self.subTest(error_resp=error_resp):
                    thrift_backend = ThriftBackend("foobar", 443, "path", [], auth_provider=AuthProvider())

                    with self.assertRaises(DatabaseError) as cm:
                        thrift_backend._handle_execute_response(error_resp, Mock())
                    self.assertIn("this is a bad error", str(cm.exception))

    @patch("databricks.sql.thrift_backend.TCLIService.Client")
    def test_handle_execute_response_can_handle_without_direct_results(self, tcli_service_class):
        tcli_service_instance = tcli_service_class.return_value

        for resp_type in self.execute_response_types:
            with self.subTest(resp_type=resp_type):

                execute_resp = resp_type(
                    status=self.okay_status,
                    directResults=None,
                    operationHandle=self.operation_handle,
                )

                op_state_1 = ttypes.TGetOperationStatusResp(
                    status=self.okay_status,
                    operationState=ttypes.TOperationState.RUNNING_STATE,
                )

                op_state_2 = ttypes.TGetOperationStatusResp(
                    status=self.okay_status,
                    operationState=ttypes.TOperationState.PENDING_STATE,
                )

                op_state_3 = ttypes.TGetOperationStatusResp(
                    status=self.okay_status, operationState=ttypes.TOperationState.FINISHED_STATE)

                tcli_service_instance.GetResultSetMetadata.return_value = self.metadata_resp
                tcli_service_instance.GetOperationStatus.side_effect = [
                    op_state_1, op_state_2, op_state_3
                ]
                thrift_backend = ThriftBackend("foobar", 443, "path", [], auth_provider=AuthProvider())
                results_message_response = thrift_backend._handle_execute_response(
                    execute_resp, Mock())
                self.assertEqual(results_message_response.status,
                                 ttypes.TOperationState.FINISHED_STATE)

    def test_handle_execute_response_can_handle_with_direct_results(self):
        result_set_metadata_mock = Mock()

        direct_results_message = ttypes.TSparkDirectResults(
            operationStatus=ttypes.TGetOperationStatusResp(
                status=self.okay_status,
                operationState=ttypes.TOperationState.FINISHED_STATE,
            ),
            resultSetMetadata=result_set_metadata_mock,
            resultSet=Mock(),
            closeOperation=Mock())

        for resp_type in self.execute_response_types:
            with self.subTest(resp_type=resp_type):
                execute_resp = resp_type(
                    status=self.okay_status,
                    directResults=direct_results_message,
                    operationHandle=self.operation_handle)

                thrift_backend = ThriftBackend("foobar", 443, "path", [], auth_provider=AuthProvider())
                thrift_backend._results_message_to_execute_response = Mock()

                thrift_backend._handle_execute_response(execute_resp, Mock())

                thrift_backend._results_message_to_execute_response.assert_called_with(
                    execute_resp,
                    ttypes.TOperationState.FINISHED_STATE,
                )

    @patch("databricks.sql.thrift_backend.TCLIService.Client")
    def test_use_arrow_schema_if_available(self, tcli_service_class):
        tcli_service_instance = tcli_service_class.return_value
        arrow_schema_mock = MagicMock(name="Arrow schema mock")
        hive_schema_mock = MagicMock(name="Hive schema mock")

        t_get_result_set_metadata_resp = ttypes.TGetResultSetMetadataResp(
            status=self.okay_status,
            resultFormat=ttypes.TSparkRowSetType.ARROW_BASED_SET,
            schema=hive_schema_mock,
            arrowSchema=arrow_schema_mock)

        t_execute_resp = ttypes.TExecuteStatementResp(
            status=self.okay_status,
            directResults=None,
            operationHandle=self.operation_handle,
        )

        tcli_service_instance.GetResultSetMetadata.return_value = t_get_result_set_metadata_resp
        thrift_backend = self._make_fake_thrift_backend()
        execute_response = thrift_backend._handle_execute_response(t_execute_resp, Mock())

        self.assertEqual(execute_response.arrow_schema_bytes, arrow_schema_mock)

    @patch("databricks.sql.thrift_backend.TCLIService.Client")
    def test_fall_back_to_hive_schema_if_no_arrow_schema(self, tcli_service_class):
        tcli_service_instance = tcli_service_class.return_value
        hive_schema_mock = MagicMock(name="Hive schema mock")

        hive_schema_req = ttypes.TGetResultSetMetadataResp(
            status=self.okay_status,
            resultFormat=ttypes.TSparkRowSetType.ARROW_BASED_SET,
            arrowSchema=None,
            schema=hive_schema_mock)

        t_execute_resp = ttypes.TExecuteStatementResp(
            status=self.okay_status,
            directResults=None,
            operationHandle=self.operation_handle,
        )

        tcli_service_instance.GetResultSetMetadata.return_value = hive_schema_req
        thrift_backend = self._make_fake_thrift_backend()
        thrift_backend._handle_execute_response(t_execute_resp, Mock())

        self.assertEqual(hive_schema_mock,
                         thrift_backend._hive_schema_to_arrow_schema.call_args[0][0])

    @patch("databricks.sql.thrift_backend.TCLIService.Client")
    def test_handle_execute_response_reads_has_more_rows_in_direct_results(
            self, tcli_service_class):
        for has_more_rows, resp_type in itertools.product([True, False],
                                                          self.execute_response_types):
            with self.subTest(has_more_rows=has_more_rows, resp_type=resp_type):
                tcli_service_instance = tcli_service_class.return_value
                results_mock = Mock()
                results_mock.startRowOffset = 0
                direct_results_message = ttypes.TSparkDirectResults(
                    operationStatus=ttypes.TGetOperationStatusResp(
                        status=self.okay_status,
                        operationState=ttypes.TOperationState.FINISHED_STATE,
                    ),
                    resultSetMetadata=self.metadata_resp,
                    resultSet=ttypes.TFetchResultsResp(
                        status=self.okay_status,
                        hasMoreRows=has_more_rows,
                        results=results_mock,
                    ),
                    closeOperation=Mock())
                execute_resp = resp_type(
                    status=self.okay_status,
                    directResults=direct_results_message,
                    operationHandle=self.operation_handle)

                tcli_service_instance.GetResultSetMetadata.return_value = self.metadata_resp
                thrift_backend = self._make_fake_thrift_backend()

                execute_response = thrift_backend._handle_execute_response(execute_resp, Mock())

                self.assertEqual(has_more_rows, execute_response.has_more_rows)

    @patch("databricks.sql.thrift_backend.TCLIService.Client")
    def test_handle_execute_response_reads_has_more_rows_in_result_response(
            self, tcli_service_class):
        for has_more_rows, resp_type in itertools.product([True, False],
                                                          self.execute_response_types):
            with self.subTest(has_more_rows=has_more_rows, resp_type=resp_type):
                tcli_service_instance = tcli_service_class.return_value
                results_mock = MagicMock()
                results_mock.startRowOffset = 0

                execute_resp = resp_type(
                    status=self.okay_status,
                    directResults=None,
                    operationHandle=self.operation_handle)

                fetch_results_resp = ttypes.TFetchResultsResp(
                    status=self.okay_status,
                    hasMoreRows=has_more_rows,
                    results=results_mock,
                )

                operation_status_resp = ttypes.TGetOperationStatusResp(
                    status=self.okay_status,
                    operationState=ttypes.TOperationState.FINISHED_STATE,
                    errorMessage="some information about the error")

                tcli_service_instance.FetchResults.return_value = fetch_results_resp
                tcli_service_instance.GetOperationStatus.return_value = operation_status_resp
                tcli_service_instance.GetResultSetMetadata.return_value = self.metadata_resp
                thrift_backend = self._make_fake_thrift_backend()

                thrift_backend._handle_execute_response(execute_resp, Mock())
                _, has_more_rows_resp = thrift_backend.fetch_results(
                    op_handle=Mock(),
                    max_rows=1,
                    max_bytes=1,
                    expected_row_start_offset=0,
                    lz4_compressed=False,
                    arrow_schema_bytes=Mock(),
                    description=Mock())

                self.assertEqual(has_more_rows, has_more_rows_resp)

    @patch("databricks.sql.thrift_backend.TCLIService.Client")
    def test_arrow_batches_row_count_are_respected(self, tcli_service_class):
        # make some semi-real arrow batches and check the number of rows is correct in the queue
        tcli_service_instance = tcli_service_class.return_value
        t_fetch_results_resp = ttypes.TFetchResultsResp(
            status=self.okay_status,
            hasMoreRows=False,
            results=ttypes.TRowSet(
                startRowOffset=0,
                rows=[],
                arrowBatches=[
                    ttypes.TSparkArrowBatch(batch=bytearray(), rowCount=15) for _ in range(10)
                ]))
        tcli_service_instance.FetchResults.return_value = t_fetch_results_resp
        schema = pyarrow.schema([
            pyarrow.field("column1", pyarrow.int32()),
            pyarrow.field("column2", pyarrow.string()),
            pyarrow.field("column3", pyarrow.float64()),
            pyarrow.field("column3", pyarrow.binary())
        ]).serialize().to_pybytes()

        thrift_backend = ThriftBackend("foobar", 443, "path", [], auth_provider=AuthProvider())
        arrow_queue, has_more_results = thrift_backend.fetch_results(
            op_handle=Mock(),
            max_rows=1,
            max_bytes=1,
            expected_row_start_offset=0,
            lz4_compressed=False,
            arrow_schema_bytes=schema,
            description=MagicMock())

        self.assertEqual(arrow_queue.n_valid_rows, 15 * 10)

    @patch("databricks.sql.thrift_backend.TCLIService.Client")
    def test_execute_statement_calls_client_and_handle_execute_response(self, tcli_service_class):
        tcli_service_instance = tcli_service_class.return_value
        response = Mock()
        tcli_service_instance.ExecuteStatement.return_value = response
        thrift_backend = ThriftBackend("foobar", 443, "path", [], auth_provider=AuthProvider())
        thrift_backend._handle_execute_response = Mock()
        cursor_mock = Mock()

        thrift_backend.execute_command("foo", Mock(), 100, 200, Mock(), cursor_mock)
        # Check call to client
        req = tcli_service_instance.ExecuteStatement.call_args[0][0]
        get_direct_results = ttypes.TSparkGetDirectResults(maxRows=100, maxBytes=200)
        self.assertEqual(req.getDirectResults, get_direct_results)
        self.assertEqual(req.statement, "foo")
        # Check response handling
        thrift_backend._handle_execute_response.assert_called_with(response, cursor_mock)

    @patch("databricks.sql.thrift_backend.TCLIService.Client")
    def test_get_catalogs_calls_client_and_handle_execute_response(self, tcli_service_class):
        tcli_service_instance = tcli_service_class.return_value
        response = Mock()
        tcli_service_instance.GetCatalogs.return_value = response
        thrift_backend = ThriftBackend("foobar", 443, "path", [], auth_provider=AuthProvider())
        thrift_backend._handle_execute_response = Mock()
        cursor_mock = Mock()

        thrift_backend.get_catalogs(Mock(), 100, 200, cursor_mock)
        # Check call to client
        req = tcli_service_instance.GetCatalogs.call_args[0][0]
        get_direct_results = ttypes.TSparkGetDirectResults(maxRows=100, maxBytes=200)
        self.assertEqual(req.getDirectResults, get_direct_results)
        # Check response handling
        thrift_backend._handle_execute_response.assert_called_with(response, cursor_mock)

    @patch("databricks.sql.thrift_backend.TCLIService.Client")
    def test_get_schemas_calls_client_and_handle_execute_response(self, tcli_service_class):
        tcli_service_instance = tcli_service_class.return_value
        response = Mock()
        tcli_service_instance.GetSchemas.return_value = response
        thrift_backend = ThriftBackend("foobar", 443, "path", [], auth_provider=AuthProvider())
        thrift_backend._handle_execute_response = Mock()
        cursor_mock = Mock()

        thrift_backend.get_schemas(
            Mock(),
            100,
            200,
            cursor_mock,
            catalog_name="catalog_pattern",
            schema_name="schema_pattern")
        # Check call to client
        req = tcli_service_instance.GetSchemas.call_args[0][0]
        get_direct_results = ttypes.TSparkGetDirectResults(maxRows=100, maxBytes=200)
        self.assertEqual(req.getDirectResults, get_direct_results)
        self.assertEqual(req.catalogName, "catalog_pattern")
        self.assertEqual(req.schemaName, "schema_pattern")
        # Check response handling
        thrift_backend._handle_execute_response.assert_called_with(response, cursor_mock)

    @patch("databricks.sql.thrift_backend.TCLIService.Client")
    def test_get_tables_calls_client_and_handle_execute_response(self, tcli_service_class):
        tcli_service_instance = tcli_service_class.return_value
        response = Mock()
        tcli_service_instance.GetTables.return_value = response
        thrift_backend = ThriftBackend("foobar", 443, "path", [], auth_provider=AuthProvider())
        thrift_backend._handle_execute_response = Mock()
        cursor_mock = Mock()

        thrift_backend.get_tables(
            Mock(),
            100,
            200,
            cursor_mock,
            catalog_name="catalog_pattern",
            schema_name="schema_pattern",
            table_name="table_pattern",
            table_types=["type1", "type2"])
        # Check call to client
        req = tcli_service_instance.GetTables.call_args[0][0]
        get_direct_results = ttypes.TSparkGetDirectResults(maxRows=100, maxBytes=200)
        self.assertEqual(req.getDirectResults, get_direct_results)
        self.assertEqual(req.catalogName, "catalog_pattern")
        self.assertEqual(req.schemaName, "schema_pattern")
        self.assertEqual(req.tableName, "table_pattern")
        self.assertEqual(req.tableTypes, ["type1", "type2"])
        # Check response handling
        thrift_backend._handle_execute_response.assert_called_with(response, cursor_mock)

    @patch("databricks.sql.thrift_backend.TCLIService.Client")
    def test_get_columns_calls_client_and_handle_execute_response(self, tcli_service_class):
        tcli_service_instance = tcli_service_class.return_value
        response = Mock()
        tcli_service_instance.GetColumns.return_value = response
        thrift_backend = ThriftBackend("foobar", 443, "path", [], auth_provider=AuthProvider())
        thrift_backend._handle_execute_response = Mock()
        cursor_mock = Mock()

        thrift_backend.get_columns(
            Mock(),
            100,
            200,
            cursor_mock,
            catalog_name="catalog_pattern",
            schema_name="schema_pattern",
            table_name="table_pattern",
            column_name="column_pattern")
        # Check call to client
        req = tcli_service_instance.GetColumns.call_args[0][0]
        get_direct_results = ttypes.TSparkGetDirectResults(maxRows=100, maxBytes=200)
        self.assertEqual(req.getDirectResults, get_direct_results)
        self.assertEqual(req.catalogName, "catalog_pattern")
        self.assertEqual(req.schemaName, "schema_pattern")
        self.assertEqual(req.tableName, "table_pattern")
        self.assertEqual(req.columnName, "column_pattern")
        # Check response handling
        thrift_backend._handle_execute_response.assert_called_with(response, cursor_mock)

    @patch("databricks.sql.thrift_backend.TCLIService.Client")
    def test_open_session_user_provided_session_id_optional(self, tcli_service_class):
        tcli_service_instance = tcli_service_class.return_value
        tcli_service_instance.OpenSession.return_value = self.open_session_resp

        thrift_backend = ThriftBackend("foobar", 443, "path", [], auth_provider=AuthProvider())
        thrift_backend.open_session({}, None, None)
        self.assertEqual(len(tcli_service_instance.OpenSession.call_args_list), 1)

    @patch("databricks.sql.thrift_backend.TCLIService.Client")
    def test_op_handle_respected_in_close_command(self, tcli_service_class):
        tcli_service_instance = tcli_service_class.return_value
        thrift_backend = ThriftBackend("foobar", 443, "path", [], auth_provider=AuthProvider())
        thrift_backend.close_command(self.operation_handle)
        self.assertEqual(tcli_service_instance.CloseOperation.call_args[0][0].operationHandle,
                         self.operation_handle)

    @patch("databricks.sql.thrift_backend.TCLIService.Client")
    def test_session_handle_respected_in_close_session(self, tcli_service_class):
        tcli_service_instance = tcli_service_class.return_value
        thrift_backend = ThriftBackend("foobar", 443, "path", [], auth_provider=AuthProvider())
        thrift_backend.close_session(self.session_handle)
        self.assertEqual(tcli_service_instance.CloseSession.call_args[0][0].sessionHandle,
                         self.session_handle)

    @patch("databricks.sql.thrift_backend.TCLIService.Client")
    def test_non_arrow_non_column_based_set_triggers_exception(self, tcli_service_class):
        tcli_service_instance = tcli_service_class.return_value
        results_mock = Mock()
        results_mock.startRowOffset = 0

        execute_statement_resp = ttypes.TExecuteStatementResp(
            status=self.okay_status, directResults=None, operationHandle=self.operation_handle)

        metadata_resp = ttypes.TGetResultSetMetadataResp(
            status=self.okay_status,
            resultFormat=ttypes.TSparkRowSetType.ROW_BASED_SET,
        )

        operation_status_resp = ttypes.TGetOperationStatusResp(
            status=self.okay_status,
            operationState=ttypes.TOperationState.FINISHED_STATE,
            errorMessage="some information about the error")

        tcli_service_instance.ExecuteStatement.return_value = execute_statement_resp
        tcli_service_instance.GetResultSetMetadata.return_value = metadata_resp
        tcli_service_instance.GetOperationStatus.return_value = operation_status_resp
        thrift_backend = self._make_fake_thrift_backend()

        with self.assertRaises(OperationalError) as cm:
            thrift_backend.execute_command("foo", Mock(), 100, 100, Mock(), Mock())
        self.assertIn("Expected results to be in Arrow or column based format", str(cm.exception))

    def test_create_arrow_table_raises_error_for_unsupported_type(self):
        t_row_set = ttypes.TRowSet()
        thrift_backend = ThriftBackend("foobar", 443, "path", [], auth_provider=AuthProvider())
        with self.assertRaises(OperationalError):
            thrift_backend._create_arrow_table(t_row_set, Mock(), None, Mock())

    @patch.object(ThriftBackend, "_convert_arrow_based_set_to_arrow_table")
    @patch.object(ThriftBackend, "_convert_column_based_set_to_arrow_table")
    def test_create_arrow_table_calls_correct_conversion_method(self, convert_col_mock,
                                                                convert_arrow_mock):
        thrift_backend = ThriftBackend("foobar", 443, "path", [], auth_provider=AuthProvider())
        convert_arrow_mock.return_value = (MagicMock(), Mock())
        convert_col_mock.return_value = (MagicMock(), Mock())

        schema = Mock()
        cols = Mock()
        arrow_batches = Mock()
        lz4_compressed = Mock()
        description = Mock()

        t_col_set = ttypes.TRowSet(columns=cols)
        thrift_backend._create_arrow_table(t_col_set, lz4_compressed, schema, description)
        convert_arrow_mock.assert_not_called()
        convert_col_mock.assert_called_once_with(cols, description)

        t_arrow_set = ttypes.TRowSet(arrowBatches=arrow_batches)
        thrift_backend._create_arrow_table(t_arrow_set, lz4_compressed, schema, Mock())
        convert_arrow_mock.assert_called_once_with(arrow_batches, lz4_compressed, schema)

    @patch("lz4.frame.decompress")
    @patch("pyarrow.ipc.open_stream")
    def test_convert_arrow_based_set_to_arrow_table(self, open_stream_mock, lz4_decompress_mock):
        thrift_backend = ThriftBackend("foobar", 443, "path", [], auth_provider=AuthProvider())
        
        lz4_decompress_mock.return_value = bytearray('Testing','utf-8')

        schema = pyarrow.schema([
            pyarrow.field("column1", pyarrow.int32()),
        ]).serialize().to_pybytes()
        
        arrow_batches = [ttypes.TSparkArrowBatch(batch=bytearray('Testing','utf-8'), rowCount=1) for _ in range(10)]
        thrift_backend._convert_arrow_based_set_to_arrow_table(arrow_batches, False, schema)
        lz4_decompress_mock.assert_not_called()

        thrift_backend._convert_arrow_based_set_to_arrow_table(arrow_batches, True, schema)
        lz4_decompress_mock.assert_called()
        

    def test_convert_column_based_set_to_arrow_table_without_nulls(self):
        # Deliberately duplicate the column name to check that dups work
        field_names = ["column1", "column2", "column3", "column3"]
        description = [(name, ) for name in field_names]

        t_cols = [
            ttypes.TColumn(i32Val=ttypes.TI32Column(values=[1, 2, 3], nulls=bytes(1))),
            ttypes.TColumn(
                stringVal=ttypes.TStringColumn(values=["s1", "s2", "s3"], nulls=bytes(1))),
            ttypes.TColumn(doubleVal=ttypes.TDoubleColumn(values=[1.15, 2.2, 3.3], nulls=bytes(1))),
            ttypes.TColumn(
                binaryVal=ttypes.TBinaryColumn(values=[b'\x11', b'\x22', b'\x33'], nulls=bytes(1)))
        ]

        arrow_table, n_rows = ThriftBackend._convert_column_based_set_to_arrow_table(
            t_cols, description)
        self.assertEqual(n_rows, 3)

        # Check schema, column names and types
        self.assertEqual(arrow_table.field(0).name, "column1")
        self.assertEqual(arrow_table.field(1).name, "column2")
        self.assertEqual(arrow_table.field(2).name, "column3")
        self.assertEqual(arrow_table.field(3).name, "column3")

        self.assertEqual(arrow_table.field(0).type, pyarrow.int32())
        self.assertEqual(arrow_table.field(1).type, pyarrow.string())
        self.assertEqual(arrow_table.field(2).type, pyarrow.float64())
        self.assertEqual(arrow_table.field(3).type, pyarrow.binary())

        # Check data
        self.assertEqual(arrow_table.column(0).to_pylist(), [1, 2, 3])
        self.assertEqual(arrow_table.column(1).to_pylist(), ["s1", "s2", "s3"])
        self.assertEqual(arrow_table.column(2).to_pylist(), [1.15, 2.2, 3.3])
        self.assertEqual(arrow_table.column(3).to_pylist(), [b'\x11', b'\x22', b'\x33'])

    def test_convert_column_based_set_to_arrow_table_with_nulls(self):
        field_names = ["column1", "column2", "column3", "column3"]
        description = [(name, ) for name in field_names]

        t_cols = [
            ttypes.TColumn(i32Val=ttypes.TI32Column(values=[1, 2, 3], nulls=bytes([1]))),
            ttypes.TColumn(
                stringVal=ttypes.TStringColumn(values=["s1", "s2", "s3"], nulls=bytes([2]))),
            ttypes.TColumn(
                doubleVal=ttypes.TDoubleColumn(values=[1.15, 2.2, 3.3], nulls=bytes([4]))),
            ttypes.TColumn(
                binaryVal=ttypes.TBinaryColumn(
                    values=[b'\x11', b'\x22', b'\x33'], nulls=bytes([3])))
        ]

        arrow_table, n_rows = ThriftBackend._convert_column_based_set_to_arrow_table(
            t_cols, description)
        self.assertEqual(n_rows, 3)

        # Check data
        self.assertEqual(arrow_table.column(0).to_pylist(), [None, 2, 3])
        self.assertEqual(arrow_table.column(1).to_pylist(), ["s1", None, "s3"])
        self.assertEqual(arrow_table.column(2).to_pylist(), [1.15, 2.2, None])
        self.assertEqual(arrow_table.column(3).to_pylist(), [None, None, b'\x33'])

    def test_convert_column_based_set_to_arrow_table_uses_types_from_col_set(self):
        field_names = ["column1", "column2", "column3", "column3"]
        description = [(name, ) for name in field_names]

        t_cols = [
            ttypes.TColumn(i32Val=ttypes.TI32Column(values=[1, 2, 3], nulls=bytes(1))),
            ttypes.TColumn(
                stringVal=ttypes.TStringColumn(values=["s1", "s2", "s3"], nulls=bytes(1))),
            ttypes.TColumn(doubleVal=ttypes.TDoubleColumn(values=[1.15, 2.2, 3.3], nulls=bytes(1))),
            ttypes.TColumn(
                binaryVal=ttypes.TBinaryColumn(values=[b'\x11', b'\x22', b'\x33'], nulls=bytes(1)))
        ]

        arrow_table, n_rows = ThriftBackend._convert_column_based_set_to_arrow_table(
            t_cols, description)
        self.assertEqual(n_rows, 3)

        # Check schema, column names and types
        self.assertEqual(arrow_table.field(0).name, "column1")
        self.assertEqual(arrow_table.field(1).name, "column2")
        self.assertEqual(arrow_table.field(2).name, "column3")
        self.assertEqual(arrow_table.field(3).name, "column3")

        self.assertEqual(arrow_table.field(0).type, pyarrow.int32())
        self.assertEqual(arrow_table.field(1).type, pyarrow.string())
        self.assertEqual(arrow_table.field(2).type, pyarrow.float64())
        self.assertEqual(arrow_table.field(3).type, pyarrow.binary())

        # Check data
        self.assertEqual(arrow_table.column(0).to_pylist(), [1, 2, 3])
        self.assertEqual(arrow_table.column(1).to_pylist(), ["s1", "s2", "s3"])
        self.assertEqual(arrow_table.column(2).to_pylist(), [1.15, 2.2, 3.3])
        self.assertEqual(arrow_table.column(3).to_pylist(), [b'\x11', b'\x22', b'\x33'])

    @patch("databricks.sql.thrift_backend.TCLIService.Client")
    def test_cancel_command_uses_active_op_handle(self, tcli_service_class):
        tcli_service_instance = tcli_service_class.return_value

        thrift_backend = self._make_fake_thrift_backend()
        active_op_handle_mock = Mock()
        thrift_backend.cancel_command(active_op_handle_mock)

        self.assertEqual(tcli_service_instance.CancelOperation.call_args[0][0].operationHandle,
                         active_op_handle_mock)

    def test_handle_execute_response_sets_active_op_handle(self):
        thrift_backend = self._make_fake_thrift_backend()
        thrift_backend._check_direct_results_for_error = Mock()
        thrift_backend._wait_until_command_done = Mock()
        thrift_backend._results_message_to_execute_response = Mock()
        mock_resp = Mock()
        mock_cursor = Mock()

        thrift_backend._handle_execute_response(mock_resp, mock_cursor)

        self.assertEqual(mock_resp.operationHandle, mock_cursor.active_op_handle)

    @patch("thrift.transport.THttpClient.THttpClient")
    @patch("databricks.sql.thrift_api.TCLIService.TCLIService.Client.GetOperationStatus")
    @patch("databricks.sql.thrift_backend._retry_policy", new_callable=retry_policy_factory)
    def test_make_request_will_retry_GetOperationStatus(
            self, mock_retry_policy, mock_GetOperationStatus, t_transport_class):

        import thrift, errno
        from databricks.sql.thrift_api.TCLIService.TCLIService import Client
        from databricks.sql.exc import RequestError
        from databricks.sql.utils import NoRetryReason

        this_gos_name = "GetOperationStatus"
        mock_GetOperationStatus.__name__ = this_gos_name
        mock_GetOperationStatus.side_effect = OSError(errno.ETIMEDOUT, "Connection timed out")

        protocol = thrift.protocol.TBinaryProtocol.TBinaryProtocol(t_transport_class)
        client = Client(protocol)

        req = ttypes.TGetOperationStatusReq(
            operationHandle=self.operation_handle,
            getProgressUpdate=False,
        )

        EXPECTED_RETRIES = 2

        thrift_backend = ThriftBackend(
            "foobar",
            443,
            "path", [],
            auth_provider=AuthProvider(),
            _retry_stop_after_attempts_count=EXPECTED_RETRIES,
            _retry_delay_default=1)


        with self.assertRaises(RequestError) as cm:
            thrift_backend.make_request(client.GetOperationStatus, req)

        self.assertEqual(NoRetryReason.OUT_OF_ATTEMPTS.value, cm.exception.context["no-retry-reason"])
        self.assertEqual(f'{EXPECTED_RETRIES}/{EXPECTED_RETRIES}', cm.exception.context["attempt"])

        # Unusual OSError code
        mock_GetOperationStatus.side_effect = OSError(errno.EEXIST, "File does not exist")

        with self.assertLogs("databricks.sql.thrift_backend", level=logging.WARNING) as cm:
            with self.assertRaises(RequestError):
                thrift_backend.make_request(client.GetOperationStatus, req)

        # There should be two warning log messages: one for each retry
        self.assertEqual(len(cm.output), EXPECTED_RETRIES)

        # The warnings should be identical
        self.assertEqual(cm.output[1], cm.output[0])

        # The warnings should include this text
        self.assertIn(f"{this_gos_name} failed with code {errno.EEXIST} and will attempt to retry", cm.output[0])


    @patch("thrift.transport.THttpClient.THttpClient")
    def test_make_request_wont_retry_if_headers_not_present(self, t_transport_class):
        t_transport_instance = t_transport_class.return_value
        t_transport_instance.code = 429
        t_transport_instance.headers = {"foo": "bar"}
        mock_method = Mock()
        mock_method.__name__ = "method name"
        mock_method.side_effect = Exception("This method fails")

        thrift_backend = ThriftBackend("foobar", 443, "path", [], auth_provider=AuthProvider())

        with self.assertRaises(OperationalError) as cm:
            thrift_backend.make_request(mock_method, Mock())

        self.assertIn("This method fails", str(cm.exception.message_with_context()))

    @patch("thrift.transport.THttpClient.THttpClient")
    def test_make_request_wont_retry_if_error_code_not_429_or_503(self, t_transport_class):
        t_transport_instance = t_transport_class.return_value
        t_transport_instance.code = 430
        t_transport_instance.headers = {"Retry-After": "1"}
        mock_method = Mock()
        mock_method.__name__ = "method name"
        mock_method.side_effect = Exception("This method fails")

        thrift_backend = ThriftBackend("foobar", 443, "path", [], auth_provider=AuthProvider())

        with self.assertRaises(OperationalError) as cm:
            thrift_backend.make_request(mock_method, Mock())

        self.assertIn("This method fails", str(cm.exception.message_with_context()))

    @patch("databricks.sql.auth.thrift_http_client.THttpClient")
    @patch("databricks.sql.thrift_backend._retry_policy", new_callable=retry_policy_factory)
    def test_make_request_will_retry_stop_after_attempts_count_if_retryable(
            self, mock_retry_policy, t_transport_class):
        t_transport_instance = t_transport_class.return_value
        t_transport_instance.code = 429
        t_transport_instance.headers = {"Retry-After": "0"}
        mock_method = Mock()
        mock_method.__name__ = "method name"
        mock_method.side_effect = Exception("This method fails")

        thrift_backend = ThriftBackend(
            "foobar",
            443,
            "path", [],
            auth_provider=AuthProvider(),
            _retry_stop_after_attempts_count=14,
            _retry_delay_max=0,
            _retry_delay_min=0)

        with self.assertRaises(OperationalError) as cm:
            thrift_backend.make_request(mock_method, Mock())

        self.assertIn("This method fails", cm.exception.message_with_context())
        self.assertIn("14/14", cm.exception.message_with_context())

        self.assertEqual(mock_method.call_count, 14)

    @patch("databricks.sql.auth.thrift_http_client.THttpClient")
    def test_make_request_will_read_error_message_headers_if_set(self, t_transport_class):
        t_transport_instance = t_transport_class.return_value
        mock_method = Mock()
        mock_method.__name__ = "method name"
        mock_method.side_effect = Exception("This method fails")

        thrift_backend = ThriftBackend("foobar", 443, "path", [], auth_provider=AuthProvider())

        error_headers = [[("x-thriftserver-error-message", "thrift server error message")],
                         [("x-databricks-error-or-redirect-message", "databricks error message")],
                         [("x-databricks-error-or-redirect-message", "databricks error message"),
                          ("x-databricks-reason-phrase", "databricks error reason")],
                         [("x-thriftserver-error-message", "thrift server error message"),
                          ("x-databricks-error-or-redirect-message", "databricks error message"),
                          ("x-databricks-reason-phrase", "databricks error reason")],
                         [("x-thriftserver-error-message", "thrift server error message"),
                          ("x-databricks-error-or-redirect-message", "databricks error message")]]

        for headers in error_headers:
            t_transport_instance.headers = dict(headers)
            with self.assertRaises(OperationalError) as cm:
                thrift_backend.make_request(mock_method, Mock())

            for header in headers:
                self.assertIn(header[1], str(cm.exception))

    @staticmethod
    def make_table_and_desc(height, n_decimal_cols, width, precision, scale, int_constant,
                            decimal_constant):
        int_col = [int_constant for _ in range(height)]
        decimal_col = [decimal_constant for _ in range(height)]
        data = OrderedDict({"col{}".format(i): int_col for i in range(width - n_decimal_cols)})
        decimals = OrderedDict({"col_dec{}".format(i): decimal_col for i in range(n_decimal_cols)})
        data.update(decimals)

        int_desc = ([("", "int")] * (width - n_decimal_cols))
        decimal_desc = ([("", "decimal", None, None, precision, scale, None)] * n_decimal_cols)
        description = int_desc + decimal_desc

        table = pyarrow.Table.from_pydict(data)
        return table, description

    def test_arrow_decimal_conversion(self):
        # Broader tests in DecimalTestSuite
        width = 10
        int_constant = 12345
        precision, scale = 10, 5
        decimal_constant = "1.345"

        for n_decimal_cols in [0, 1, 10]:
            for height in [0, 1, 10]:
                with self.subTest(n_decimal_cols=n_decimal_cols, height=height):
                    table, description = self.make_table_and_desc(height, n_decimal_cols, width,
                                                                  precision, scale, int_constant,
                                                                  decimal_constant)
                    decimal_converted_table = ThriftBackend._convert_decimals_in_arrow_table(
                        table, description)

                    for i in range(width):
                        if height > 0:
                            if i < width - n_decimal_cols:
                                self.assertEqual(
                                    decimal_converted_table.field(i).type, pyarrow.int64())
                            else:
                                self.assertEqual(
                                    decimal_converted_table.field(i).type,
                                    pyarrow.decimal128(precision=precision, scale=scale))

                    int_col = [int_constant for _ in range(height)]
                    decimal_col = [Decimal(decimal_constant) for _ in range(height)]
                    expected_result = OrderedDict(
                        {"col{}".format(i): int_col
                         for i in range(width - n_decimal_cols)})
                    decimals = OrderedDict(
                        {"col_dec{}".format(i): decimal_col
                         for i in range(n_decimal_cols)})
                    expected_result.update(decimals)

                    self.assertEqual(decimal_converted_table.to_pydict(), expected_result)

    @patch("thrift.transport.THttpClient.THttpClient")
    def test_retry_args_passthrough(self, mock_http_client):
        retry_delay_args = {
            "_retry_delay_min": 6,
            "_retry_delay_max": 10,
            "_retry_stop_after_attempts_count": 1,
            "_retry_stop_after_attempts_duration": 100
        }
        backend = ThriftBackend("foobar", 443, "path", [], auth_provider=AuthProvider(), **retry_delay_args)
        for (arg, val) in retry_delay_args.items():
            self.assertEqual(getattr(backend, arg), val)

    @patch("thrift.transport.THttpClient.THttpClient")
    def test_retry_args_bounding(self, mock_http_client):
        retry_delay_test_args_and_expected_values = {}
        for (k, (_, _, min, max)) in databricks.sql.thrift_backend._retry_policy.items():
            retry_delay_test_args_and_expected_values[k] = ((min - 1, min), (max + 1, max))

        for i in range(2):
            retry_delay_args = {
                k: v[i][0]
                for (k, v) in retry_delay_test_args_and_expected_values.items()
            }
            backend = ThriftBackend("foobar", 443, "path", [], auth_provider=AuthProvider(), **retry_delay_args)
            retry_delay_expected_vals = {
                k: v[i][1]
                for (k, v) in retry_delay_test_args_and_expected_values.items()
            }
            for (arg, val) in retry_delay_expected_vals.items():
                self.assertEqual(getattr(backend, arg), val)

    @patch("databricks.sql.thrift_backend.TCLIService.Client")
    def test_configuration_passthrough(self, tcli_client_class):
        tcli_service_instance = tcli_client_class.return_value
        tcli_service_instance.OpenSession.return_value = self.open_session_resp
        mock_config = {"foo": "bar", "baz": True, "42": 42}
        expected_config = {
            "spark.thriftserver.arrowBasedRowSet.timestampAsString": "false",
            "foo": "bar",
            "baz": "True",
            "42": "42"
        }

        backend = ThriftBackend("foobar", 443, "path", [], auth_provider=AuthProvider())
        backend.open_session(mock_config, None, None)

        open_session_req = tcli_client_class.return_value.OpenSession.call_args[0][0]
        self.assertEqual(open_session_req.configuration, expected_config)

    @patch("databricks.sql.thrift_backend.TCLIService.Client")
    def test_cant_set_timestamp_as_string_to_true(self, tcli_client_class):
        tcli_service_instance = tcli_client_class.return_value
        tcli_service_instance.OpenSession.return_value = self.open_session_resp
        mock_config = {"spark.thriftserver.arrowBasedRowSet.timestampAsString": True}
        backend = ThriftBackend("foobar", 443, "path", [], auth_provider=AuthProvider())

        with self.assertRaises(databricks.sql.Error) as cm:
            backend.open_session(mock_config, None, None)

        self.assertIn("timestampAsString cannot be changed", str(cm.exception))

    def _construct_open_session_with_namespace(self, can_use_multiple_cats, cat, schem):
        return ttypes.TOpenSessionResp(
            status=self.okay_status,
            serverProtocolVersion=ttypes.TProtocolVersion.SPARK_CLI_SERVICE_PROTOCOL_V4,
            canUseMultipleCatalogs=can_use_multiple_cats,
            initialNamespace=ttypes.TNamespace(catalogName=cat, schemaName=schem))

    @patch("databricks.sql.thrift_backend.TCLIService.Client")
    def test_initial_namespace_passthrough_to_open_session(self, tcli_client_class):
        tcli_service_instance = tcli_client_class.return_value

        backend = ThriftBackend("foobar", 443, "path", [], auth_provider=AuthProvider())
        initial_cat_schem_args = [("cat", None), (None, "schem"), ("cat", "schem")]

        for cat, schem in initial_cat_schem_args:
            with self.subTest(cat=cat, schem=schem):
                tcli_service_instance.OpenSession.return_value = \
                    self._construct_open_session_with_namespace(True, cat, schem)

                backend.open_session({}, cat, schem)

                open_session_req = tcli_client_class.return_value.OpenSession.call_args[0][0]
                self.assertEqual(open_session_req.initialNamespace.catalogName, cat)
                self.assertEqual(open_session_req.initialNamespace.schemaName, schem)

    @patch("databricks.sql.thrift_backend.TCLIService.Client")
    def test_can_use_multiple_catalogs_is_set_in_open_session_req(self, tcli_client_class):
        tcli_service_instance = tcli_client_class.return_value
        tcli_service_instance.OpenSession.return_value = self.open_session_resp

        backend = ThriftBackend("foobar", 443, "path", [], auth_provider=AuthProvider())
        backend.open_session({}, None, None)

        open_session_req = tcli_client_class.return_value.OpenSession.call_args[0][0]
        self.assertTrue(open_session_req.canUseMultipleCatalogs)

    @patch("databricks.sql.thrift_backend.TCLIService.Client")
    def test_can_use_multiple_catalogs_is_false_fails_with_initial_catalog(self, tcli_client_class):
        tcli_service_instance = tcli_client_class.return_value

        backend = ThriftBackend("foobar", 443, "path", [], auth_provider=AuthProvider())
        # If the initial catalog is set, but server returns canUseMultipleCatalogs=False, we
        # expect failure. If the initial catalog isn't set, then canUseMultipleCatalogs=False
        # is fine
        failing_ns_args = [("cat", None), ("cat", "schem")]
        passing_ns_args = [(None, None), (None, "schem")]

        for cat, schem in failing_ns_args:
            tcli_service_instance.OpenSession.return_value = \
                self._construct_open_session_with_namespace(False, cat, schem)

            with self.assertRaises(InvalidServerResponseError) as cm:
                backend.open_session({}, cat, schem)

            self.assertIn("server does not support multiple catalogs", str(cm.exception),
                          "incorrect error thrown for initial namespace {}".format((cat, schem)))

        for cat, schem in passing_ns_args:
            tcli_service_instance.OpenSession.return_value = \
                self._construct_open_session_with_namespace(False, cat, schem)
            backend.open_session({}, cat, schem)

    @patch("databricks.sql.thrift_backend.TCLIService.Client")
    def test_protocol_v3_fails_if_initial_namespace_set(self, tcli_client_class):
        tcli_service_instance = tcli_client_class.return_value

        tcli_service_instance.OpenSession.return_value = \
            ttypes.TOpenSessionResp(
                status=self.okay_status,
                serverProtocolVersion=ttypes.TProtocolVersion.SPARK_CLI_SERVICE_PROTOCOL_V3,
                canUseMultipleCatalogs=True,
                initialNamespace=ttypes.TNamespace(catalogName="cat", schemaName="schem")
            )

        backend = ThriftBackend("foobar", 443, "path", [], auth_provider=AuthProvider())

        with self.assertRaises(InvalidServerResponseError) as cm:
            backend.open_session({}, "cat", "schem")

        self.assertIn("Setting initial namespace not supported by the DBR version",
                      str(cm.exception))

    @patch("databricks.sql.thrift_backend.TCLIService.Client")
    @patch("databricks.sql.thrift_backend.ThriftBackend._handle_execute_response")
    def test_execute_command_sets_complex_type_fields_correctly(self, mock_handle_execute_response,
                                                                tcli_service_class):
        tcli_service_instance = tcli_service_class.return_value
        # Iterate through each possible combination of native types (True, False and unset)
        for (complex, timestamp, decimals) in itertools.product(
            [True, False, None], [True, False, None], [True, False, None]):
            complex_arg_types = {}
            if complex is not None:
                complex_arg_types["_use_arrow_native_complex_types"] = complex
            if timestamp is not None:
                complex_arg_types["_use_arrow_native_timestamps"] = timestamp
            if decimals is not None:
                complex_arg_types["_use_arrow_native_decimals"] = decimals

            thrift_backend = ThriftBackend("foobar", 443, "path", [], auth_provider=AuthProvider(), **complex_arg_types)
<<<<<<< HEAD
            thrift_backend.execute_command(Mock(), Mock(), 100, 100, Mock(), Mock())
=======
            thrift_backend.execute_command(Mock(), Mock(), 100, 100, Mock())
>>>>>>> 2a638c41

            t_execute_statement_req = tcli_service_instance.ExecuteStatement.call_args[0][0]
            # If the value is unset, the native type should default to True
            self.assertEqual(t_execute_statement_req.useArrowNativeTypes.timestampAsArrow,
                             complex_arg_types.get("_use_arrow_native_timestamps", True))
            self.assertEqual(t_execute_statement_req.useArrowNativeTypes.decimalAsArrow,
                             complex_arg_types.get("_use_arrow_native_decimals", True))
            self.assertEqual(t_execute_statement_req.useArrowNativeTypes.complexTypesAsArrow,
                             complex_arg_types.get("_use_arrow_native_complex_types", True))
            self.assertFalse(t_execute_statement_req.useArrowNativeTypes.intervalTypesAsArrow)


if __name__ == '__main__':
    unittest.main()<|MERGE_RESOLUTION|>--- conflicted
+++ resolved
@@ -1374,12 +1374,7 @@
                 complex_arg_types["_use_arrow_native_decimals"] = decimals
 
             thrift_backend = ThriftBackend("foobar", 443, "path", [], auth_provider=AuthProvider(), **complex_arg_types)
-<<<<<<< HEAD
             thrift_backend.execute_command(Mock(), Mock(), 100, 100, Mock(), Mock())
-=======
-            thrift_backend.execute_command(Mock(), Mock(), 100, 100, Mock())
->>>>>>> 2a638c41
-
             t_execute_statement_req = tcli_service_instance.ExecuteStatement.call_args[0][0]
             # If the value is unset, the native type should default to True
             self.assertEqual(t_execute_statement_req.useArrowNativeTypes.timestampAsArrow,
