--- conflicted
+++ resolved
@@ -630,14 +630,10 @@
                 status=Mock(),
                 operationHandle=Mock(),
                 directResults=ttypes.TSparkDirectResults(
-<<<<<<< HEAD
-                    operationStatus=op_status,
-=======
                     operationStatus=ttypes.TGetOperationStatusResp(
                         status=self.okay_status,
                         operationState=ttypes.TOperationState.FINISHED_STATE,
                     ),
->>>>>>> 6d63df0c
                     resultSetMetadata=ttypes.TGetResultSetMetadataResp(
                         status=self.okay_status,
                         resultFormat=ttypes.TSparkRowSetType.ARROW_BASED_SET,
@@ -893,17 +889,10 @@
                     auth_provider=AuthProvider(),
                     ssl_options=SSLOptions(),
                 )
-<<<<<<< HEAD
-                execute_response, _ = thrift_backend._handle_execute_response(
-                    execute_resp, Mock()
-                )
-
-=======
                 (
                     execute_response,
                     _,
                 ) = thrift_backend._handle_execute_response(execute_resp, Mock())
->>>>>>> 6d63df0c
                 self.assertEqual(
                     execute_response.status,
                     CommandState.SUCCEEDED,
@@ -984,11 +973,7 @@
             )
         )
         thrift_backend = self._make_fake_thrift_backend()
-<<<<<<< HEAD
-        execute_response, arrow_schema_bytes = thrift_backend._handle_execute_response(
-=======
         execute_response, _ = thrift_backend._handle_execute_response(
->>>>>>> 6d63df0c
             t_execute_resp, Mock()
         )
 
@@ -1071,16 +1056,10 @@
                 )
                 thrift_backend = self._make_fake_thrift_backend()
 
-<<<<<<< HEAD
-                execute_response, _ = thrift_backend._handle_execute_response(
-                    execute_resp, Mock()
-                )
-=======
                 (
                     execute_response,
                     has_more_rows_result,
                 ) = thrift_backend._handle_execute_response(execute_resp, Mock())
->>>>>>> 6d63df0c
 
                 self.assertEqual(is_direct_results, has_more_rows_result)
 
@@ -1211,12 +1190,8 @@
             auth_provider=AuthProvider(),
             ssl_options=SSLOptions(),
         )
-<<<<<<< HEAD
-        thrift_backend._handle_execute_response = Mock(return_value=(Mock(), Mock()))
-=======
         thrift_backend._handle_execute_response = Mock()
         thrift_backend._handle_execute_response.return_value = (Mock(), Mock())
->>>>>>> 6d63df0c
         cursor_mock = Mock()
 
         result = thrift_backend.execute_command(
@@ -1251,12 +1226,8 @@
             auth_provider=AuthProvider(),
             ssl_options=SSLOptions(),
         )
-<<<<<<< HEAD
-        thrift_backend._handle_execute_response = Mock(return_value=(Mock(), Mock()))
-=======
         thrift_backend._handle_execute_response = Mock()
         thrift_backend._handle_execute_response.return_value = (Mock(), Mock())
->>>>>>> 6d63df0c
         cursor_mock = Mock()
 
         result = thrift_backend.get_catalogs(Mock(), 100, 200, cursor_mock)
@@ -1288,12 +1259,8 @@
             auth_provider=AuthProvider(),
             ssl_options=SSLOptions(),
         )
-<<<<<<< HEAD
-        thrift_backend._handle_execute_response = Mock(return_value=(Mock(), Mock()))
-=======
         thrift_backend._handle_execute_response = Mock()
         thrift_backend._handle_execute_response.return_value = (Mock(), Mock())
->>>>>>> 6d63df0c
         cursor_mock = Mock()
 
         result = thrift_backend.get_schemas(
@@ -1334,12 +1301,8 @@
             auth_provider=AuthProvider(),
             ssl_options=SSLOptions(),
         )
-<<<<<<< HEAD
-        thrift_backend._handle_execute_response = Mock(return_value=(Mock(), Mock()))
-=======
         thrift_backend._handle_execute_response = Mock()
         thrift_backend._handle_execute_response.return_value = (Mock(), Mock())
->>>>>>> 6d63df0c
         cursor_mock = Mock()
 
         result = thrift_backend.get_tables(
@@ -1384,12 +1347,8 @@
             auth_provider=AuthProvider(),
             ssl_options=SSLOptions(),
         )
-<<<<<<< HEAD
-        thrift_backend._handle_execute_response = Mock(return_value=(Mock(), Mock()))
-=======
         thrift_backend._handle_execute_response = Mock()
         thrift_backend._handle_execute_response.return_value = (Mock(), Mock())
->>>>>>> 6d63df0c
         cursor_mock = Mock()
 
         result = thrift_backend.get_columns(
