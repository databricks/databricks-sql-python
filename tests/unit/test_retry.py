import time
from unittest.mock import patch, call
import pytest
from urllib3 import HTTPResponse
from databricks.sql.auth.retry import DatabricksRetryPolicy, RequestHistory, CommandType
from urllib3.exceptions import MaxRetryError


class TestRetry:
    @pytest.fixture()
    def retry_policy(self) -> DatabricksRetryPolicy:
        return DatabricksRetryPolicy(
            delay_min=1,
            delay_max=30,
            stop_after_attempts_count=3,
            stop_after_attempts_duration=900,
            delay_default=2,
            force_dangerous_codes=[],
        )

    @pytest.fixture()
    def error_history(self) -> RequestHistory:
        return RequestHistory(
            method="POST", url=None, error=None, status=503, redirect_location=None
        )

    def calculate_backoff_time(self, attempt, delay_min, delay_max):
        exponential_backoff_time = (2**attempt) * delay_min
        return min(exponential_backoff_time, delay_max)

    @patch("time.sleep")
    def test_sleep__no_retry_after(self, t_mock, retry_policy, error_history):
        retry_policy._retry_start_time = time.time()
        retry_policy.history = [error_history, error_history]
        retry_policy.sleep(HTTPResponse(status=503))

        expected_backoff_time = self.calculate_backoff_time(
            0, retry_policy.delay_min, retry_policy.delay_max
        )
        t_mock.assert_called_with(expected_backoff_time)

    @patch("time.sleep")
    def test_sleep__no_retry_after_header__multiple_retries(self, t_mock, retry_policy):
        num_attempts = retry_policy.stop_after_attempts_count

        retry_policy._retry_start_time = time.time()
        retry_policy.command_type = CommandType.OTHER

        for attempt in range(num_attempts):
            retry_policy.sleep(HTTPResponse(status=503))
            # Internally urllib3 calls the increment function generating a new instance for every retry
            retry_policy = retry_policy.increment()

        expected_backoff_times = []
        for attempt in range(num_attempts):
            expected_backoff_times.append(
                self.calculate_backoff_time(
                    attempt, retry_policy.delay_min, retry_policy.delay_max
                )
            )

        # Asserts if the sleep value was called in the expected order
        t_mock.assert_has_calls(
            [call(expected_time) for expected_time in expected_backoff_times]
        )

    @patch("time.sleep")
<<<<<<< HEAD
    def test_sleep__retry_after_present_but_not_binding(
        self, t_mock, retry_policy, error_history
    ):
=======
    def test_excessive_retry_attempts_error(self, t_mock, retry_policy):
        # Attempting more than stop_after_attempt_count
        num_attempts = retry_policy.stop_after_attempts_count + 1

>>>>>>> 680b3b6d
        retry_policy._retry_start_time = time.time()
        retry_policy.command_type = CommandType.OTHER

        with pytest.raises(MaxRetryError):
            for attempt in range(num_attempts):
                retry_policy.sleep(HTTPResponse(status=503))
                # Internally urllib3 calls the increment function generating a new instance for every retry
                retry_policy = retry_policy.increment()

    @patch("time.sleep")
    def test_sleep__retry_after_present(self, t_mock, retry_policy, error_history):
        retry_policy._retry_start_time = time.time()
        retry_policy.history = [error_history, error_history, error_history]
        retry_policy.sleep(HTTPResponse(status=503, headers={"Retry-After": "3"}))
        t_mock.assert_called_with(3)<|MERGE_RESOLUTION|>--- conflicted
+++ resolved
@@ -65,16 +65,10 @@
         )
 
     @patch("time.sleep")
-<<<<<<< HEAD
-    def test_sleep__retry_after_present_but_not_binding(
-        self, t_mock, retry_policy, error_history
-    ):
-=======
     def test_excessive_retry_attempts_error(self, t_mock, retry_policy):
         # Attempting more than stop_after_attempt_count
         num_attempts = retry_policy.stop_after_attempts_count + 1
 
->>>>>>> 680b3b6d
         retry_policy._retry_start_time = time.time()
         retry_policy.command_type = CommandType.OTHER
 
