import unittest
from unittest.mock import patch, Mock
import gc

<<<<<<< HEAD
from databricks.sql.thrift_api.TCLIService.ttypes import (
    TOpenSessionResp,
    TSessionHandle,
    THandleIdentifier,
)
=======
>>>>>>> 2cd04dfc
from databricks.sql.backend.types import SessionId, BackendType

import databricks.sql


class SessionTestSuite(unittest.TestCase):
    """
    Unit tests for Session functionality
    """

    PACKAGE_NAME = "databricks.sql"
    DUMMY_CONNECTION_ARGS = {
        "server_hostname": "foo",
        "http_path": "dummy_path",
        "access_token": "tok",
    }

    @patch("%s.session.ThriftDatabricksClient" % PACKAGE_NAME)
    def test_close_uses_the_correct_session_id(self, mock_client_class):
        instance = mock_client_class.return_value

        # Create a mock SessionId that will be returned by open_session
        mock_session_id = SessionId(BackendType.THRIFT, b"\x22", b"\x33")
        instance.open_session.return_value = mock_session_id

        connection = databricks.sql.connect(**self.DUMMY_CONNECTION_ARGS)
        connection.close()

        # Check that close_session was called with the correct SessionId
        close_session_call_args = instance.close_session.call_args[0][0]
        self.assertEqual(close_session_call_args.guid, b"\x22")
        self.assertEqual(close_session_call_args.secret, b"\x33")

    @patch("%s.session.ThriftDatabricksClient" % PACKAGE_NAME)
    def test_auth_args(self, mock_client_class):
        # Test that the following auth args work:
        # token = foo,
        # token = None, _tls_client_cert_file = something, _use_cert_as_auth = True
        connection_args = [
            {
                "server_hostname": "foo",
                "http_path": None,
                "access_token": "tok",
            },
            {
                "server_hostname": "foo",
                "http_path": None,
                "_tls_client_cert_file": "something",
                "_use_cert_as_auth": True,
                "access_token": None,
            },
        ]

        for args in connection_args:
            connection = databricks.sql.connect(**args)
            call_kwargs = mock_client_class.call_args[1]
            self.assertEqual(args["server_hostname"], call_kwargs["server_hostname"])
            self.assertEqual(args["http_path"], call_kwargs["http_path"])
            connection.close()

    @patch("%s.session.ThriftDatabricksClient" % PACKAGE_NAME)
    def test_http_header_passthrough(self, mock_client_class):
        http_headers = [("foo", "bar")]
        databricks.sql.connect(**self.DUMMY_CONNECTION_ARGS, http_headers=http_headers)

        call_kwargs = mock_client_class.call_args[1]
        self.assertIn(("foo", "bar"), call_kwargs["http_headers"])

    @patch("%s.session.ThriftDatabricksClient" % PACKAGE_NAME)
    def test_tls_arg_passthrough(self, mock_client_class):
        databricks.sql.connect(
            **self.DUMMY_CONNECTION_ARGS,
            _tls_verify_hostname="hostname",
            _tls_trusted_ca_file="trusted ca file",
            _tls_client_cert_key_file="trusted client cert",
            _tls_client_cert_key_password="key password",
        )

        kwargs = mock_client_class.call_args[1]
        self.assertEqual(kwargs["_tls_verify_hostname"], "hostname")
        self.assertEqual(kwargs["_tls_trusted_ca_file"], "trusted ca file")
        self.assertEqual(kwargs["_tls_client_cert_key_file"], "trusted client cert")
        self.assertEqual(kwargs["_tls_client_cert_key_password"], "key password")

    @patch("%s.session.ThriftDatabricksClient" % PACKAGE_NAME)
    def test_useragent_header(self, mock_client_class):
        databricks.sql.connect(**self.DUMMY_CONNECTION_ARGS)

        call_kwargs = mock_client_class.call_args[1]
        http_headers = call_kwargs["http_headers"]
        user_agent_header = (
            "User-Agent",
            "{}/{}".format(databricks.sql.USER_AGENT_NAME, databricks.sql.__version__),
        )
        self.assertIn(user_agent_header, http_headers)

        databricks.sql.connect(**self.DUMMY_CONNECTION_ARGS, user_agent_entry="foobar")
        user_agent_header_with_entry = (
            "User-Agent",
            "{}/{} ({})".format(
                databricks.sql.USER_AGENT_NAME, databricks.sql.__version__, "foobar"
            ),
        )
        call_kwargs = mock_client_class.call_args[1]
        http_headers = call_kwargs["http_headers"]
        self.assertIn(user_agent_header_with_entry, http_headers)

    @patch("%s.session.ThriftDatabricksClient" % PACKAGE_NAME)
    def test_context_manager_closes_connection(self, mock_client_class):
        instance = mock_client_class.return_value

        # Create a mock SessionId that will be returned by open_session
        mock_session_id = SessionId(BackendType.THRIFT, b"\x22", b"\x33")
        instance.open_session.return_value = mock_session_id

        with databricks.sql.connect(**self.DUMMY_CONNECTION_ARGS) as connection:
            pass

        # Check that close_session was called with the correct SessionId
        close_session_call_args = instance.close_session.call_args[0][0]
        self.assertEqual(close_session_call_args.guid, b"\x22")
        self.assertEqual(close_session_call_args.secret, b"\x33")

    @patch("%s.session.ThriftDatabricksClient" % PACKAGE_NAME)
    def test_max_number_of_retries_passthrough(self, mock_client_class):
        databricks.sql.connect(
            _retry_stop_after_attempts_count=54, **self.DUMMY_CONNECTION_ARGS
        )

        self.assertEqual(
            mock_client_class.call_args[1]["_retry_stop_after_attempts_count"], 54
        )

    @patch("%s.session.ThriftDatabricksClient" % PACKAGE_NAME)
    def test_socket_timeout_passthrough(self, mock_client_class):
        databricks.sql.connect(_socket_timeout=234, **self.DUMMY_CONNECTION_ARGS)
        self.assertEqual(mock_client_class.call_args[1]["_socket_timeout"], 234)

    @patch("%s.session.ThriftDatabricksClient" % PACKAGE_NAME)
    def test_configuration_passthrough(self, mock_client_class):
        mock_session_config = Mock()

        # Create a mock SessionId that will be returned by open_session
        mock_session_id = SessionId(BackendType.THRIFT, b"\x22", b"\x33")
        mock_client_class.return_value.open_session.return_value = mock_session_id

        databricks.sql.connect(
            session_configuration=mock_session_config, **self.DUMMY_CONNECTION_ARGS
        )

        # Check that open_session was called with the correct session_configuration as keyword argument
        call_kwargs = mock_client_class.return_value.open_session.call_args[1]
        self.assertEqual(call_kwargs["session_configuration"], mock_session_config)

    @patch("%s.session.ThriftDatabricksClient" % PACKAGE_NAME)
    def test_initial_namespace_passthrough(self, mock_client_class):
        mock_cat = Mock()
        mock_schem = Mock()

        # Create a mock SessionId that will be returned by open_session
        mock_session_id = SessionId(BackendType.THRIFT, b"\x22", b"\x33")
        mock_client_class.return_value.open_session.return_value = mock_session_id

        databricks.sql.connect(
            **self.DUMMY_CONNECTION_ARGS, catalog=mock_cat, schema=mock_schem
        )

        # Check that open_session was called with the correct catalog and schema as keyword arguments
        call_kwargs = mock_client_class.return_value.open_session.call_args[1]
        self.assertEqual(call_kwargs["catalog"], mock_cat)
        self.assertEqual(call_kwargs["schema"], mock_schem)

    @patch("%s.session.ThriftDatabricksClient" % PACKAGE_NAME)
    def test_finalizer_closes_abandoned_connection(self, mock_client_class):
        instance = mock_client_class.return_value

        # Create a mock SessionId that will be returned by open_session
        mock_session_id = SessionId(BackendType.THRIFT, b"\x22", b"\x33")
        instance.open_session.return_value = mock_session_id

        databricks.sql.connect(**self.DUMMY_CONNECTION_ARGS)

        # not strictly necessary as the refcount is 0, but just to be sure
        gc.collect()

        # Check that close_session was called with the correct SessionId
        close_session_call_args = instance.close_session.call_args[0][0]
        self.assertEqual(close_session_call_args.guid, b"\x22")
        self.assertEqual(close_session_call_args.secret, b"\x33")


if __name__ == "__main__":
    unittest.main()<|MERGE_RESOLUTION|>--- conflicted
+++ resolved
@@ -2,14 +2,11 @@
 from unittest.mock import patch, Mock
 import gc
 
-<<<<<<< HEAD
 from databricks.sql.thrift_api.TCLIService.ttypes import (
     TOpenSessionResp,
     TSessionHandle,
     THandleIdentifier,
 )
-=======
->>>>>>> 2cd04dfc
 from databricks.sql.backend.types import SessionId, BackendType
 
 import databricks.sql
