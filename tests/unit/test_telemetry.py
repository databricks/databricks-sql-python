--- conflicted
+++ resolved
@@ -90,11 +90,7 @@
         args, kwargs = client._executor.submit.call_args
 
         # Verify correct function and URL
-<<<<<<< HEAD
-        assert args[0] == requests.post
-=======
         assert args[0] == client._http_client.post
->>>>>>> 0a7a6ab2
         assert args[1] == "https://test-host.com/telemetry-ext"
         assert kwargs["headers"]["Authorization"] == "Bearer test-token"
 
@@ -292,31 +288,4 @@
         # Close second client - factory should shut down
         TelemetryClientFactory.close(session2)
         assert TelemetryClientFactory._initialized is False
-        assert TelemetryClientFactory._executor is None
-
-    @patch(
-        "databricks.sql.telemetry.telemetry_client.TelemetryClient.export_failure_log"
-    )
-    @patch("databricks.sql.client.Session")
-    def test_connection_failure_sends_correct_telemetry_payload(
-        self, mock_session, mock_export_failure_log
-    ):
-        """
-        Verify that a connection failure constructs and sends the correct
-        telemetry payload via _send_telemetry.
-        """
-
-        error_message = "Could not connect to host"
-        mock_session.side_effect = Exception(error_message)
-
-        try:
-            from databricks import sql
-
-            sql.connect(server_hostname="test-host", http_path="/test-path")
-        except Exception as e:
-            assert str(e) == error_message
-
-        mock_export_failure_log.assert_called_once()
-        call_arguments = mock_export_failure_log.call_args
-        assert call_arguments[0][0] == "Exception"
-        assert call_arguments[0][1] == error_message+        assert TelemetryClientFactory._executor is None