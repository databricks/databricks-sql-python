--- conflicted
+++ resolved
@@ -293,9 +293,6 @@
         # Close second client - factory should shut down
         TelemetryClientFactory.close(session2)
         assert TelemetryClientFactory._initialized is False
-<<<<<<< HEAD
-        assert TelemetryClientFactory._executor is None
-=======
         assert TelemetryClientFactory._executor is None
 
     @patch(
@@ -406,5 +403,4 @@
         assert conn.telemetry_enabled is False
         mock_requests_get.assert_called_once()
         client = TelemetryClientFactory.get_telemetry_client("test-session-ff-fail")
-        assert isinstance(client, NoopTelemetryClient)
->>>>>>> 701f7f6d
+        assert isinstance(client, NoopTelemetryClient)