--- conflicted
+++ resolved
@@ -28,22 +28,6 @@
         """Create a mock connection."""
         connection = Mock()
         connection.open = True
-<<<<<<< HEAD
-
-        # Mock the session.backend to return a SeaDatabricksClient
-        mock_session = Mock()
-        from databricks.sql.backend.sea.client import SeaDatabricksClient
-
-        mock_backend = Mock(spec=SeaDatabricksClient)
-        mock_backend.max_download_threads = 10
-        mock_backend.close_command = Mock()
-        # Ensure isinstance check passes
-        mock_backend.__class__ = SeaDatabricksClient
-        mock_session.backend = mock_backend
-        connection.session = mock_session
-
-        return connection
-=======
         connection.session = Mock()
         connection.session.ssl_options = Mock()
         return connection
@@ -54,7 +38,6 @@
         client = Mock()
         client.max_download_threads = 10
         return client
->>>>>>> 8fbca9db
 
     @pytest.fixture
     def execute_response(self):
@@ -105,17 +88,6 @@
         )
 
         # Initialize SeaResultSet with result data
-<<<<<<< HEAD
-        result_set = SeaResultSet(
-            connection=mock_connection,
-            execute_response=execute_response,
-            result_data=result_data,
-            manifest=self._create_empty_manifest(ResultFormat.JSON_ARRAY),
-            buffer_size_bytes=1000,
-            arraysize=100,
-        )
-        result_set.results = JsonQueue(sample_data)
-=======
         with patch(
             "databricks.sql.backend.sea.queue.SeaResultSetQueueFactory.build_queue",
             return_value=JsonQueue(sample_data),
@@ -179,7 +151,6 @@
                 buffer_size_bytes=1000,
                 arraysize=100,
             )
->>>>>>> 8fbca9db
 
         return result_set
 
@@ -216,16 +187,6 @@
 
     def test_init_with_execute_response(self, mock_connection, execute_response):
         """Test initializing SeaResultSet with an execute response."""
-<<<<<<< HEAD
-        result_set = SeaResultSet(
-            connection=mock_connection,
-            execute_response=execute_response,
-            result_data=ResultData(data=[]),
-            manifest=self._create_empty_manifest(ResultFormat.JSON_ARRAY),
-            buffer_size_bytes=1000,
-            arraysize=100,
-        )
-=======
         with patch(
             "databricks.sql.backend.sea.queue.SeaResultSetQueueFactory.build_queue"
         ):
@@ -238,7 +199,6 @@
                 buffer_size_bytes=1000,
                 arraysize=100,
             )
->>>>>>> 8fbca9db
 
         # Verify basic properties
         assert result_set.command_id == execute_response.command_id
@@ -248,18 +208,6 @@
         assert result_set.arraysize == 100
         assert result_set.description == execute_response.description
 
-<<<<<<< HEAD
-    def test_close(self, mock_connection, execute_response):
-        """Test closing a result set."""
-        result_set = SeaResultSet(
-            connection=mock_connection,
-            execute_response=execute_response,
-            result_data=ResultData(data=[]),
-            manifest=self._create_empty_manifest(ResultFormat.JSON_ARRAY),
-            buffer_size_bytes=1000,
-            arraysize=100,
-        )
-=======
     def test_init_with_invalid_command_id(
         self, mock_connection, mock_sea_client, execute_response
     ):
@@ -294,17 +242,11 @@
                 buffer_size_bytes=1000,
                 arraysize=100,
             )
->>>>>>> 8fbca9db
 
         # Close the result set
         result_set.close()
 
         # Verify the backend's close_command was called
-<<<<<<< HEAD
-        mock_connection.session.backend.close_command.assert_called_once_with(
-            result_set.command_id
-        )
-=======
         mock_sea_client.close_command.assert_called_once_with(result_set.command_id)
         assert result_set.has_been_closed_server_side is True
         assert result_set.status == CommandState.CLOSED
@@ -333,22 +275,11 @@
         # Verify the backend's close_command was NOT called
         mock_sea_client.close_command.assert_not_called()
         assert result_set.has_been_closed_server_side is True
->>>>>>> 8fbca9db
         assert result_set.status == CommandState.CLOSED
 
     def test_close_when_connection_closed(self, mock_connection, execute_response):
         """Test closing a result set when the connection is closed."""
         mock_connection.open = False
-<<<<<<< HEAD
-        result_set = SeaResultSet(
-            connection=mock_connection,
-            execute_response=execute_response,
-            result_data=ResultData(data=[]),
-            manifest=self._create_empty_manifest(ResultFormat.JSON_ARRAY),
-            buffer_size_bytes=1000,
-            arraysize=100,
-        )
-=======
         with patch(
             "databricks.sql.backend.sea.queue.SeaResultSetQueueFactory.build_queue"
         ):
@@ -361,7 +292,6 @@
                 buffer_size_bytes=1000,
                 arraysize=100,
             )
->>>>>>> 8fbca9db
 
         # Close the result set
         result_set.close()
@@ -544,13 +474,8 @@
         assert rows[0].col2 == 1
         assert rows[0].col3 is True
 
-<<<<<<< HEAD
-    def test_fetchmany_arrow_not_implemented(
-        self, mock_connection, execute_response, sample_data
-=======
     def test_is_staging_operation(
         self, mock_connection, mock_sea_client, execute_response
->>>>>>> 8fbca9db
     ):
         """Test the is_staging_operation property."""
         # Set is_staging_operation to True
@@ -563,53 +488,13 @@
             result_set = SeaResultSet(
                 connection=mock_connection,
                 execute_response=execute_response,
-<<<<<<< HEAD
-                result_data=ResultData(data=None, external_links=[]),
-                manifest=self._create_empty_manifest(ResultFormat.ARROW_STREAM),
-=======
                 sea_client=mock_sea_client,
                 result_data=ResultData(data=[]),
                 manifest=self._create_empty_manifest(ResultFormat.JSON_ARRAY),
->>>>>>> 8fbca9db
-                buffer_size_bytes=1000,
-                arraysize=100,
-            )
-
-<<<<<<< HEAD
-    def test_fetchall_arrow_not_implemented(
-        self, mock_connection, execute_response, sample_data
-    ):
-        """Test that fetchall_arrow raises NotImplementedError for non-JSON data."""
-        # Test that NotImplementedError is raised
-        with pytest.raises(
-            NotImplementedError,
-            match="EXTERNAL_LINKS disposition is not implemented for SEA backend",
-        ):
-            # Create a result set without JSON data
-            result_set = SeaResultSet(
-                connection=mock_connection,
-                execute_response=execute_response,
-                result_data=ResultData(data=None, external_links=[]),
-                manifest=self._create_empty_manifest(ResultFormat.ARROW_STREAM),
-                buffer_size_bytes=1000,
-                arraysize=100,
-            )
-
-    def test_is_staging_operation(self, mock_connection, execute_response):
-        """Test the is_staging_operation property."""
-        # Set is_staging_operation to True
-        execute_response.is_staging_operation = True
-
-        # Create a result set
-        result_set = SeaResultSet(
-            connection=mock_connection,
-            execute_response=execute_response,
-            result_data=ResultData(data=[]),
-            manifest=self._create_empty_manifest(ResultFormat.JSON_ARRAY),
-            buffer_size_bytes=1000,
-            arraysize=100,
-        )
-=======
+                buffer_size_bytes=1000,
+                arraysize=100,
+            )
+
         # Test the property
         assert result_set.is_staging_operation is True
 
@@ -713,7 +598,6 @@
 
         # Data with invalid values
         data_row = ["value1", "not_an_int", "not_a_boolean"]
->>>>>>> 8fbca9db
 
         # Call the method
         result_set_with_data._convert_json_types(data_row)
