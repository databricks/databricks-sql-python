"""
Tests for the SeaResultSet class.
"""

<<<<<<< HEAD
import unittest
from unittest.mock import MagicMock, patch
import sys
from typing import Dict, List, Any, Optional

# Add the necessary path to import the modules
sys.path.append("/home/varun.edachali/conn/databricks-sql-python/src")

try:
    import pyarrow
except ImportError:
    pyarrow = None

from databricks.sql.result_set import SeaResultSet
from databricks.sql.backend.types import CommandId, CommandState, ExecuteResponse
from databricks.sql.utils import JsonQueue


class TestSeaResultSet(unittest.TestCase):
    """Tests for the SeaResultSet class."""

    def setUp(self):
        """Set up test fixtures."""
        # Create mock connection and client
        self.mock_connection = MagicMock()
        self.mock_connection.open = True
        self.mock_backend = MagicMock()

        # Sample description
        self.sample_description = [
            ("id", "INTEGER", None, None, 10, 0, False),
            ("name", "VARCHAR", None, None, None, None, True),
        ]
=======
import pytest
from unittest.mock import patch, MagicMock, Mock
import logging

from databricks.sql.result_set import SeaResultSet, ResultSet
from databricks.sql.utils import JsonQueue, ResultSetQueue
from databricks.sql.types import Row
from databricks.sql.backend.sea.models.base import ResultData, ResultManifest
from databricks.sql.backend.types import CommandId, CommandState, BackendType
from databricks.sql.exc import RequestError, CursorAlreadyClosedError


class TestSeaResultSet:
    """Test suite for the SeaResultSet class."""

    @pytest.fixture
    def mock_connection(self):
        """Create a mock connection."""
        connection = Mock()
        connection.open = True
        connection.disable_pandas = False
        return connection

    @pytest.fixture
    def mock_sea_client(self):
        """Create a mock SEA client."""
        return Mock()

    @pytest.fixture
    def execute_response(self):
        """Create a sample execute response."""
        mock_response = Mock()
        mock_response.command_id = CommandId.from_sea_statement_id("test-statement-123")
        mock_response.status = CommandState.SUCCEEDED
        mock_response.has_been_closed_server_side = False
        mock_response.description = [
            ("test_value", "INT", None, None, None, None, None)
        ]
        mock_response.is_staging_operation = False
        mock_response.lz4_compressed = False
        mock_response.arrow_schema_bytes = b""
        return mock_response
>>>>>>> 715cc135

        # Create a mock CommandId
        self.mock_command_id = MagicMock()
        self.mock_command_id.to_sea_statement_id.return_value = "test-statement-id"

        # Create a mock ExecuteResponse for inline data
        self.mock_execute_response_inline = ExecuteResponse(
            command_id=self.mock_command_id,
            status=CommandState.SUCCEEDED,
            description=self.sample_description,
            has_been_closed_server_side=False,
            lz4_compressed=False,
            is_staging_operation=False,
        )

        # Create a mock ExecuteResponse for error
        self.mock_execute_response_error = ExecuteResponse(
            command_id=self.mock_command_id,
            status=CommandState.FAILED,
            description=None,
            has_been_closed_server_side=False,
            lz4_compressed=False,
            is_staging_operation=False,
        )

    def test_init_with_inline_data(self):
        """Test initialization with inline data."""
        # Create mock result data and manifest
        from databricks.sql.backend.sea.models.base import ResultData, ResultManifest

        result_data = ResultData(
            data=[[1, "Alice"], [2, "Bob"], [3, "Charlie"]], external_links=None
        )
        manifest = ResultManifest(
            format="JSON_ARRAY",
            schema={},
            total_row_count=3,
            total_byte_count=0,
            total_chunk_count=1,
            truncated=False,
            chunks=None,
            result_compression=None,
        )

        result_set = SeaResultSet(
            connection=self.mock_connection,
            execute_response=self.mock_execute_response_inline,
            sea_client=self.mock_backend,
            buffer_size_bytes=1000,
            arraysize=100,
            result_data=result_data,
            manifest=manifest,
        )

        # Check properties
        self.assertEqual(result_set.backend, self.mock_backend)
        self.assertEqual(result_set.buffer_size_bytes, 1000)
        self.assertEqual(result_set.arraysize, 100)

        # Check statement ID
        self.assertEqual(result_set.statement_id, "test-statement-id")

        # Check status
        self.assertEqual(result_set.status, CommandState.SUCCEEDED)

        # Check description
        self.assertEqual(result_set.description, self.sample_description)

        # Check results queue
        self.assertTrue(isinstance(result_set.results, JsonQueue))

    def test_init_without_result_data(self):
        """Test initialization without result data."""
        # Create a result set without providing result_data
        result_set = SeaResultSet(
            connection=self.mock_connection,
            execute_response=self.mock_execute_response_inline,
            sea_client=self.mock_backend,
            buffer_size_bytes=1000,
            arraysize=100,
        )

        # Check properties
        self.assertEqual(result_set.backend, self.mock_backend)
        self.assertEqual(result_set.statement_id, "test-statement-id")
        self.assertEqual(result_set.status, CommandState.SUCCEEDED)
        self.assertEqual(result_set.description, self.sample_description)
        self.assertTrue(isinstance(result_set.results, JsonQueue))

<<<<<<< HEAD
        # Verify that the results queue is empty
        self.assertEqual(result_set.results.data_array, [])

    def test_init_with_error(self):
        """Test initialization with error response."""
=======
        # Verify the backend's close_command was NOT called
        mock_sea_client.close_command.assert_not_called()
        assert result_set.has_been_closed_server_side is True
        assert result_set.status == CommandState.CLOSED

    @pytest.fixture
    def mock_json_queue(self):
        """Create a mock JsonQueue."""
        mock_queue = Mock(spec=JsonQueue)
        mock_queue.next_n_rows.return_value = [["value1", 123], ["value2", 456]]
        mock_queue.remaining_rows.return_value = [
            ["value1", 123],
            ["value2", 456],
            ["value3", 789],
        ]
        return mock_queue

    def test_fetchmany(
        self, mock_connection, mock_sea_client, execute_response, mock_json_queue
    ):
        """Test fetchmany method."""
>>>>>>> 715cc135
        result_set = SeaResultSet(
            connection=self.mock_connection,
            execute_response=self.mock_execute_response_error,
            sea_client=self.mock_backend,
        )

        # Check status
        self.assertEqual(result_set.status, CommandState.FAILED)

        # Check that description is None
        self.assertIsNone(result_set.description)

    def test_close(self):
        """Test closing the result set."""
        # Setup
        from databricks.sql.backend.sea.models.base import ResultData, ResultManifest

        result_data = ResultData(data=[[1, "Alice"]], external_links=None)
        manifest = ResultManifest(
            format="JSON_ARRAY",
            schema={},
            total_row_count=1,
            total_byte_count=0,
            total_chunk_count=1,
            truncated=False,
            chunks=None,
            result_compression=None,
        )

        result_set = SeaResultSet(
            connection=self.mock_connection,
            execute_response=self.mock_execute_response_inline,
            sea_client=self.mock_backend,
            result_data=result_data,
            manifest=manifest,
        )
        result_set.results = mock_json_queue
        result_set.description = [
            ("col1", "STRING", None, None, None, None, None),
            ("col2", "INT", None, None, None, None, None),
        ]

<<<<<<< HEAD
        # Mock the backend's close_command method
        self.mock_backend.close_command = MagicMock()

        # Execute
        result_set.close()

        # Verify
        self.mock_backend.close_command.assert_called_once_with(self.mock_command_id)

    def test_is_staging_operation(self):
        """Test is_staging_operation property."""
=======
        # Test with specific size
        rows = result_set.fetchmany(2)
        assert len(rows) == 2
        assert rows[0].col1 == "value1"
        assert rows[0].col2 == 123
        assert rows[1].col1 == "value2"
        assert rows[1].col2 == 456

        # Test with default size (arraysize)
        result_set.arraysize = 2
        mock_json_queue.next_n_rows.reset_mock()
        rows = result_set.fetchmany(result_set.arraysize)
        mock_json_queue.next_n_rows.assert_called_with(2)

        # Test with negative size
        with pytest.raises(
            ValueError, match="size argument for fetchmany is -1 but must be >= 0"
        ):
            result_set.fetchmany(-1)

    def test_fetchall(
        self, mock_connection, mock_sea_client, execute_response, mock_json_queue
    ):
        """Test fetchall method."""
>>>>>>> 715cc135
        result_set = SeaResultSet(
            connection=self.mock_connection,
            execute_response=self.mock_execute_response_inline,
            sea_client=self.mock_backend,
        )
<<<<<<< HEAD

        self.assertFalse(result_set.is_staging_operation)

    def test_fetchone(self):
=======
        result_set.results = mock_json_queue
        result_set.description = [
            ("col1", "STRING", None, None, None, None, None),
            ("col2", "INT", None, None, None, None, None),
        ]

        rows = result_set.fetchall()
        assert len(rows) == 3
        assert rows[0].col1 == "value1"
        assert rows[0].col2 == 123
        assert rows[1].col1 == "value2"
        assert rows[1].col2 == 456
        assert rows[2].col1 == "value3"
        assert rows[2].col2 == 789

        # Verify _next_row_index is updated
        assert result_set._next_row_index == 3

    def test_fetchmany_json(
        self, mock_connection, mock_sea_client, execute_response, mock_json_queue
    ):
        """Test fetchmany_json method."""
        result_set = SeaResultSet(
            connection=mock_connection,
            execute_response=execute_response,
            sea_client=mock_sea_client,
            buffer_size_bytes=1000,
            arraysize=100,
        )
        result_set.results = mock_json_queue

        # Test with specific size
        result_set.fetchmany_json(2)
        mock_json_queue.next_n_rows.assert_called_with(2)

        # Test with negative size
        with pytest.raises(
            ValueError, match="size argument for fetchmany is -1 but must be >= 0"
        ):
            result_set.fetchmany_json(-1)

    def test_fetchall_json(
        self, mock_connection, mock_sea_client, execute_response, mock_json_queue
    ):
        """Test fetchall_json method."""
        result_set = SeaResultSet(
            connection=mock_connection,
            execute_response=execute_response,
            sea_client=mock_sea_client,
            buffer_size_bytes=1000,
            arraysize=100,
        )
        result_set.results = mock_json_queue

        # Test fetchall_json
        result_set.fetchall_json()
        mock_json_queue.remaining_rows.assert_called_once()

    def test_convert_json_rows(
        self, mock_connection, mock_sea_client, execute_response
    ):
        """Test _convert_json_rows method."""
        result_set = SeaResultSet(
            connection=mock_connection,
            execute_response=execute_response,
            sea_client=mock_sea_client,
            buffer_size_bytes=1000,
            arraysize=100,
        )

        # Test with description and rows
        result_set.description = [
            ("col1", "STRING", None, None, None, None, None),
            ("col2", "INT", None, None, None, None, None),
        ]
        rows = [["value1", 123], ["value2", 456]]
        converted_rows = result_set._convert_json_table(rows)

        assert len(converted_rows) == 2
        assert converted_rows[0].col1 == "value1"
        assert converted_rows[0].col2 == 123
        assert converted_rows[1].col1 == "value2"
        assert converted_rows[1].col2 == 456

        # Test with no description
        result_set.description = None
        converted_rows = result_set._convert_json_table(rows)
        assert converted_rows == rows

        # Test with empty rows
        result_set.description = [
            ("col1", "STRING", None, None, None, None, None),
            ("col2", "INT", None, None, None, None, None),
        ]
        converted_rows = result_set._convert_json_table([])
        assert converted_rows == []

    @pytest.fixture
    def mock_arrow_queue(self):
        """Create a mock queue that returns PyArrow tables."""
        mock_queue = Mock()

        # Mock PyArrow Table for next_n_rows
        mock_table1 = Mock()
        mock_table1.num_rows = 2
        mock_queue.next_n_rows.return_value = mock_table1

        # Mock PyArrow Table for remaining_rows
        mock_table2 = Mock()
        mock_table2.num_rows = 3
        mock_queue.remaining_rows.return_value = mock_table2

        return mock_queue

    def test_fetchone(
        self, mock_connection, mock_sea_client, execute_response, mock_json_queue
    ):
>>>>>>> 715cc135
        """Test fetchone method."""
        # Create mock result data and manifest
        from databricks.sql.backend.sea.models.base import ResultData, ResultManifest

        result_data = ResultData(
            data=[[1, "Alice"], [2, "Bob"], [3, "Charlie"]], external_links=None
        )
        manifest = ResultManifest(
            format="JSON_ARRAY",
            schema={},
            total_row_count=3,
            total_byte_count=0,
            total_chunk_count=1,
            truncated=False,
            chunks=None,
            result_compression=None,
        )

        result_set = SeaResultSet(
            connection=self.mock_connection,
            execute_response=self.mock_execute_response_inline,
            sea_client=self.mock_backend,
            result_data=result_data,
            manifest=manifest,
        )
<<<<<<< HEAD

        # First row
        row = result_set.fetchone()
        self.assertIsNotNone(row)
        self.assertEqual(row.id, 1)
        self.assertEqual(row.name, "Alice")

        # Second row
        row = result_set.fetchone()
        self.assertIsNotNone(row)
        self.assertEqual(row.id, 2)
        self.assertEqual(row.name, "Bob")

        # Third row
=======
        result_set.results = mock_json_queue
        result_set.description = [
            ("col1", "STRING", None, None, None, None, None),
            ("col2", "INT", None, None, None, None, None),
        ]

        # Mock fetchmany_json to return a single row
        mock_json_queue.next_n_rows.return_value = [["value1", 123]]

        # Test fetchone
>>>>>>> 715cc135
        row = result_set.fetchone()
        self.assertIsNotNone(row)
        self.assertEqual(row.id, 3)
        self.assertEqual(row.name, "Charlie")

<<<<<<< HEAD
        # No more rows
        row = result_set.fetchone()
        self.assertIsNone(row)

    def test_fetchmany(self):
        """Test fetchmany method."""
        # Create mock result data and manifest
        from databricks.sql.backend.sea.models.base import ResultData, ResultManifest

        result_data = ResultData(
            data=[[1, "Alice"], [2, "Bob"], [3, "Charlie"]], external_links=None
        )
        manifest = ResultManifest(
            format="JSON_ARRAY",
            schema={},
            total_row_count=3,
            total_byte_count=0,
            total_chunk_count=1,
            truncated=False,
            chunks=None,
            result_compression=None,
        )

=======
        # Test fetchone with no results
        mock_json_queue.next_n_rows.return_value = []
        row = result_set.fetchone()
        assert row is None

        # Test fetchone with non-JsonQueue
        result_set.results = Mock()
        result_set.results.__class__ = type("NotJsonQueue", (), {})

        with pytest.raises(
            NotImplementedError, match="fetchone only supported for JSON data"
        ):
            result_set.fetchone()

    def test_fetchmany_with_non_json_queue(
        self, mock_connection, mock_sea_client, execute_response
    ):
        """Test fetchmany with a non-JsonQueue results object."""
        result_set = SeaResultSet(
            connection=mock_connection,
            execute_response=execute_response,
            sea_client=mock_sea_client,
            buffer_size_bytes=1000,
            arraysize=100,
        )

        # Set results to a non-JsonQueue object
        result_set.results = Mock()
        result_set.results.__class__ = type("NotJsonQueue", (), {})

        with pytest.raises(
            NotImplementedError, match="fetchmany only supported for JSON data"
        ):
            result_set.fetchmany(2)

    def test_fetchall_with_non_json_queue(
        self, mock_connection, mock_sea_client, execute_response
    ):
        """Test fetchall with a non-JsonQueue results object."""
>>>>>>> 715cc135
        result_set = SeaResultSet(
            connection=self.mock_connection,
            execute_response=self.mock_execute_response_inline,
            sea_client=self.mock_backend,
            result_data=result_data,
            manifest=manifest,
        )

<<<<<<< HEAD
        # Fetch 2 rows
        rows = result_set.fetchmany(2)
        self.assertEqual(len(rows), 2)
        self.assertEqual(rows[0].id, 1)
        self.assertEqual(rows[0].name, "Alice")
        self.assertEqual(rows[1].id, 2)
        self.assertEqual(rows[1].name, "Bob")

        # Fetch remaining rows
        rows = result_set.fetchmany(2)
        self.assertEqual(len(rows), 1)
        self.assertEqual(rows[0].id, 3)
        self.assertEqual(rows[0].name, "Charlie")

        # No more rows
        rows = result_set.fetchmany(2)
        self.assertEqual(len(rows), 0)

    def test_fetchall(self):
        """Test fetchall method."""
        # Create mock result data and manifest
        from databricks.sql.backend.sea.models.base import ResultData, ResultManifest

        result_data = ResultData(
            data=[[1, "Alice"], [2, "Bob"], [3, "Charlie"]], external_links=None
        )
        manifest = ResultManifest(
            format="JSON_ARRAY",
            schema={},
            total_row_count=3,
            total_byte_count=0,
            total_chunk_count=1,
            truncated=False,
            chunks=None,
            result_compression=None,
        )
=======
        # Set results to a non-JsonQueue object
        result_set.results = Mock()
        result_set.results.__class__ = type("NotJsonQueue", (), {})

        with pytest.raises(
            NotImplementedError, match="fetchall only supported for JSON data"
        ):
            result_set.fetchall()

    def test_iterator_protocol(
        self, mock_connection, mock_sea_client, execute_response, mock_json_queue
    ):
        """Test the iterator protocol (__iter__) implementation."""
        result_set = SeaResultSet(
            connection=mock_connection,
            execute_response=execute_response,
            sea_client=mock_sea_client,
            buffer_size_bytes=1000,
            arraysize=100,
        )
        result_set.results = mock_json_queue
        result_set.description = [
            ("test_value", "INT", None, None, None, None, None),
        ]

        # Mock fetchone to return a sequence of values and then None
        with patch.object(result_set, "fetchone") as mock_fetchone:
            mock_fetchone.side_effect = [
                Row("test_value")(100),
                Row("test_value")(200),
                Row("test_value")(300),
                None,
            ]

            # Test iterating over the result set
            rows = list(result_set)
            assert len(rows) == 3
            assert rows[0].test_value == 100
            assert rows[1].test_value == 200
            assert rows[2].test_value == 300
>>>>>>> 715cc135

    def test_rownumber_property(
        self, mock_connection, mock_sea_client, execute_response, mock_json_queue
    ):
        """Test the rownumber property."""
        result_set = SeaResultSet(
            connection=self.mock_connection,
            execute_response=self.mock_execute_response_inline,
            sea_client=self.mock_backend,
            result_data=result_data,
            manifest=manifest,
        )
        result_set.results = mock_json_queue

        # Initial row number should be 0
        assert result_set.rownumber == 0

        # After fetching rows, row number should be updated
        mock_json_queue.next_n_rows.return_value = [["value1"]]
        result_set.fetchmany_json(2)
        result_set._next_row_index = 2
        assert result_set.rownumber == 2

        # After fetching more rows, row number should be incremented
        mock_json_queue.next_n_rows.return_value = [["value3"]]
        result_set.fetchmany_json(1)
        result_set._next_row_index = 3
        assert result_set.rownumber == 3

    def test_is_staging_operation_property(self, mock_connection, mock_sea_client):
        """Test the is_staging_operation property."""
        # Create a response with staging operation set to True
        staging_response = Mock()
        staging_response.command_id = CommandId.from_sea_statement_id(
            "test-staging-123"
        )
        staging_response.status = CommandState.SUCCEEDED
        staging_response.has_been_closed_server_side = False
        staging_response.description = []
        staging_response.is_staging_operation = True
        staging_response.lz4_compressed = False
        staging_response.arrow_schema_bytes = b""

        # Create a result set with staging operation
        result_set = SeaResultSet(
            connection=mock_connection,
            execute_response=staging_response,
            sea_client=mock_sea_client,
            buffer_size_bytes=1000,
            arraysize=100,
        )

<<<<<<< HEAD
        # Fetch all rows
        rows = result_set.fetchall()
        self.assertEqual(len(rows), 3)
        self.assertEqual(rows[0].id, 1)
        self.assertEqual(rows[0].name, "Alice")
        self.assertEqual(rows[1].id, 2)
        self.assertEqual(rows[1].name, "Bob")
        self.assertEqual(rows[2].id, 3)
        self.assertEqual(rows[2].name, "Charlie")

        # No more rows
        rows = result_set.fetchall()
        self.assertEqual(len(rows), 0)

    @unittest.skipIf(pyarrow is None, "PyArrow not installed")
    def test_fetchmany_arrow(self):
        """Test fetchmany_arrow method."""
        # Create mock result data and manifest
        from databricks.sql.backend.sea.models.base import ResultData, ResultManifest

        result_data = ResultData(
            data=[[1, "Alice"], [2, "Bob"], [3, "Charlie"]], external_links=None
        )
        manifest = ResultManifest(
            format="JSON_ARRAY",
            schema={},
            total_row_count=3,
            total_byte_count=0,
            total_chunk_count=1,
            truncated=False,
            chunks=None,
            result_compression=None,
        )

=======
        # Verify the is_staging_operation property
        assert result_set.is_staging_operation is True

    def test_init_with_result_data(
        self, mock_connection, mock_sea_client, execute_response
    ):
        """Test initializing SeaResultSet with result data."""
        # Create sample result data with a mock
        result_data = Mock(spec=ResultData)
        result_data.data = [["value1", 123], ["value2", 456]]
        result_data.external_links = None

        manifest = Mock(spec=ResultManifest)

        # Mock the SeaResultSetQueueFactory.build_queue method
        with patch(
            "databricks.sql.result_set.SeaResultSetQueueFactory"
        ) as factory_mock:
            # Create a mock JsonQueue
            mock_queue = Mock(spec=JsonQueue)
            factory_mock.build_queue.return_value = mock_queue

            result_set = SeaResultSet(
                connection=mock_connection,
                execute_response=execute_response,
                sea_client=mock_sea_client,
                buffer_size_bytes=1000,
                arraysize=100,
                result_data=result_data,
                manifest=manifest,
            )

            # Verify the factory was called with the right parameters
            factory_mock.build_queue.assert_called_once_with(
                result_data,
                manifest,
                str(execute_response.command_id.to_sea_statement_id()),
                description=execute_response.description,
                max_download_threads=mock_sea_client.max_download_threads,
                ssl_options=mock_sea_client.ssl_options,
                sea_client=mock_sea_client,
                lz4_compressed=execute_response.lz4_compressed,
            )

            # Verify the results queue was set correctly
            assert result_set.results == mock_queue

    def test_close_with_request_error(
        self, mock_connection, mock_sea_client, execute_response
    ):
        """Test closing a result set when a RequestError is raised."""
>>>>>>> 715cc135
        result_set = SeaResultSet(
            connection=self.mock_connection,
            execute_response=self.mock_execute_response_inline,
            sea_client=self.mock_backend,
            result_data=result_data,
            manifest=manifest,
        )

<<<<<<< HEAD
        # Fetch 2 rows as Arrow table
        arrow_table = result_set.fetchmany_arrow(2)
        self.assertEqual(arrow_table.num_rows, 2)
        self.assertEqual(arrow_table.column_names, ["id", "name"])
        self.assertEqual(arrow_table["id"].to_pylist(), [1, 2])
        self.assertEqual(arrow_table["name"].to_pylist(), ["Alice", "Bob"])

        # Fetch remaining rows as Arrow table
        arrow_table = result_set.fetchmany_arrow(2)
        self.assertEqual(arrow_table.num_rows, 1)
        self.assertEqual(arrow_table["id"].to_pylist(), [3])
        self.assertEqual(arrow_table["name"].to_pylist(), ["Charlie"])

        # No more rows
        arrow_table = result_set.fetchmany_arrow(2)
        self.assertEqual(arrow_table.num_rows, 0)

    @unittest.skipIf(pyarrow is None, "PyArrow not installed")
    def test_fetchall_arrow(self):
        """Test fetchall_arrow method."""
        # Create mock result data and manifest
        from databricks.sql.backend.sea.models.base import ResultData, ResultManifest

        result_data = ResultData(
            data=[[1, "Alice"], [2, "Bob"], [3, "Charlie"]], external_links=None
        )
        manifest = ResultManifest(
            format="JSON_ARRAY",
            schema={},
            total_row_count=3,
            total_byte_count=0,
            total_chunk_count=1,
            truncated=False,
            chunks=None,
            result_compression=None,
        )

        result_set = SeaResultSet(
            connection=self.mock_connection,
            execute_response=self.mock_execute_response_inline,
            sea_client=self.mock_backend,
=======
        # Create a patched version of the close method that doesn't check e.args[1]
        with patch("databricks.sql.result_set.ResultSet.close") as mock_close:
            # Call the close method
            result_set.close()

            # Verify the parent's close method was called
            mock_close.assert_called_once()

    def test_init_with_empty_result_data(
        self, mock_connection, mock_sea_client, execute_response
    ):
        """Test initializing SeaResultSet with empty result data."""
        # Create sample result data with a mock
        result_data = Mock(spec=ResultData)
        result_data.data = None
        result_data.external_links = None

        manifest = Mock(spec=ResultManifest)

        result_set = SeaResultSet(
            connection=mock_connection,
            execute_response=execute_response,
            sea_client=mock_sea_client,
            buffer_size_bytes=1000,
            arraysize=100,
>>>>>>> 715cc135
            result_data=result_data,
            manifest=manifest,
        )

<<<<<<< HEAD
        # Fetch all rows as Arrow table
        arrow_table = result_set.fetchall_arrow()
        self.assertEqual(arrow_table.num_rows, 3)
        self.assertEqual(arrow_table.column_names, ["id", "name"])
        self.assertEqual(arrow_table["id"].to_pylist(), [1, 2, 3])
        self.assertEqual(arrow_table["name"].to_pylist(), ["Alice", "Bob", "Charlie"])

        # No more rows
        arrow_table = result_set.fetchall_arrow()
        self.assertEqual(arrow_table.num_rows, 0)

    def test_fill_results_buffer(self):
        """Test _fill_results_buffer method."""
=======
        # Verify an empty JsonQueue was created
        assert isinstance(result_set.results, JsonQueue)
        assert result_set.results.data_array == []

    def test_init_without_result_data(
        self, mock_connection, mock_sea_client, execute_response
    ):
        """Test initializing SeaResultSet without result data."""
>>>>>>> 715cc135
        result_set = SeaResultSet(
            connection=self.mock_connection,
            execute_response=self.mock_execute_response_inline,
            sea_client=self.mock_backend,
        )

<<<<<<< HEAD
        # After filling buffer, has more rows is False for INLINE disposition
        result_set._fill_results_buffer()
        self.assertFalse(result_set.has_more_rows)


if __name__ == "__main__":
    unittest.main()
=======
        # Verify an empty JsonQueue was created
        assert isinstance(result_set.results, JsonQueue)
        assert result_set.results.data_array == []

    def test_init_with_external_links(
        self, mock_connection, mock_sea_client, execute_response
    ):
        """Test initializing SeaResultSet with external links."""
        # Create sample result data with external links
        result_data = Mock(spec=ResultData)
        result_data.data = None
        result_data.external_links = ["link1", "link2"]

        manifest = Mock(spec=ResultManifest)

        # This should raise NotImplementedError
        with pytest.raises(
            NotImplementedError,
            match="EXTERNAL_LINKS disposition is not implemented for SEA backend",
        ):
            SeaResultSet(
                connection=mock_connection,
                execute_response=execute_response,
                sea_client=mock_sea_client,
                buffer_size_bytes=1000,
                arraysize=100,
                result_data=result_data,
                manifest=manifest,
            )
>>>>>>> 715cc135
<|MERGE_RESOLUTION|>--- conflicted
+++ resolved
@@ -2,41 +2,6 @@
 Tests for the SeaResultSet class.
 """
 
-<<<<<<< HEAD
-import unittest
-from unittest.mock import MagicMock, patch
-import sys
-from typing import Dict, List, Any, Optional
-
-# Add the necessary path to import the modules
-sys.path.append("/home/varun.edachali/conn/databricks-sql-python/src")
-
-try:
-    import pyarrow
-except ImportError:
-    pyarrow = None
-
-from databricks.sql.result_set import SeaResultSet
-from databricks.sql.backend.types import CommandId, CommandState, ExecuteResponse
-from databricks.sql.utils import JsonQueue
-
-
-class TestSeaResultSet(unittest.TestCase):
-    """Tests for the SeaResultSet class."""
-
-    def setUp(self):
-        """Set up test fixtures."""
-        # Create mock connection and client
-        self.mock_connection = MagicMock()
-        self.mock_connection.open = True
-        self.mock_backend = MagicMock()
-
-        # Sample description
-        self.sample_description = [
-            ("id", "INTEGER", None, None, 10, 0, False),
-            ("name", "VARCHAR", None, None, None, None, True),
-        ]
-=======
 import pytest
 from unittest.mock import patch, MagicMock, Mock
 import logging
@@ -49,8 +14,8 @@
 from databricks.sql.exc import RequestError, CursorAlreadyClosedError
 
 
-class TestSeaResultSet:
-    """Test suite for the SeaResultSet class."""
+class TestSeaResultSet(unittest.TestCase):
+    """Tests for the SeaResultSet class."""
 
     @pytest.fixture
     def mock_connection(self):
@@ -79,7 +44,6 @@
         mock_response.lz4_compressed = False
         mock_response.arrow_schema_bytes = b""
         return mock_response
->>>>>>> 715cc135
 
         # Create a mock CommandId
         self.mock_command_id = MagicMock()
@@ -169,13 +133,67 @@
         self.assertEqual(result_set.description, self.sample_description)
         self.assertTrue(isinstance(result_set.results, JsonQueue))
 
-<<<<<<< HEAD
         # Verify that the results queue is empty
         self.assertEqual(result_set.results.data_array, [])
 
     def test_init_with_error(self):
         """Test initialization with error response."""
-=======
+        result_set = SeaResultSet(
+            connection=self.mock_connection,
+            execute_response=self.mock_execute_response_error,
+            sea_client=self.mock_backend,
+        )
+
+        # Check status
+        self.assertEqual(result_set.status, CommandState.FAILED)
+
+        # Check that description is None
+        self.assertIsNone(result_set.description)
+
+    def test_close(self):
+        """Test closing the result set."""
+        # Setup
+        from databricks.sql.backend.sea.models.base import ResultData, ResultManifest
+
+        result_data = ResultData(data=[[1, "Alice"]], external_links=None)
+        manifest = ResultManifest(
+            format="JSON_ARRAY",
+            schema={},
+            total_row_count=1,
+            total_byte_count=0,
+            total_chunk_count=1,
+            truncated=False,
+            chunks=None,
+            result_compression=None,
+        )
+
+        result_set = SeaResultSet(
+            connection=self.mock_connection,
+            execute_response=self.mock_execute_response_inline,
+            sea_client=self.mock_backend,
+            result_data=result_data,
+            manifest=manifest,
+        )
+
+        # Mock the backend's close_command method
+        self.mock_backend.close_command = MagicMock()
+
+        # Execute
+        result_set.close()
+
+        # Verify
+        self.mock_backend.close_command.assert_called_once_with(self.mock_command_id)
+
+    def test_is_staging_operation(self):
+        """Test is_staging_operation property."""
+        result_set = SeaResultSet(
+            connection=self.mock_connection,
+            execute_response=self.mock_execute_response_inline,
+            sea_client=self.mock_backend,
+        )
+
+        self.assertFalse(result_set.is_staging_operation)
+
         # Verify the backend's close_command was NOT called
         mock_sea_client.close_command.assert_not_called()
         assert result_set.has_been_closed_server_side is True
@@ -197,219 +215,18 @@
         self, mock_connection, mock_sea_client, execute_response, mock_json_queue
     ):
         """Test fetchmany method."""
->>>>>>> 715cc135
-        result_set = SeaResultSet(
-            connection=self.mock_connection,
-            execute_response=self.mock_execute_response_error,
-            sea_client=self.mock_backend,
-        )
-
-        # Check status
-        self.assertEqual(result_set.status, CommandState.FAILED)
-
-        # Check that description is None
-        self.assertIsNone(result_set.description)
-
-    def test_close(self):
-        """Test closing the result set."""
-        # Setup
-        from databricks.sql.backend.sea.models.base import ResultData, ResultManifest
-
-        result_data = ResultData(data=[[1, "Alice"]], external_links=None)
-        manifest = ResultManifest(
-            format="JSON_ARRAY",
-            schema={},
-            total_row_count=1,
-            total_byte_count=0,
-            total_chunk_count=1,
-            truncated=False,
-            chunks=None,
-            result_compression=None,
-        )
-
-        result_set = SeaResultSet(
-            connection=self.mock_connection,
-            execute_response=self.mock_execute_response_inline,
-            sea_client=self.mock_backend,
-            result_data=result_data,
-            manifest=manifest,
+        result_set = SeaResultSet(
+            connection=mock_connection,
+            execute_response=execute_response,
+            sea_client=mock_sea_client,
+            buffer_size_bytes=1000,
+            arraysize=100,
         )
         result_set.results = mock_json_queue
         result_set.description = [
             ("col1", "STRING", None, None, None, None, None),
             ("col2", "INT", None, None, None, None, None),
         ]
-
-<<<<<<< HEAD
-        # Mock the backend's close_command method
-        self.mock_backend.close_command = MagicMock()
-
-        # Execute
-        result_set.close()
-
-        # Verify
-        self.mock_backend.close_command.assert_called_once_with(self.mock_command_id)
-
-    def test_is_staging_operation(self):
-        """Test is_staging_operation property."""
-=======
-        # Test with specific size
-        rows = result_set.fetchmany(2)
-        assert len(rows) == 2
-        assert rows[0].col1 == "value1"
-        assert rows[0].col2 == 123
-        assert rows[1].col1 == "value2"
-        assert rows[1].col2 == 456
-
-        # Test with default size (arraysize)
-        result_set.arraysize = 2
-        mock_json_queue.next_n_rows.reset_mock()
-        rows = result_set.fetchmany(result_set.arraysize)
-        mock_json_queue.next_n_rows.assert_called_with(2)
-
-        # Test with negative size
-        with pytest.raises(
-            ValueError, match="size argument for fetchmany is -1 but must be >= 0"
-        ):
-            result_set.fetchmany(-1)
-
-    def test_fetchall(
-        self, mock_connection, mock_sea_client, execute_response, mock_json_queue
-    ):
-        """Test fetchall method."""
->>>>>>> 715cc135
-        result_set = SeaResultSet(
-            connection=self.mock_connection,
-            execute_response=self.mock_execute_response_inline,
-            sea_client=self.mock_backend,
-        )
-<<<<<<< HEAD
-
-        self.assertFalse(result_set.is_staging_operation)
-
-    def test_fetchone(self):
-=======
-        result_set.results = mock_json_queue
-        result_set.description = [
-            ("col1", "STRING", None, None, None, None, None),
-            ("col2", "INT", None, None, None, None, None),
-        ]
-
-        rows = result_set.fetchall()
-        assert len(rows) == 3
-        assert rows[0].col1 == "value1"
-        assert rows[0].col2 == 123
-        assert rows[1].col1 == "value2"
-        assert rows[1].col2 == 456
-        assert rows[2].col1 == "value3"
-        assert rows[2].col2 == 789
-
-        # Verify _next_row_index is updated
-        assert result_set._next_row_index == 3
-
-    def test_fetchmany_json(
-        self, mock_connection, mock_sea_client, execute_response, mock_json_queue
-    ):
-        """Test fetchmany_json method."""
-        result_set = SeaResultSet(
-            connection=mock_connection,
-            execute_response=execute_response,
-            sea_client=mock_sea_client,
-            buffer_size_bytes=1000,
-            arraysize=100,
-        )
-        result_set.results = mock_json_queue
-
-        # Test with specific size
-        result_set.fetchmany_json(2)
-        mock_json_queue.next_n_rows.assert_called_with(2)
-
-        # Test with negative size
-        with pytest.raises(
-            ValueError, match="size argument for fetchmany is -1 but must be >= 0"
-        ):
-            result_set.fetchmany_json(-1)
-
-    def test_fetchall_json(
-        self, mock_connection, mock_sea_client, execute_response, mock_json_queue
-    ):
-        """Test fetchall_json method."""
-        result_set = SeaResultSet(
-            connection=mock_connection,
-            execute_response=execute_response,
-            sea_client=mock_sea_client,
-            buffer_size_bytes=1000,
-            arraysize=100,
-        )
-        result_set.results = mock_json_queue
-
-        # Test fetchall_json
-        result_set.fetchall_json()
-        mock_json_queue.remaining_rows.assert_called_once()
-
-    def test_convert_json_rows(
-        self, mock_connection, mock_sea_client, execute_response
-    ):
-        """Test _convert_json_rows method."""
-        result_set = SeaResultSet(
-            connection=mock_connection,
-            execute_response=execute_response,
-            sea_client=mock_sea_client,
-            buffer_size_bytes=1000,
-            arraysize=100,
-        )
-
-        # Test with description and rows
-        result_set.description = [
-            ("col1", "STRING", None, None, None, None, None),
-            ("col2", "INT", None, None, None, None, None),
-        ]
-        rows = [["value1", 123], ["value2", 456]]
-        converted_rows = result_set._convert_json_table(rows)
-
-        assert len(converted_rows) == 2
-        assert converted_rows[0].col1 == "value1"
-        assert converted_rows[0].col2 == 123
-        assert converted_rows[1].col1 == "value2"
-        assert converted_rows[1].col2 == 456
-
-        # Test with no description
-        result_set.description = None
-        converted_rows = result_set._convert_json_table(rows)
-        assert converted_rows == rows
-
-        # Test with empty rows
-        result_set.description = [
-            ("col1", "STRING", None, None, None, None, None),
-            ("col2", "INT", None, None, None, None, None),
-        ]
-        converted_rows = result_set._convert_json_table([])
-        assert converted_rows == []
-
-    @pytest.fixture
-    def mock_arrow_queue(self):
-        """Create a mock queue that returns PyArrow tables."""
-        mock_queue = Mock()
-
-        # Mock PyArrow Table for next_n_rows
-        mock_table1 = Mock()
-        mock_table1.num_rows = 2
-        mock_queue.next_n_rows.return_value = mock_table1
-
-        # Mock PyArrow Table for remaining_rows
-        mock_table2 = Mock()
-        mock_table2.num_rows = 3
-        mock_queue.remaining_rows.return_value = mock_table2
-
-        return mock_queue
-
-    def test_fetchone(
-        self, mock_connection, mock_sea_client, execute_response, mock_json_queue
-    ):
->>>>>>> 715cc135
-        """Test fetchone method."""
-        # Create mock result data and manifest
-        from databricks.sql.backend.sea.models.base import ResultData, ResultManifest
 
         result_data = ResultData(
             data=[[1, "Alice"], [2, "Bob"], [3, "Charlie"]], external_links=None
@@ -432,47 +249,41 @@
             result_data=result_data,
             manifest=manifest,
         )
-<<<<<<< HEAD
-
-        # First row
-        row = result_set.fetchone()
-        self.assertIsNotNone(row)
-        self.assertEqual(row.id, 1)
-        self.assertEqual(row.name, "Alice")
-
-        # Second row
-        row = result_set.fetchone()
-        self.assertIsNotNone(row)
-        self.assertEqual(row.id, 2)
-        self.assertEqual(row.name, "Bob")
-
-        # Third row
-=======
+
+        # Fetch 2 rows
+        rows = result_set.fetchmany(2)
+        self.assertEqual(len(rows), 2)
+        self.assertEqual(rows[0].id, 1)
+        self.assertEqual(rows[0].name, "Alice")
+        self.assertEqual(rows[1].id, 2)
+        self.assertEqual(rows[1].name, "Bob")
+
+        # Test with default size (arraysize)
+        result_set.arraysize = 2
+        mock_json_queue.next_n_rows.reset_mock()
+        rows = result_set.fetchmany(result_set.arraysize)
+        mock_json_queue.next_n_rows.assert_called_with(2)
+
+        # No more rows
+        rows = result_set.fetchmany(2)
+        self.assertEqual(len(rows), 0)
+
+    def test_fetchall(
+        self, mock_connection, mock_sea_client, execute_response, mock_json_queue
+    ):
+        """Test fetchall method."""
+        result_set = SeaResultSet(
+            connection=mock_connection,
+            execute_response=execute_response,
+            sea_client=mock_sea_client,
+            buffer_size_bytes=1000,
+            arraysize=100,
+        )
         result_set.results = mock_json_queue
         result_set.description = [
             ("col1", "STRING", None, None, None, None, None),
             ("col2", "INT", None, None, None, None, None),
         ]
-
-        # Mock fetchmany_json to return a single row
-        mock_json_queue.next_n_rows.return_value = [["value1", 123]]
-
-        # Test fetchone
->>>>>>> 715cc135
-        row = result_set.fetchone()
-        self.assertIsNotNone(row)
-        self.assertEqual(row.id, 3)
-        self.assertEqual(row.name, "Charlie")
-
-<<<<<<< HEAD
-        # No more rows
-        row = result_set.fetchone()
-        self.assertIsNone(row)
-
-    def test_fetchmany(self):
-        """Test fetchmany method."""
-        # Create mock result data and manifest
-        from databricks.sql.backend.sea.models.base import ResultData, ResultManifest
 
         result_data = ResultData(
             data=[[1, "Alice"], [2, "Bob"], [3, "Charlie"]], external_links=None
@@ -488,47 +299,6 @@
             result_compression=None,
         )
 
-=======
-        # Test fetchone with no results
-        mock_json_queue.next_n_rows.return_value = []
-        row = result_set.fetchone()
-        assert row is None
-
-        # Test fetchone with non-JsonQueue
-        result_set.results = Mock()
-        result_set.results.__class__ = type("NotJsonQueue", (), {})
-
-        with pytest.raises(
-            NotImplementedError, match="fetchone only supported for JSON data"
-        ):
-            result_set.fetchone()
-
-    def test_fetchmany_with_non_json_queue(
-        self, mock_connection, mock_sea_client, execute_response
-    ):
-        """Test fetchmany with a non-JsonQueue results object."""
-        result_set = SeaResultSet(
-            connection=mock_connection,
-            execute_response=execute_response,
-            sea_client=mock_sea_client,
-            buffer_size_bytes=1000,
-            arraysize=100,
-        )
-
-        # Set results to a non-JsonQueue object
-        result_set.results = Mock()
-        result_set.results.__class__ = type("NotJsonQueue", (), {})
-
-        with pytest.raises(
-            NotImplementedError, match="fetchmany only supported for JSON data"
-        ):
-            result_set.fetchmany(2)
-
-    def test_fetchall_with_non_json_queue(
-        self, mock_connection, mock_sea_client, execute_response
-    ):
-        """Test fetchall with a non-JsonQueue results object."""
->>>>>>> 715cc135
         result_set = SeaResultSet(
             connection=self.mock_connection,
             execute_response=self.mock_execute_response_inline,
@@ -537,138 +307,6 @@
             manifest=manifest,
         )
 
-<<<<<<< HEAD
-        # Fetch 2 rows
-        rows = result_set.fetchmany(2)
-        self.assertEqual(len(rows), 2)
-        self.assertEqual(rows[0].id, 1)
-        self.assertEqual(rows[0].name, "Alice")
-        self.assertEqual(rows[1].id, 2)
-        self.assertEqual(rows[1].name, "Bob")
-
-        # Fetch remaining rows
-        rows = result_set.fetchmany(2)
-        self.assertEqual(len(rows), 1)
-        self.assertEqual(rows[0].id, 3)
-        self.assertEqual(rows[0].name, "Charlie")
-
-        # No more rows
-        rows = result_set.fetchmany(2)
-        self.assertEqual(len(rows), 0)
-
-    def test_fetchall(self):
-        """Test fetchall method."""
-        # Create mock result data and manifest
-        from databricks.sql.backend.sea.models.base import ResultData, ResultManifest
-
-        result_data = ResultData(
-            data=[[1, "Alice"], [2, "Bob"], [3, "Charlie"]], external_links=None
-        )
-        manifest = ResultManifest(
-            format="JSON_ARRAY",
-            schema={},
-            total_row_count=3,
-            total_byte_count=0,
-            total_chunk_count=1,
-            truncated=False,
-            chunks=None,
-            result_compression=None,
-        )
-=======
-        # Set results to a non-JsonQueue object
-        result_set.results = Mock()
-        result_set.results.__class__ = type("NotJsonQueue", (), {})
-
-        with pytest.raises(
-            NotImplementedError, match="fetchall only supported for JSON data"
-        ):
-            result_set.fetchall()
-
-    def test_iterator_protocol(
-        self, mock_connection, mock_sea_client, execute_response, mock_json_queue
-    ):
-        """Test the iterator protocol (__iter__) implementation."""
-        result_set = SeaResultSet(
-            connection=mock_connection,
-            execute_response=execute_response,
-            sea_client=mock_sea_client,
-            buffer_size_bytes=1000,
-            arraysize=100,
-        )
-        result_set.results = mock_json_queue
-        result_set.description = [
-            ("test_value", "INT", None, None, None, None, None),
-        ]
-
-        # Mock fetchone to return a sequence of values and then None
-        with patch.object(result_set, "fetchone") as mock_fetchone:
-            mock_fetchone.side_effect = [
-                Row("test_value")(100),
-                Row("test_value")(200),
-                Row("test_value")(300),
-                None,
-            ]
-
-            # Test iterating over the result set
-            rows = list(result_set)
-            assert len(rows) == 3
-            assert rows[0].test_value == 100
-            assert rows[1].test_value == 200
-            assert rows[2].test_value == 300
->>>>>>> 715cc135
-
-    def test_rownumber_property(
-        self, mock_connection, mock_sea_client, execute_response, mock_json_queue
-    ):
-        """Test the rownumber property."""
-        result_set = SeaResultSet(
-            connection=self.mock_connection,
-            execute_response=self.mock_execute_response_inline,
-            sea_client=self.mock_backend,
-            result_data=result_data,
-            manifest=manifest,
-        )
-        result_set.results = mock_json_queue
-
-        # Initial row number should be 0
-        assert result_set.rownumber == 0
-
-        # After fetching rows, row number should be updated
-        mock_json_queue.next_n_rows.return_value = [["value1"]]
-        result_set.fetchmany_json(2)
-        result_set._next_row_index = 2
-        assert result_set.rownumber == 2
-
-        # After fetching more rows, row number should be incremented
-        mock_json_queue.next_n_rows.return_value = [["value3"]]
-        result_set.fetchmany_json(1)
-        result_set._next_row_index = 3
-        assert result_set.rownumber == 3
-
-    def test_is_staging_operation_property(self, mock_connection, mock_sea_client):
-        """Test the is_staging_operation property."""
-        # Create a response with staging operation set to True
-        staging_response = Mock()
-        staging_response.command_id = CommandId.from_sea_statement_id(
-            "test-staging-123"
-        )
-        staging_response.status = CommandState.SUCCEEDED
-        staging_response.has_been_closed_server_side = False
-        staging_response.description = []
-        staging_response.is_staging_operation = True
-        staging_response.lz4_compressed = False
-        staging_response.arrow_schema_bytes = b""
-
-        # Create a result set with staging operation
-        result_set = SeaResultSet(
-            connection=mock_connection,
-            execute_response=staging_response,
-            sea_client=mock_sea_client,
-            buffer_size_bytes=1000,
-            arraysize=100,
-        )
-
-<<<<<<< HEAD
         # Fetch all rows
         rows = result_set.fetchall()
         self.assertEqual(len(rows), 3)
@@ -683,27 +321,265 @@
         rows = result_set.fetchall()
         self.assertEqual(len(rows), 0)
 
-    @unittest.skipIf(pyarrow is None, "PyArrow not installed")
-    def test_fetchmany_arrow(self):
-        """Test fetchmany_arrow method."""
-        # Create mock result data and manifest
-        from databricks.sql.backend.sea.models.base import ResultData, ResultManifest
-
-        result_data = ResultData(
-            data=[[1, "Alice"], [2, "Bob"], [3, "Charlie"]], external_links=None
-        )
-        manifest = ResultManifest(
-            format="JSON_ARRAY",
-            schema={},
-            total_row_count=3,
-            total_byte_count=0,
-            total_chunk_count=1,
-            truncated=False,
-            chunks=None,
-            result_compression=None,
-        )
-
-=======
+    def test_fetchmany_json(
+        self, mock_connection, mock_sea_client, execute_response, mock_json_queue
+    ):
+        """Test fetchmany_json method."""
+        result_set = SeaResultSet(
+            connection=mock_connection,
+            execute_response=execute_response,
+            sea_client=mock_sea_client,
+            buffer_size_bytes=1000,
+            arraysize=100,
+        )
+        result_set.results = mock_json_queue
+
+        # Test with specific size
+        result_set.fetchmany_json(2)
+        mock_json_queue.next_n_rows.assert_called_with(2)
+
+        # Test with negative size
+        with pytest.raises(
+            ValueError, match="size argument for fetchmany is -1 but must be >= 0"
+        ):
+            result_set.fetchmany_json(-1)
+
+    def test_fetchall_json(
+        self, mock_connection, mock_sea_client, execute_response, mock_json_queue
+    ):
+        """Test fetchall_json method."""
+        result_set = SeaResultSet(
+            connection=mock_connection,
+            execute_response=execute_response,
+            sea_client=mock_sea_client,
+            buffer_size_bytes=1000,
+            arraysize=100,
+        )
+        result_set.results = mock_json_queue
+
+        # Test fetchall_json
+        result_set.fetchall_json()
+        mock_json_queue.remaining_rows.assert_called_once()
+
+    def test_convert_json_rows(
+        self, mock_connection, mock_sea_client, execute_response
+    ):
+        """Test _convert_json_rows method."""
+        result_set = SeaResultSet(
+            connection=mock_connection,
+            execute_response=execute_response,
+            sea_client=mock_sea_client,
+            buffer_size_bytes=1000,
+            arraysize=100,
+        )
+
+        # Test with description and rows
+        result_set.description = [
+            ("col1", "STRING", None, None, None, None, None),
+            ("col2", "INT", None, None, None, None, None),
+        ]
+        rows = [["value1", 123], ["value2", 456]]
+        converted_rows = result_set._convert_json_table(rows)
+
+        assert len(converted_rows) == 2
+        assert converted_rows[0].col1 == "value1"
+        assert converted_rows[0].col2 == 123
+        assert converted_rows[1].col1 == "value2"
+        assert converted_rows[1].col2 == 456
+
+        # Test with no description
+        result_set.description = None
+        converted_rows = result_set._convert_json_table(rows)
+        assert converted_rows == rows
+
+        # Test with empty rows
+        result_set.description = [
+            ("col1", "STRING", None, None, None, None, None),
+            ("col2", "INT", None, None, None, None, None),
+        ]
+        converted_rows = result_set._convert_json_table([])
+        assert converted_rows == []
+
+    @pytest.fixture
+    def mock_arrow_queue(self):
+        """Create a mock queue that returns PyArrow tables."""
+        mock_queue = Mock()
+
+        # Mock PyArrow Table for next_n_rows
+        mock_table1 = Mock()
+        mock_table1.num_rows = 2
+        mock_queue.next_n_rows.return_value = mock_table1
+
+        # Mock PyArrow Table for remaining_rows
+        mock_table2 = Mock()
+        mock_table2.num_rows = 3
+        mock_queue.remaining_rows.return_value = mock_table2
+
+        return mock_queue
+
+    def test_fetchone(
+        self, mock_connection, mock_sea_client, execute_response, mock_json_queue
+    ):
+        """Test fetchone method."""
+        result_set = SeaResultSet(
+            connection=self.mock_connection,
+            execute_response=self.mock_execute_response_inline,
+            sea_client=self.mock_backend,
+            result_data=result_data,
+            manifest=manifest,
+        )
+        result_set.results = mock_json_queue
+        result_set.description = [
+            ("col1", "STRING", None, None, None, None, None),
+            ("col2", "INT", None, None, None, None, None),
+        ]
+
+        # Mock fetchmany_json to return a single row
+        mock_json_queue.next_n_rows.return_value = [["value1", 123]]
+
+        # Test fetchone
+        row = result_set.fetchone()
+        assert row is not None
+        assert row.col1 == "value1"
+        assert row.col2 == 123
+
+        # Test fetchone with no results
+        mock_json_queue.next_n_rows.return_value = []
+        row = result_set.fetchone()
+        assert row is None
+
+        # Test fetchone with non-JsonQueue
+        result_set.results = Mock()
+        result_set.results.__class__ = type("NotJsonQueue", (), {})
+
+        with pytest.raises(
+            NotImplementedError, match="fetchone only supported for JSON data"
+        ):
+            result_set.fetchone()
+
+    def test_fetchmany_with_non_json_queue(
+        self, mock_connection, mock_sea_client, execute_response
+    ):
+        """Test fetchmany with a non-JsonQueue results object."""
+        result_set = SeaResultSet(
+            connection=self.mock_connection,
+            execute_response=self.mock_execute_response_inline,
+            sea_client=self.mock_backend,
+            result_data=result_data,
+            manifest=manifest,
+        )
+
+        # Set results to a non-JsonQueue object
+        result_set.results = Mock()
+        result_set.results.__class__ = type("NotJsonQueue", (), {})
+
+        with pytest.raises(
+            NotImplementedError, match="fetchmany only supported for JSON data"
+        ):
+            result_set.fetchmany(2)
+
+    def test_fetchall_with_non_json_queue(
+        self, mock_connection, mock_sea_client, execute_response
+    ):
+        """Test fetchall with a non-JsonQueue results object."""
+        result_set = SeaResultSet(
+            connection=self.mock_connection,
+            execute_response=self.mock_execute_response_inline,
+            sea_client=self.mock_backend,
+        )
+
+        # Set results to a non-JsonQueue object
+        result_set.results = Mock()
+        result_set.results.__class__ = type("NotJsonQueue", (), {})
+
+        with pytest.raises(
+            NotImplementedError, match="fetchall only supported for JSON data"
+        ):
+            result_set.fetchall()
+
+    def test_iterator_protocol(
+        self, mock_connection, mock_sea_client, execute_response, mock_json_queue
+    ):
+        """Test the iterator protocol (__iter__) implementation."""
+        result_set = SeaResultSet(
+            connection=mock_connection,
+            execute_response=execute_response,
+            sea_client=mock_sea_client,
+            buffer_size_bytes=1000,
+            arraysize=100,
+        )
+        result_set.results = mock_json_queue
+        result_set.description = [
+            ("test_value", "INT", None, None, None, None, None),
+        ]
+
+        # Mock fetchone to return a sequence of values and then None
+        with patch.object(result_set, "fetchone") as mock_fetchone:
+            mock_fetchone.side_effect = [
+                Row("test_value")(100),
+                Row("test_value")(200),
+                Row("test_value")(300),
+                None,
+            ]
+
+            # Test iterating over the result set
+            rows = list(result_set)
+            assert len(rows) == 3
+            assert rows[0].test_value == 100
+            assert rows[1].test_value == 200
+            assert rows[2].test_value == 300
+
+    def test_rownumber_property(
+        self, mock_connection, mock_sea_client, execute_response, mock_json_queue
+    ):
+        """Test the rownumber property."""
+        result_set = SeaResultSet(
+            connection=mock_connection,
+            execute_response=execute_response,
+            sea_client=mock_sea_client,
+            buffer_size_bytes=1000,
+            arraysize=100,
+        )
+        result_set.results = mock_json_queue
+
+        # Initial row number should be 0
+        assert result_set.rownumber == 0
+
+        # After fetching rows, row number should be updated
+        mock_json_queue.next_n_rows.return_value = [["value1"]]
+        result_set.fetchmany_json(2)
+        result_set._next_row_index = 2
+        assert result_set.rownumber == 2
+
+        # After fetching more rows, row number should be incremented
+        mock_json_queue.next_n_rows.return_value = [["value3"]]
+        result_set.fetchmany_json(1)
+        result_set._next_row_index = 3
+        assert result_set.rownumber == 3
+
+    def test_is_staging_operation_property(self, mock_connection, mock_sea_client):
+        """Test the is_staging_operation property."""
+        # Create a response with staging operation set to True
+        staging_response = Mock()
+        staging_response.command_id = CommandId.from_sea_statement_id(
+            "test-staging-123"
+        )
+        staging_response.status = CommandState.SUCCEEDED
+        staging_response.has_been_closed_server_side = False
+        staging_response.description = []
+        staging_response.is_staging_operation = True
+        staging_response.lz4_compressed = False
+        staging_response.arrow_schema_bytes = b""
+
+        # Create a result set with staging operation
+        result_set = SeaResultSet(
+            connection=mock_connection,
+            execute_response=staging_response,
+            sea_client=mock_sea_client,
+            buffer_size_bytes=1000,
+            arraysize=100,
+        )
+
         # Verify the is_staging_operation property
         assert result_set.is_staging_operation is True
 
@@ -755,58 +631,14 @@
         self, mock_connection, mock_sea_client, execute_response
     ):
         """Test closing a result set when a RequestError is raised."""
->>>>>>> 715cc135
-        result_set = SeaResultSet(
-            connection=self.mock_connection,
-            execute_response=self.mock_execute_response_inline,
-            sea_client=self.mock_backend,
-            result_data=result_data,
-            manifest=manifest,
-        )
-
-<<<<<<< HEAD
-        # Fetch 2 rows as Arrow table
-        arrow_table = result_set.fetchmany_arrow(2)
-        self.assertEqual(arrow_table.num_rows, 2)
-        self.assertEqual(arrow_table.column_names, ["id", "name"])
-        self.assertEqual(arrow_table["id"].to_pylist(), [1, 2])
-        self.assertEqual(arrow_table["name"].to_pylist(), ["Alice", "Bob"])
-
-        # Fetch remaining rows as Arrow table
-        arrow_table = result_set.fetchmany_arrow(2)
-        self.assertEqual(arrow_table.num_rows, 1)
-        self.assertEqual(arrow_table["id"].to_pylist(), [3])
-        self.assertEqual(arrow_table["name"].to_pylist(), ["Charlie"])
-
-        # No more rows
-        arrow_table = result_set.fetchmany_arrow(2)
-        self.assertEqual(arrow_table.num_rows, 0)
-
-    @unittest.skipIf(pyarrow is None, "PyArrow not installed")
-    def test_fetchall_arrow(self):
-        """Test fetchall_arrow method."""
-        # Create mock result data and manifest
-        from databricks.sql.backend.sea.models.base import ResultData, ResultManifest
-
-        result_data = ResultData(
-            data=[[1, "Alice"], [2, "Bob"], [3, "Charlie"]], external_links=None
-        )
-        manifest = ResultManifest(
-            format="JSON_ARRAY",
-            schema={},
-            total_row_count=3,
-            total_byte_count=0,
-            total_chunk_count=1,
-            truncated=False,
-            chunks=None,
-            result_compression=None,
-        )
-
-        result_set = SeaResultSet(
-            connection=self.mock_connection,
-            execute_response=self.mock_execute_response_inline,
-            sea_client=self.mock_backend,
-=======
+        result_set = SeaResultSet(
+            connection=mock_connection,
+            execute_response=execute_response,
+            sea_client=mock_sea_client,
+            buffer_size_bytes=1000,
+            arraysize=100,
+        )
+
         # Create a patched version of the close method that doesn't check e.args[1]
         with patch("databricks.sql.result_set.ResultSet.close") as mock_close:
             # Call the close method
@@ -832,26 +664,10 @@
             sea_client=mock_sea_client,
             buffer_size_bytes=1000,
             arraysize=100,
->>>>>>> 715cc135
             result_data=result_data,
             manifest=manifest,
         )
 
-<<<<<<< HEAD
-        # Fetch all rows as Arrow table
-        arrow_table = result_set.fetchall_arrow()
-        self.assertEqual(arrow_table.num_rows, 3)
-        self.assertEqual(arrow_table.column_names, ["id", "name"])
-        self.assertEqual(arrow_table["id"].to_pylist(), [1, 2, 3])
-        self.assertEqual(arrow_table["name"].to_pylist(), ["Alice", "Bob", "Charlie"])
-
-        # No more rows
-        arrow_table = result_set.fetchall_arrow()
-        self.assertEqual(arrow_table.num_rows, 0)
-
-    def test_fill_results_buffer(self):
-        """Test _fill_results_buffer method."""
-=======
         # Verify an empty JsonQueue was created
         assert isinstance(result_set.results, JsonQueue)
         assert result_set.results.data_array == []
@@ -860,22 +676,14 @@
         self, mock_connection, mock_sea_client, execute_response
     ):
         """Test initializing SeaResultSet without result data."""
->>>>>>> 715cc135
-        result_set = SeaResultSet(
-            connection=self.mock_connection,
-            execute_response=self.mock_execute_response_inline,
-            sea_client=self.mock_backend,
-        )
-
-<<<<<<< HEAD
-        # After filling buffer, has more rows is False for INLINE disposition
-        result_set._fill_results_buffer()
-        self.assertFalse(result_set.has_more_rows)
-
-
-if __name__ == "__main__":
-    unittest.main()
-=======
+        result_set = SeaResultSet(
+            connection=mock_connection,
+            execute_response=execute_response,
+            sea_client=mock_sea_client,
+            buffer_size_bytes=1000,
+            arraysize=100,
+        )
+
         # Verify an empty JsonQueue was created
         assert isinstance(result_set.results, JsonQueue)
         assert result_set.results.data_array == []
@@ -904,5 +712,4 @@
                 arraysize=100,
                 result_data=result_data,
                 manifest=manifest,
-            )
->>>>>>> 715cc135
+            )