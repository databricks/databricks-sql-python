--- conflicted
+++ resolved
@@ -298,8 +298,6 @@
             http_headers=None,
         )
 
-<<<<<<< HEAD
-=======
     def test_convert_to_thrift_link(self, sample_external_link):
         """Test conversion of ExternalLink to TSparkArrowResultLink."""
         queue = Mock(spec=SeaCloudFetchQueue)
@@ -346,9 +344,7 @@
         mock_download_manager_class.return_value = mock_download_manager
 
         # Create a queue with valid initial link
-        with patch.object(
-            SeaCloudFetchQueue, "_create_table_from_link", return_value=None
-        ):
+        with patch.object(SeaCloudFetchQueue, "_create_next_table", return_value=None):
             queue = SeaCloudFetchQueue(
                 initial_links=[sample_external_link],
                 max_download_threads=5,
@@ -375,7 +371,6 @@
         assert queue._current_chunk_link == sample_external_link
         assert queue.download_manager == mock_download_manager
 
->>>>>>> 671dbcab
     @patch("databricks.sql.backend.sea.queue.ResultFileDownloadManager")
     @patch("databricks.sql.backend.sea.queue.logger")
     def test_init_no_initial_links(
@@ -414,9 +409,6 @@
         assert (
             not hasattr(queue, "_current_chunk_link")
             or queue._current_chunk_link is None
-<<<<<<< HEAD
-        )
-=======
         )
 
     @patch("databricks.sql.backend.sea.queue.ResultFileDownloadManager")
@@ -538,18 +530,16 @@
         # Mock the dependencies
         mock_table = Mock()
         queue._create_table_at_offset = Mock(return_value=mock_table)
-        queue._create_table_from_link = Mock(return_value=mock_table)
         queue._progress_chunk_link = Mock()
 
         # Call the method directly
         result = SeaCloudFetchQueue._create_next_table(queue)
 
         # Verify the table was created
-        queue._create_table_from_link.assert_called_once_with(queue._current_chunk_link)
+        queue._create_table_at_offset.assert_called_once_with(50)
 
         # Verify progress was called
         queue._progress_chunk_link.assert_called_once()
 
         # Verify the result is the table
-        assert result == mock_table
->>>>>>> 671dbcab
+        assert result == mock_table