--- conflicted
+++ resolved
@@ -427,80 +427,6 @@
         assert queue._current_chunk_link is None
 
     @patch("databricks.sql.backend.sea.queue.logger")
-<<<<<<< HEAD
-=======
-    def test_progress_chunk_link_success(self, mock_logger, mock_sea_client):
-        """Test _progress_chunk_link with successful progression."""
-        # Create a queue instance without initializing
-        queue = Mock(spec=SeaCloudFetchQueue)
-        queue._current_chunk_link = ExternalLink(
-            external_link="https://example.com/data/chunk0",
-            expiration="2025-07-03T05:51:18.118009",
-            row_count=100,
-            byte_count=1024,
-            row_offset=0,
-            chunk_index=0,
-            next_chunk_index=1,
-            http_headers={"Authorization": "Bearer token123"},
-        )
-        queue._sea_client = mock_sea_client
-        queue._statement_id = "test-statement-123"
-
-        # Setup the mock client to return a new link
-        next_link = ExternalLink(
-            external_link="https://example.com/data/chunk1",
-            expiration="2025-07-03T05:51:18.235843",
-            row_count=50,
-            byte_count=512,
-            row_offset=100,
-            chunk_index=1,
-            next_chunk_index=None,
-            http_headers={"Authorization": "Bearer token123"},
-        )
-        mock_sea_client.get_chunk_link.return_value = next_link
-
-        # Call the method directly
-        SeaCloudFetchQueue._progress_chunk_link(queue)
-
-        # Verify the client was called
-        mock_sea_client.get_chunk_link.assert_called_once_with("test-statement-123", 1)
-
-        # Verify debug message was logged
-        mock_logger.debug.assert_called_with(
-            f"SeaCloudFetchQueue: Progressed to link for chunk 1: {next_link}"
-        )
-
-    @patch("databricks.sql.backend.sea.queue.logger")
-    def test_progress_chunk_link_error(self, mock_logger, mock_sea_client):
-        """Test _progress_chunk_link with error during chunk fetch."""
-        # Create a queue instance without initializing
-        queue = Mock(spec=SeaCloudFetchQueue)
-        queue._current_chunk_link = ExternalLink(
-            external_link="https://example.com/data/chunk0",
-            expiration="2025-07-03T05:51:18.118009",
-            row_count=100,
-            byte_count=1024,
-            row_offset=0,
-            chunk_index=0,
-            next_chunk_index=1,
-            http_headers={"Authorization": "Bearer token123"},
-        )
-        queue._sea_client = mock_sea_client
-        queue._statement_id = "test-statement-123"
-
-        # Setup the mock client to raise an error
-        error_message = "Network error"
-        mock_sea_client.get_chunk_link.side_effect = Exception(error_message)
-
-        # Call the method directly
-        with pytest.raises(ServerOperationError, match=error_message):
-            SeaCloudFetchQueue._progress_chunk_link(queue)
-
-        # Verify the client was called
-        mock_sea_client.get_chunk_link.assert_called_once_with("test-statement-123", 1)
-
-    @patch("databricks.sql.backend.sea.queue.logger")
->>>>>>> 28c6bb1d
     def test_create_next_table_no_current_link(self, mock_logger):
         """Test _create_next_table with no current link."""
         # Create a queue instance without initializing
