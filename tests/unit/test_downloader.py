--- conflicted
+++ resolved
@@ -73,19 +73,6 @@
         settings.use_proxy = False
         result_link = Mock(expiryTime=1001)
 
-<<<<<<< HEAD
-        d = downloader.ResultSetDownloadHandler(
-            settings,
-            result_link,
-            ssl_options=SSLOptions(),
-            chunk_id=0,
-            session_id_hex=Mock(),
-            statement_id=Mock(),
-        )
-        with self.assertRaises(requests.exceptions.HTTPError) as context:
-            d.run()
-        self.assertTrue("404" in str(context.exception))
-=======
         with patch.object(
             http_client,
             "execute",
@@ -97,7 +84,6 @@
             with self.assertRaises(requests.exceptions.HTTPError) as context:
                 d.run()
             self.assertTrue("404" in str(context.exception))
->>>>>>> 141a0040
 
     @patch("time.time", return_value=1000)
     def test_run_uncompressed_successful(self, mock_time):
@@ -107,17 +93,6 @@
         settings.is_lz4_compressed = False
         result_link = Mock(bytesNum=100, expiryTime=1001)
 
-<<<<<<< HEAD
-        d = downloader.ResultSetDownloadHandler(
-            settings,
-            result_link,
-            ssl_options=SSLOptions(),
-            chunk_id=0,
-            session_id_hex=Mock(),
-            statement_id=Mock(),
-        )
-        file = d.run()
-=======
         with patch.object(
             http_client,
             "execute",
@@ -127,7 +102,6 @@
                 settings, result_link, ssl_options=SSLOptions()
             )
             file = d.run()
->>>>>>> 141a0040
 
             assert file.file_bytes == b"1234567890" * 10
 
@@ -152,22 +126,6 @@
 
             assert file.file_bytes == b"1234567890" * 10
 
-<<<<<<< HEAD
-        d = downloader.ResultSetDownloadHandler(
-            settings,
-            result_link,
-            ssl_options=SSLOptions(),
-            chunk_id=0,
-            session_id_hex=Mock(),
-            statement_id=Mock(),
-        )
-        file = d.run()
-
-        assert file.file_bytes == b"1234567890" * 10
-
-    @patch("requests.Session.get", side_effect=ConnectionError("foo"))
-=======
->>>>>>> 141a0040
     @patch("time.time", return_value=1000)
     def test_download_connection_error(self, mock_time):
 
@@ -177,25 +135,12 @@
         )
         result_link = Mock(bytesNum=100, expiryTime=1001)
 
-<<<<<<< HEAD
-        d = downloader.ResultSetDownloadHandler(
-            settings,
-            result_link,
-            ssl_options=SSLOptions(),
-            chunk_id=0,
-            session_id_hex=Mock(),
-            statement_id=Mock(),
-        )
-        with self.assertRaises(ConnectionError):
-            d.run()
-=======
         with patch.object(http_client, "execute", side_effect=ConnectionError("foo")):
             d = downloader.ResultSetDownloadHandler(
                 settings, result_link, ssl_options=SSLOptions()
             )
             with self.assertRaises(ConnectionError):
                 d.run()
->>>>>>> 141a0040
 
     @patch("time.time", return_value=1000)
     def test_download_timeout(self, mock_time):
@@ -205,22 +150,9 @@
         )
         result_link = Mock(bytesNum=100, expiryTime=1001)
 
-<<<<<<< HEAD
-        d = downloader.ResultSetDownloadHandler(
-            settings,
-            result_link,
-            ssl_options=SSLOptions(),
-            chunk_id=0,
-            session_id_hex=Mock(),
-            statement_id=Mock(),
-        )
-        with self.assertRaises(TimeoutError):
-            d.run()
-=======
         with patch.object(http_client, "execute", side_effect=TimeoutError("foo")):
             d = downloader.ResultSetDownloadHandler(
                 settings, result_link, ssl_options=SSLOptions()
             )
             with self.assertRaises(TimeoutError):
-                d.run()
->>>>>>> 141a0040
+                d.run()