from contextlib import contextmanager
import unittest
from unittest.mock import Mock, patch, MagicMock

import requests

import databricks.sql.cloudfetch.downloader as downloader
from databricks.sql.common.http import DatabricksHttpClient
from databricks.sql.exc import Error
from databricks.sql.types import SSLOptions


def create_response(**kwargs) -> requests.Response:
    result = requests.Response()
    for k, v in kwargs.items():
        setattr(result, k, v)
    result.close = Mock()
    return result


class DownloaderTests(unittest.TestCase):
    """
    Unit tests for checking downloader logic.
    """

    @patch("time.time", return_value=1000)
    def test_run_link_expired(self, mock_time):
        settings = Mock()
        result_link = Mock()
        # Already expired
        result_link.expiryTime = 999
        d = downloader.ResultSetDownloadHandler(
            settings,
            result_link,
            ssl_options=SSLOptions(),
            chunk_id=0,
            session_id_hex=Mock(),
            statement_id=Mock(),
        )

        with self.assertRaises(Error) as context:
            d.run()
        self.assertTrue("link has expired" in context.exception.message)

        mock_time.assert_called_once()

    @patch("time.time", return_value=1000)
    def test_run_link_past_expiry_buffer(self, mock_time):
        settings = Mock(link_expiry_buffer_secs=5)
        result_link = Mock()
        # Within the expiry buffer time
        result_link.expiryTime = 1004
        d = downloader.ResultSetDownloadHandler(
            settings,
            result_link,
            ssl_options=SSLOptions(),
            chunk_id=0,
            session_id_hex=Mock(),
            statement_id=Mock(),
        )

        with self.assertRaises(Error) as context:
            d.run()
        self.assertTrue("link has expired" in context.exception.message)

        mock_time.assert_called_once()

    @patch("time.time", return_value=1000)
    def test_run_get_response_not_ok(self, mock_time):
        http_client = DatabricksHttpClient.get_instance()
        settings = Mock(link_expiry_buffer_secs=0, download_timeout=0)
        settings.download_timeout = 0
        settings.use_proxy = False
        result_link = Mock(expiryTime=1001)

<<<<<<< HEAD
        d = downloader.ResultSetDownloadHandler(
            settings,
            result_link,
            ssl_options=SSLOptions(),
            chunk_id=0,
            session_id_hex=Mock(),
            statement_id=Mock(),
        )
        with self.assertRaises(requests.exceptions.HTTPError) as context:
            d.run()
        self.assertTrue("404" in str(context.exception))
=======
        with patch.object(
            http_client,
            "execute",
            return_value=create_response(status_code=404, _content=b"1234"),
        ):
            d = downloader.ResultSetDownloadHandler(
                settings,
                result_link,
                ssl_options=SSLOptions(),
                chunk_id=0,
                session_id_hex=Mock(),
                statement_id=Mock(),
            )
            with self.assertRaises(requests.exceptions.HTTPError) as context:
                d.run()
            self.assertTrue("404" in str(context.exception))
>>>>>>> 0a7a6ab2

    @patch("time.time", return_value=1000)
    def test_run_uncompressed_successful(self, mock_time):
        http_client = DatabricksHttpClient.get_instance()
        file_bytes = b"1234567890" * 10
        settings = Mock(link_expiry_buffer_secs=0, download_timeout=0, use_proxy=False)
        settings.is_lz4_compressed = False
        result_link = Mock(bytesNum=100, expiryTime=1001)

<<<<<<< HEAD
        d = downloader.ResultSetDownloadHandler(
            settings,
            result_link,
            ssl_options=SSLOptions(),
            chunk_id=0,
            session_id_hex=Mock(),
            statement_id=Mock(),
        )
        file = d.run()
=======
        with patch.object(
            http_client,
            "execute",
            return_value=create_response(status_code=200, _content=file_bytes),
        ):
            d = downloader.ResultSetDownloadHandler(
                settings,
                result_link,
                ssl_options=SSLOptions(),
                chunk_id=0,
                session_id_hex=Mock(),
                statement_id=Mock(),
            )
            file = d.run()

            assert file.file_bytes == b"1234567890" * 10
>>>>>>> 0a7a6ab2

    @patch("time.time", return_value=1000)
    def test_run_compressed_successful(self, mock_time):
        http_client = DatabricksHttpClient.get_instance()
        file_bytes = b"1234567890" * 10
        compressed_bytes = b'\x04"M\x18h@d\x00\x00\x00\x00\x00\x00\x00#\x14\x00\x00\x00\xaf1234567890\n\x00BP67890\x00\x00\x00\x00'

        settings = Mock(link_expiry_buffer_secs=0, download_timeout=0, use_proxy=False)
        settings.is_lz4_compressed = True
        result_link = Mock(bytesNum=100, expiryTime=1001)
        with patch.object(
            http_client,
            "execute",
            return_value=create_response(status_code=200, _content=compressed_bytes),
        ):
            d = downloader.ResultSetDownloadHandler(
                settings,
                result_link,
                ssl_options=SSLOptions(),
                chunk_id=0,
                session_id_hex=Mock(),
                statement_id=Mock(),
            )
            file = d.run()

            assert file.file_bytes == b"1234567890" * 10

<<<<<<< HEAD
        d = downloader.ResultSetDownloadHandler(
            settings,
            result_link,
            ssl_options=SSLOptions(),
            chunk_id=0,
            session_id_hex=Mock(),
            statement_id=Mock(),
        )
        file = d.run()

        assert file.file_bytes == b"1234567890" * 10

    @patch("requests.Session.get", side_effect=ConnectionError("foo"))
=======
>>>>>>> 0a7a6ab2
    @patch("time.time", return_value=1000)
    def test_download_connection_error(self, mock_time):

        http_client = DatabricksHttpClient.get_instance()
        settings = Mock(
            link_expiry_buffer_secs=0, use_proxy=False, is_lz4_compressed=True
        )
        result_link = Mock(bytesNum=100, expiryTime=1001)

<<<<<<< HEAD
        d = downloader.ResultSetDownloadHandler(
            settings,
            result_link,
            ssl_options=SSLOptions(),
            chunk_id=0,
            session_id_hex=Mock(),
            statement_id=Mock(),
        )
        with self.assertRaises(ConnectionError):
            d.run()
=======
        with patch.object(http_client, "execute", side_effect=ConnectionError("foo")):
            d = downloader.ResultSetDownloadHandler(
                settings,
                result_link,
                ssl_options=SSLOptions(),
                chunk_id=0,
                session_id_hex=Mock(),
                statement_id=Mock(),
            )
            with self.assertRaises(ConnectionError):
                d.run()
>>>>>>> 0a7a6ab2

    @patch("time.time", return_value=1000)
    def test_download_timeout(self, mock_time):
        http_client = DatabricksHttpClient.get_instance()
        settings = Mock(
            link_expiry_buffer_secs=0, use_proxy=False, is_lz4_compressed=True
        )
        result_link = Mock(bytesNum=100, expiryTime=1001)

<<<<<<< HEAD
        d = downloader.ResultSetDownloadHandler(
            settings,
            result_link,
            ssl_options=SSLOptions(),
            chunk_id=0,
            session_id_hex=Mock(),
            statement_id=Mock(),
        )
        with self.assertRaises(TimeoutError):
            d.run()
=======
        with patch.object(http_client, "execute", side_effect=TimeoutError("foo")):
            d = downloader.ResultSetDownloadHandler(
                settings,
                result_link,
                ssl_options=SSLOptions(),
                chunk_id=0,
                session_id_hex=Mock(),
                statement_id=Mock(),
            )
            with self.assertRaises(TimeoutError):
                d.run()
>>>>>>> 0a7a6ab2
<|MERGE_RESOLUTION|>--- conflicted
+++ resolved
@@ -73,7 +73,6 @@
         settings.use_proxy = False
         result_link = Mock(expiryTime=1001)
 
-<<<<<<< HEAD
         d = downloader.ResultSetDownloadHandler(
             settings,
             result_link,
@@ -85,24 +84,6 @@
         with self.assertRaises(requests.exceptions.HTTPError) as context:
             d.run()
         self.assertTrue("404" in str(context.exception))
-=======
-        with patch.object(
-            http_client,
-            "execute",
-            return_value=create_response(status_code=404, _content=b"1234"),
-        ):
-            d = downloader.ResultSetDownloadHandler(
-                settings,
-                result_link,
-                ssl_options=SSLOptions(),
-                chunk_id=0,
-                session_id_hex=Mock(),
-                statement_id=Mock(),
-            )
-            with self.assertRaises(requests.exceptions.HTTPError) as context:
-                d.run()
-            self.assertTrue("404" in str(context.exception))
->>>>>>> 0a7a6ab2
 
     @patch("time.time", return_value=1000)
     def test_run_uncompressed_successful(self, mock_time):
@@ -112,17 +93,6 @@
         settings.is_lz4_compressed = False
         result_link = Mock(bytesNum=100, expiryTime=1001)
 
-<<<<<<< HEAD
-        d = downloader.ResultSetDownloadHandler(
-            settings,
-            result_link,
-            ssl_options=SSLOptions(),
-            chunk_id=0,
-            session_id_hex=Mock(),
-            statement_id=Mock(),
-        )
-        file = d.run()
-=======
         with patch.object(
             http_client,
             "execute",
@@ -139,7 +109,6 @@
             file = d.run()
 
             assert file.file_bytes == b"1234567890" * 10
->>>>>>> 0a7a6ab2
 
     @patch("time.time", return_value=1000)
     def test_run_compressed_successful(self, mock_time):
@@ -167,22 +136,6 @@
 
             assert file.file_bytes == b"1234567890" * 10
 
-<<<<<<< HEAD
-        d = downloader.ResultSetDownloadHandler(
-            settings,
-            result_link,
-            ssl_options=SSLOptions(),
-            chunk_id=0,
-            session_id_hex=Mock(),
-            statement_id=Mock(),
-        )
-        file = d.run()
-
-        assert file.file_bytes == b"1234567890" * 10
-
-    @patch("requests.Session.get", side_effect=ConnectionError("foo"))
-=======
->>>>>>> 0a7a6ab2
     @patch("time.time", return_value=1000)
     def test_download_connection_error(self, mock_time):
 
@@ -192,18 +145,6 @@
         )
         result_link = Mock(bytesNum=100, expiryTime=1001)
 
-<<<<<<< HEAD
-        d = downloader.ResultSetDownloadHandler(
-            settings,
-            result_link,
-            ssl_options=SSLOptions(),
-            chunk_id=0,
-            session_id_hex=Mock(),
-            statement_id=Mock(),
-        )
-        with self.assertRaises(ConnectionError):
-            d.run()
-=======
         with patch.object(http_client, "execute", side_effect=ConnectionError("foo")):
             d = downloader.ResultSetDownloadHandler(
                 settings,
@@ -215,7 +156,6 @@
             )
             with self.assertRaises(ConnectionError):
                 d.run()
->>>>>>> 0a7a6ab2
 
     @patch("time.time", return_value=1000)
     def test_download_timeout(self, mock_time):
@@ -225,18 +165,6 @@
         )
         result_link = Mock(bytesNum=100, expiryTime=1001)
 
-<<<<<<< HEAD
-        d = downloader.ResultSetDownloadHandler(
-            settings,
-            result_link,
-            ssl_options=SSLOptions(),
-            chunk_id=0,
-            session_id_hex=Mock(),
-            statement_id=Mock(),
-        )
-        with self.assertRaises(TimeoutError):
-            d.run()
-=======
         with patch.object(http_client, "execute", side_effect=TimeoutError("foo")):
             d = downloader.ResultSetDownloadHandler(
                 settings,
@@ -247,5 +175,4 @@
                 statement_id=Mock(),
             )
             with self.assertRaises(TimeoutError):
-                d.run()
->>>>>>> 0a7a6ab2
+                d.run()