--- conflicted
+++ resolved
@@ -32,6 +32,9 @@
             result_link,
             ssl_options=SSLOptions(),
             expiry_callback=expiry_callback,
+            chunk_id=0,
+            session_id_hex=Mock(),
+            statement_id=Mock(),
         )
 
     @patch("time.time", return_value=1000)
@@ -40,18 +43,7 @@
         result_link = Mock()
         # Already expired
         result_link.expiryTime = 999
-<<<<<<< HEAD
         d = self.create_download_handler(settings, result_link)
-=======
-        d = downloader.ResultSetDownloadHandler(
-            settings,
-            result_link,
-            ssl_options=SSLOptions(),
-            chunk_id=0,
-            session_id_hex=Mock(),
-            statement_id=Mock(),
-        )
->>>>>>> 620906b5
 
         with self.assertRaises(Error) as context:
             d.run()
@@ -65,18 +57,7 @@
         result_link = Mock()
         # Within the expiry buffer time
         result_link.expiryTime = 1004
-<<<<<<< HEAD
         d = self.create_download_handler(settings, result_link)
-=======
-        d = downloader.ResultSetDownloadHandler(
-            settings,
-            result_link,
-            ssl_options=SSLOptions(),
-            chunk_id=0,
-            session_id_hex=Mock(),
-            statement_id=Mock(),
-        )
->>>>>>> 620906b5
 
         with self.assertRaises(Error) as context:
             d.run()
@@ -94,18 +75,7 @@
         settings.use_proxy = False
         result_link = Mock(expiryTime=1001)
 
-<<<<<<< HEAD
         d = self.create_download_handler(settings, result_link)
-=======
-        d = downloader.ResultSetDownloadHandler(
-            settings,
-            result_link,
-            ssl_options=SSLOptions(),
-            chunk_id=0,
-            session_id_hex=Mock(),
-            statement_id=Mock(),
-        )
->>>>>>> 620906b5
         with self.assertRaises(requests.exceptions.HTTPError) as context:
             d.run()
         self.assertTrue("404" in str(context.exception))
@@ -122,18 +92,7 @@
         settings.is_lz4_compressed = False
         result_link = Mock(bytesNum=100, expiryTime=1001)
 
-<<<<<<< HEAD
         d = self.create_download_handler(settings, result_link)
-=======
-        d = downloader.ResultSetDownloadHandler(
-            settings,
-            result_link,
-            ssl_options=SSLOptions(),
-            chunk_id=0,
-            session_id_hex=Mock(),
-            statement_id=Mock(),
-        )
->>>>>>> 620906b5
         file = d.run()
 
         assert file.file_bytes == b"1234567890" * 10
@@ -154,18 +113,7 @@
         settings.is_lz4_compressed = True
         result_link = Mock(bytesNum=100, expiryTime=1001)
 
-<<<<<<< HEAD
         d = self.create_download_handler(settings, result_link)
-=======
-        d = downloader.ResultSetDownloadHandler(
-            settings,
-            result_link,
-            ssl_options=SSLOptions(),
-            chunk_id=0,
-            session_id_hex=Mock(),
-            statement_id=Mock(),
-        )
->>>>>>> 620906b5
         file = d.run()
 
         assert file.file_bytes == b"1234567890" * 10
@@ -179,18 +127,7 @@
         result_link = Mock(bytesNum=100, expiryTime=1001)
         mock_session.return_value.get.return_value.content = b'\x04"M\x18h@d\x00\x00\x00\x00\x00\x00\x00#\x14\x00\x00\x00\xaf1234567890\n\x00BP67890\x00\x00\x00\x00'
 
-<<<<<<< HEAD
         d = self.create_download_handler(settings, result_link)
-=======
-        d = downloader.ResultSetDownloadHandler(
-            settings,
-            result_link,
-            ssl_options=SSLOptions(),
-            chunk_id=0,
-            session_id_hex=Mock(),
-            statement_id=Mock(),
-        )
->>>>>>> 620906b5
         with self.assertRaises(ConnectionError):
             d.run()
 
@@ -203,17 +140,6 @@
         result_link = Mock(bytesNum=100, expiryTime=1001)
         mock_session.return_value.get.return_value.content = b'\x04"M\x18h@d\x00\x00\x00\x00\x00\x00\x00#\x14\x00\x00\x00\xaf1234567890\n\x00BP67890\x00\x00\x00\x00'
 
-<<<<<<< HEAD
         d = self.create_download_handler(settings, result_link)
-=======
-        d = downloader.ResultSetDownloadHandler(
-            settings,
-            result_link,
-            ssl_options=SSLOptions(),
-            chunk_id=0,
-            session_id_hex=Mock(),
-            statement_id=Mock(),
-        )
->>>>>>> 620906b5
         with self.assertRaises(TimeoutError):
             d.run()