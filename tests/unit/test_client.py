--- conflicted
+++ resolved
@@ -26,30 +26,31 @@
 from databricks.sql.types import Row
 from databricks.sql.result_set import ResultSet, ThriftResultSet
 from databricks.sql.backend.types import CommandId, CommandState
-<<<<<<< HEAD
 from databricks.sql.backend.types import ExecuteResponse
-=======
-from databricks.sql.utils import ExecuteResponse
->>>>>>> e0ca0496
 
 from tests.unit.test_fetches import FetchTests
 from tests.unit.test_thrift_backend import ThriftBackendTestSuite
 from tests.unit.test_arrow_queue import ArrowQueueSuite
 
 
+class ThriftDatabricksClientMockFactory:
 class ThriftDatabricksClientMockFactory:
     @classmethod
     def new(cls):
         ThriftBackendMock = Mock(spec=ThriftDatabricksClient)
+        ThriftBackendMock = Mock(spec=ThriftDatabricksClient)
         ThriftBackendMock.return_value = ThriftBackendMock
 
         cls.apply_property_to_mock(ThriftBackendMock, staging_allowed_local_path=None)
 
+        mock_result_set = Mock(spec=ThriftResultSet)
         mock_result_set = Mock(spec=ThriftResultSet)
         cls.apply_property_to_mock(
             mock_result_set,
+            mock_result_set,
             description=None,
             is_staging_operation=False,
+            command_id=None,
             command_id=None,
             has_been_closed_server_side=True,
             is_direct_results=True,
@@ -102,11 +103,6 @@
             mock_thrift_client_class: Mock for ThriftBackend class
         """
 
-<<<<<<< HEAD
-        # Test once with has_been_closed_server side, once without
-        for closed in (True, False):
-            with self.subTest(closed=closed):
-=======
         for closed in (True, False):
             with self.subTest(closed=closed):
                 # Set initial state based on whether the command is already closed
@@ -114,7 +110,6 @@
                     CommandState.CLOSED if closed else CommandState.SUCCEEDED
                 )
 
->>>>>>> e0ca0496
                 # Mock the execute response with controlled state
                 mock_execute_response = Mock(spec=ExecuteResponse)
 
@@ -126,18 +121,12 @@
                 mock_execute_response.is_staging_operation = False
                 mock_execute_response.command_id = Mock(spec=CommandId)
 
-<<<<<<< HEAD
                 # Mock the backend that will be used by the real ThriftResultSet
                 mock_backend = Mock(spec=ThriftDatabricksClient)
                 mock_backend.staging_allowed_local_path = None
                 mock_backend.fetch_results.return_value = (Mock(), False)
 
                 # Configure the decorator's mock to return our specific mock_backend
-=======
-                # Mock the backend that will be used
-                mock_backend = Mock(spec=ThriftDatabricksClient)
-                mock_backend.staging_allowed_local_path = None
->>>>>>> e0ca0496
                 mock_thrift_client_class.return_value = mock_backend
 
                 # Create connection and cursor
@@ -153,39 +142,19 @@
                 # Mock execute_command to return our real result set
                 cursor.backend.execute_command = Mock(return_value=real_result_set)
 
-<<<<<<< HEAD
                 # Execute a command - this should set cursor.active_result_set to our real result set
                 cursor.execute("SELECT 1")
 
-                # Verify that cursor.execute() set up the result set correctly
-                self.assertIsInstance(cursor.active_result_set, ThriftResultSet)
-                self.assertEqual(
-                    cursor.active_result_set.has_been_closed_server_side, closed
-                )
-
                 # Close the connection - this should trigger the real close chain:
                 # connection.close() -> cursor.close() -> result_set.close()
-=======
-                # Execute a command
-                cursor.execute("SELECT 1")
-
-                # Close the connection
->>>>>>> e0ca0496
                 connection.close()
 
                 # Verify the REAL close logic worked through the chain:
                 # 1. has_been_closed_server_side should always be True after close()
-<<<<<<< HEAD
-                self.assertTrue(real_result_set.has_been_closed_server_side)
-
-                # 2. status should always be CLOSED after close()
-                self.assertEqual(real_result_set.status, CommandState.CLOSED)
-=======
                 assert real_result_set.has_been_closed_server_side is True
 
                 # 2. op_state should always be CLOSED after close()
                 assert real_result_set.op_state == CommandState.CLOSED
->>>>>>> e0ca0496
 
                 # 3. Backend close_command should be called appropriately
                 if not closed:
@@ -222,22 +191,16 @@
     def test_closing_result_set_with_closed_connection_soft_closes_commands(self):
         mock_connection = Mock()
         mock_backend = Mock()
-<<<<<<< HEAD
         mock_results = Mock()
         mock_backend.fetch_results.return_value = (Mock(), False)
-=======
->>>>>>> e0ca0496
 
         result_set = ThriftResultSet(
             connection=mock_connection,
             execute_response=Mock(),
             thrift_client=mock_backend,
         )
-<<<<<<< HEAD
         result_set.results = mock_results
 
-=======
->>>>>>> e0ca0496
         # Setup session mock on the mock_connection
         mock_session = Mock()
         mock_session.open = False
@@ -253,19 +216,13 @@
         mock_results_response.has_been_closed_server_side = False
         mock_connection = Mock()
         mock_thrift_backend = Mock()
-<<<<<<< HEAD
         mock_results = Mock()
-=======
->>>>>>> e0ca0496
         # Setup session mock on the mock_connection
         mock_session = Mock()
         mock_session.open = True
         type(mock_connection).session = PropertyMock(return_value=mock_session)
 
-<<<<<<< HEAD
         mock_thrift_backend.fetch_results.return_value = (Mock(), False)
-=======
->>>>>>> e0ca0496
         result_set = ThriftResultSet(
             mock_connection, mock_results_response, mock_thrift_backend
         )
@@ -275,10 +232,7 @@
         mock_thrift_backend.close_command.assert_called_once_with(
             mock_results_response.command_id
         )
-<<<<<<< HEAD
         mock_results.close.assert_called_once()
-=======
->>>>>>> e0ca0496
 
     def test_executing_multiple_commands_uses_the_most_recent_command(self):
         mock_result_sets = [Mock(), Mock()]
@@ -288,7 +242,14 @@
 
         mock_backend = ThriftDatabricksClientMockFactory.new()
         mock_backend.execute_command.side_effect = mock_result_sets
-
+        # Set is_staging_operation to False to avoid _handle_staging_operation being called
+        for mock_rs in mock_result_sets:
+            mock_rs.is_staging_operation = False
+
+        mock_backend = ThriftDatabricksClientMockFactory.new()
+        mock_backend.execute_command.side_effect = mock_result_sets
+
+        cursor = client.Cursor(connection=Mock(), backend=mock_backend)
         cursor = client.Cursor(connection=Mock(), backend=mock_backend)
         cursor.execute("SELECT 1;")
         cursor.execute("SELECT 1;")
@@ -314,14 +275,10 @@
             self.assertIn("closed", e.msg)
 
     def test_negative_fetch_throws_exception(self):
-<<<<<<< HEAD
         mock_backend = Mock()
         mock_backend.fetch_results.return_value = (Mock(), False)
 
         result_set = ThriftResultSet(Mock(), Mock(), mock_backend)
-=======
-        result_set = ThriftResultSet(Mock(), Mock(), Mock())
->>>>>>> e0ca0496
 
         with self.assertRaises(ValueError) as e:
             result_set.fetchmany(-1)
