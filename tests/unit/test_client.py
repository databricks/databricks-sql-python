import gc
import re
import sys
import unittest
from unittest.mock import patch, MagicMock, Mock, PropertyMock
import itertools
from decimal import Decimal
from datetime import datetime, date
from uuid import UUID

from databricks.sql.thrift_api.TCLIService.ttypes import (
    TOpenSessionResp,
    TExecuteStatementResp,
    TOperationHandle,
    THandleIdentifier,
    TOperationState,
    TOperationType,
    TOperationState,
)
from databricks.sql.thrift_api.TCLIService import ttypes
from databricks.sql.backend.thrift_backend import ThriftDatabricksClient

import databricks.sql
import databricks.sql.client as client
from databricks.sql import InterfaceError, DatabaseError, Error, NotSupportedError
from databricks.sql.exc import RequestError, CursorAlreadyClosedError
from databricks.sql.types import Row
from databricks.sql.result_set import ResultSet, ThriftResultSet
from databricks.sql.backend.types import CommandId, CommandState
from databricks.sql.backend.types import ExecuteResponse

from databricks.sql.utils import ExecuteResponse
from tests.unit.test_fetches import FetchTests
from tests.unit.test_thrift_backend import ThriftBackendTestSuite
from tests.unit.test_arrow_queue import ArrowQueueSuite


class ThriftDatabricksClientMockFactory:
    @classmethod
    def new(cls):
        ThriftBackendMock = Mock(spec=ThriftDatabricksClient)
        ThriftBackendMock.return_value = ThriftBackendMock

        cls.apply_property_to_mock(ThriftBackendMock, staging_allowed_local_path=None)

        mock_result_set = Mock(spec=ThriftResultSet)
        cls.apply_property_to_mock(
            mock_result_set,
            description=None,
            is_staging_operation=False,
            command_id=None,
            has_been_closed_server_side=True,
            is_direct_results=True,
            lz4_compressed=True,
            arrow_schema_bytes=b"schema",
        )

        ThriftBackendMock.execute_command.return_value = mock_result_set

        return ThriftBackendMock

    @classmethod
    def apply_property_to_mock(self, mock_obj, **kwargs):
        """
        Apply a property to a mock object.
        """

        for key, value in kwargs.items():
            if value is not None:
                kwargs = {"return_value": value}
            else:
                kwargs = {}

            prop = PropertyMock(**kwargs)
            setattr(type(mock_obj), key, prop)


class ClientTestSuite(unittest.TestCase):
    """
    Unit tests for isolated client behaviour.
    """

    PACKAGE_NAME = "databricks.sql"
    DUMMY_CONNECTION_ARGS = {
        "server_hostname": "foo",
        "http_path": "dummy_path",
        "access_token": "tok",
    }

    @patch("%s.session.ThriftDatabricksClient" % PACKAGE_NAME)
    def test_closing_connection_closes_commands(self, mock_thrift_client_class):
        """Test that connection.close() properly closes result sets through the real close chain."""
        # Test once with has_been_closed_server side, once without
        for closed in (True, False):
            with self.subTest(closed=closed):
                # Mock the execute response with controlled state
                mock_execute_response = Mock(spec=ExecuteResponse)

                mock_execute_response.command_id = Mock(spec=CommandId)
                mock_execute_response.status = (
                    CommandState.SUCCEEDED if not closed else CommandState.CLOSED
                )
                mock_execute_response.has_been_closed_server_side = closed
                mock_execute_response.is_staging_operation = False

                # Mock the backend that will be used by the real ThriftResultSet
                mock_backend = Mock(spec=ThriftDatabricksClient)
                mock_backend.staging_allowed_local_path = None
                mock_backend.fetch_results.return_value = (Mock(), False)

                # Configure the decorator's mock to return our specific mock_backend
                mock_thrift_client_class.return_value = mock_backend

                # Create connection and cursor
                connection = databricks.sql.connect(**self.DUMMY_CONNECTION_ARGS)
                cursor = connection.cursor()

                # Create a REAL ThriftResultSet that will be returned by execute_command
                real_result_set = ThriftResultSet(
                    connection=connection,
                    execute_response=mock_execute_response,
                    thrift_client=mock_backend,
                )

                # Verify initial state
                self.assertEqual(real_result_set.has_been_closed_server_side, closed)
                expected_status = (
                    CommandState.CLOSED if closed else CommandState.SUCCEEDED
                )
                self.assertEqual(real_result_set.status, expected_status)

                # Mock execute_command to return our real result set
                cursor.backend.execute_command = Mock(return_value=real_result_set)

                # Execute a command - this should set cursor.active_result_set to our real result set
                cursor.execute("SELECT 1")

<<<<<<< HEAD
                # Verify that cursor.execute() set up the result set correctly
                self.assertIsInstance(cursor.active_result_set, ThriftResultSet)
                self.assertEqual(
                    cursor.active_result_set.has_been_closed_server_side, closed
                )

                # Close the connection - this should trigger the real close chain:
                # connection.close() -> cursor.close() -> result_set.close()
                connection.close()

                # Verify the REAL close logic worked through the chain:
                # 1. has_been_closed_server_side should always be True after close()
                self.assertTrue(real_result_set.has_been_closed_server_side)
=======
    @patch("databricks.sql.client.ThriftBackend")
    def test_closing_connection_closes_commands(self, mock_thrift_client_class):
        """Test that closing a connection properly closes commands.

        This test verifies that when a connection is closed:
        1. the active result set is marked as closed server-side
        2. The operation state is set to CLOSED
        3. backend.close_command is called only for commands that weren't already closed

        Args:
            mock_thrift_client_class: Mock for ThriftBackend class
        """
        for closed in (True, False):
            with self.subTest(closed=closed):
                # Set initial state based on whether the command is already closed
                initial_state = (
                    TOperationState.FINISHED_STATE
                    if not closed
                    else TOperationState.CLOSED_STATE
                )

                # Mock the execute response with controlled state
                mock_execute_response = Mock(spec=ExecuteResponse)
                mock_execute_response.status = initial_state
                mock_execute_response.has_been_closed_server_side = closed
                mock_execute_response.is_staging_operation = False

                # Mock the backend that will be used
                mock_backend = Mock(spec=ThriftBackend)
                mock_thrift_client_class.return_value = mock_backend

                # Create connection and cursor
                connection = databricks.sql.connect(
                    server_hostname="foo",
                    http_path="dummy_path",
                    access_token="tok",
                )
                cursor = connection.cursor()

                # Mock execute_command to return our execute response
                cursor.thrift_backend.execute_command = Mock(
                    return_value=mock_execute_response
                )

                # Execute a command
                cursor.execute("SELECT 1")

                # Get the active result set for later assertions
                active_result_set = cursor.active_result_set

                # Close the connection
                connection.close()

                # Verify the close logic worked:
                # 1. has_been_closed_server_side should always be True after close()
                assert active_result_set.has_been_closed_server_side is True

                # 2. op_state should always be CLOSED after close()
                assert (
                    active_result_set.op_state
                    == connection.thrift_backend.CLOSED_OP_STATE
                )

                # 3. Backend close_command should be called appropriately
                if not closed:
                    # Should have called backend.close_command during the close chain
                    mock_backend.close_command.assert_called_once_with(
                        mock_execute_response.command_handle
                    )
                else:
                    # Should NOT have called backend.close_command (already closed)
                    mock_backend.close_command.assert_not_called()
>>>>>>> c123af36

                # 2. status should always be CLOSED after close()
                self.assertEqual(real_result_set.status, CommandState.CLOSED)

                # 3. Backend close_command should be called appropriately
                if not closed:
                    # Should have called backend.close_command during the close chain
                    mock_backend.close_command.assert_called_once_with(
                        mock_execute_response.command_id
                    )
                else:
                    # Should NOT have called backend.close_command (already closed)
                    mock_backend.close_command.assert_not_called()

    @patch("%s.session.ThriftDatabricksClient" % PACKAGE_NAME)
    def test_cant_open_cursor_on_closed_connection(self, mock_client_class):
        connection = databricks.sql.connect(**self.DUMMY_CONNECTION_ARGS)
        self.assertTrue(connection.open)
        connection.close()
        self.assertFalse(connection.open)
        with self.assertRaises(Error) as cm:
            connection.cursor()
        self.assertIn("closed", str(cm.exception))

    @patch("%s.session.ThriftDatabricksClient" % PACKAGE_NAME)
    @patch("%s.client.Cursor" % PACKAGE_NAME)
    def test_arraysize_buffer_size_passthrough(
        self, mock_cursor_class, mock_client_class
    ):
        connection = databricks.sql.connect(**self.DUMMY_CONNECTION_ARGS)
        connection.cursor(arraysize=999, buffer_size_bytes=1234)
        kwargs = mock_cursor_class.call_args[1]

        self.assertEqual(kwargs["arraysize"], 999)
        self.assertEqual(kwargs["result_buffer_size_bytes"], 1234)

    def test_closing_result_set_with_closed_connection_soft_closes_commands(self):
        mock_connection = Mock()
        mock_backend = Mock()
        mock_backend.fetch_results.return_value = (Mock(), False)

        result_set = ThriftResultSet(
            connection=mock_connection,
            execute_response=Mock(),
            thrift_client=mock_backend,
        )
        # Setup session mock on the mock_connection
        mock_session = Mock()
        mock_session.open = False
        type(mock_connection).session = PropertyMock(return_value=mock_session)

        result_set.close()

        self.assertFalse(mock_backend.close_command.called)
        self.assertTrue(result_set.has_been_closed_server_side)

    def test_closing_result_set_hard_closes_commands(self):
        mock_results_response = Mock()
        mock_results_response.has_been_closed_server_side = False
        mock_connection = Mock()
        mock_thrift_backend = Mock()
        # Setup session mock on the mock_connection
        mock_session = Mock()
        mock_session.open = True
        type(mock_connection).session = PropertyMock(return_value=mock_session)

        mock_thrift_backend.fetch_results.return_value = (Mock(), False)
        result_set = ThriftResultSet(
            mock_connection, mock_results_response, mock_thrift_backend
        )

        result_set.close()

        mock_thrift_backend.close_command.assert_called_once_with(
            mock_results_response.command_id
        )

    def test_executing_multiple_commands_uses_the_most_recent_command(self):
        mock_result_sets = [Mock(), Mock()]
        # Set is_staging_operation to False to avoid _handle_staging_operation being called
        for mock_rs in mock_result_sets:
            mock_rs.is_staging_operation = False

        mock_backend = ThriftDatabricksClientMockFactory.new()
        mock_backend.execute_command.side_effect = mock_result_sets

        cursor = client.Cursor(connection=Mock(), backend=mock_backend)
        cursor.execute("SELECT 1;")
        cursor.execute("SELECT 1;")

        mock_result_sets[0].close.assert_called_once_with()
        mock_result_sets[1].close.assert_not_called()

        cursor.fetchall()

        mock_result_sets[0].fetchall.assert_not_called()
        mock_result_sets[1].fetchall.assert_called_once_with()

    def test_closed_cursor_doesnt_allow_operations(self):
        cursor = client.Cursor(Mock(), Mock())
        cursor.close()

        with self.assertRaises(Error) as e:
            cursor.execute("SELECT 1;")
            self.assertIn("closed", e.msg)

        with self.assertRaises(Error) as e:
            cursor.fetchall()
            self.assertIn("closed", e.msg)

    def test_negative_fetch_throws_exception(self):
        mock_backend = Mock()
        mock_backend.fetch_results.return_value = (Mock(), False)

        result_set = ThriftResultSet(Mock(), Mock(), mock_backend)

        with self.assertRaises(ValueError) as e:
            result_set.fetchmany(-1)

    def test_context_manager_closes_cursor(self):
        mock_close = Mock()
        with client.Cursor(Mock(), Mock()) as cursor:
            cursor.close = mock_close
        mock_close.assert_called_once_with()

        cursor = client.Cursor(Mock(), Mock())
        cursor.close = Mock()

        try:
            with self.assertRaises(KeyboardInterrupt):
                with cursor:
                    raise KeyboardInterrupt("Simulated interrupt")
        finally:
            cursor.close.assert_called()

    def dict_product(self, dicts):
        """
        Generate cartesion product of values in input dictionary, outputting a dictionary
        for each combination.
        >>> list(dict_product(dict(number=[1,2], character='ab')))
        [{'character': 'a', 'number': 1},
        {'character': 'a', 'number': 2},
        {'character': 'b', 'number': 1},
        {'character': 'b', 'number': 2}]
        """
        return (dict(zip(dicts.keys(), x)) for x in itertools.product(*dicts.values()))

    @patch("%s.client.ThriftDatabricksClient" % PACKAGE_NAME)
    def test_get_schemas_parameters_passed_to_thrift_backend(self, mock_thrift_backend):
        req_args_combinations = self.dict_product(
            dict(
                catalog_name=["NOT_SET", None, "catalog_pattern"],
                schema_name=["NOT_SET", None, "schema_pattern"],
            )
        )

        for req_args in req_args_combinations:
            req_args = {k: v for k, v in req_args.items() if v != "NOT_SET"}
            with self.subTest(req_args=req_args):
                mock_thrift_backend = Mock()

                cursor = client.Cursor(Mock(), mock_thrift_backend)
                cursor.schemas(**req_args)

                call_args = mock_thrift_backend.get_schemas.call_args[1]
                for k, v in req_args.items():
                    self.assertEqual(v, call_args[k])

    @patch("%s.client.ThriftDatabricksClient" % PACKAGE_NAME)
    def test_get_tables_parameters_passed_to_thrift_backend(self, mock_thrift_backend):
        req_args_combinations = self.dict_product(
            dict(
                catalog_name=["NOT_SET", None, "catalog_pattern"],
                schema_name=["NOT_SET", None, "schema_pattern"],
                table_name=["NOT_SET", None, "table_pattern"],
                table_types=["NOT_SET", [], ["type1", "type2"]],
            )
        )

        for req_args in req_args_combinations:
            req_args = {k: v for k, v in req_args.items() if v != "NOT_SET"}
            with self.subTest(req_args=req_args):
                mock_thrift_backend = Mock()

                cursor = client.Cursor(Mock(), mock_thrift_backend)
                cursor.tables(**req_args)

                call_args = mock_thrift_backend.get_tables.call_args[1]
                for k, v in req_args.items():
                    self.assertEqual(v, call_args[k])

    @patch("%s.client.ThriftDatabricksClient" % PACKAGE_NAME)
    def test_get_columns_parameters_passed_to_thrift_backend(self, mock_thrift_backend):
        req_args_combinations = self.dict_product(
            dict(
                catalog_name=["NOT_SET", None, "catalog_pattern"],
                schema_name=["NOT_SET", None, "schema_pattern"],
                table_name=["NOT_SET", None, "table_pattern"],
                column_name=["NOT_SET", None, "column_pattern"],
            )
        )

        for req_args in req_args_combinations:
            req_args = {k: v for k, v in req_args.items() if v != "NOT_SET"}
            with self.subTest(req_args=req_args):
                mock_thrift_backend = Mock()

                cursor = client.Cursor(Mock(), mock_thrift_backend)
                cursor.columns(**req_args)

                call_args = mock_thrift_backend.get_columns.call_args[1]
                for k, v in req_args.items():
                    self.assertEqual(v, call_args[k])

    def test_cancel_command_calls_the_backend(self):
        mock_thrift_backend = Mock()
        cursor = client.Cursor(Mock(), mock_thrift_backend)
        mock_command_id = Mock()
        cursor.active_command_id = mock_command_id
        cursor.cancel()
        mock_thrift_backend.cancel_command.assert_called_with(mock_command_id)

    @patch("databricks.sql.client.logger")
    def test_cancel_command_will_issue_warning_for_cancel_with_no_executing_command(
        self, logger_instance
    ):
        mock_thrift_backend = Mock()
        cursor = client.Cursor(Mock(), mock_thrift_backend)
        cursor.cancel()

        self.assertTrue(logger_instance.warning.called)
        self.assertFalse(mock_thrift_backend.cancel_command.called)

    def test_version_is_canonical(self):
        version = databricks.sql.__version__
        canonical_version_re = (
            r"^([1-9][0-9]*!)?(0|[1-9][0-9]*)(\.(0|[1-9][0-9]*))*((a|b|rc)"
            r"(0|[1-9][0-9]*))?(\.post(0|[1-9][0-9]*))?(\.dev(0|[1-9][0-9]*))?$"
        )
        self.assertIsNotNone(re.match(canonical_version_re, version))

    def test_execute_parameter_passthrough(self):
        mock_thrift_backend = ThriftDatabricksClientMockFactory.new()
        cursor = client.Cursor(Mock(), mock_thrift_backend)

        tests = [
            ("SELECT %(string_v)s", "SELECT 'foo_12345'", {"string_v": "foo_12345"}),
            ("SELECT %(x)s", "SELECT NULL", {"x": None}),
            ("SELECT %(int_value)d", "SELECT 48", {"int_value": 48}),
            ("SELECT %(float_value).2f", "SELECT 48.20", {"float_value": 48.2}),
            ("SELECT %(iter)s", "SELECT ARRAY(1,2,3,4,5)", {"iter": [1, 2, 3, 4, 5]}),
            (
                "SELECT %(datetime)s",
                "SELECT '2022-02-01 10:23:00.000000'",
                {"datetime": datetime(2022, 2, 1, 10, 23)},
            ),
            ("SELECT %(date)s", "SELECT '2022-02-01'", {"date": date(2022, 2, 1)}),
        ]

        for query, expected_query, params in tests:
            cursor.execute(query, parameters=params)
            self.assertEqual(
                mock_thrift_backend.execute_command.call_args[1]["operation"],
                expected_query,
            )

    def test_executemany_parameter_passhthrough_and_uses_last_result_set(self):
        # Create a new mock result set each time the class is instantiated
        mock_result_set_instances = [Mock(), Mock(), Mock()]
        # Set is_staging_operation to False to avoid _handle_staging_operation being called
        for mock_rs in mock_result_set_instances:
            mock_rs.is_staging_operation = False

        mock_backend = ThriftDatabricksClientMockFactory.new()
        mock_backend.execute_command.side_effect = mock_result_set_instances

        cursor = client.Cursor(Mock(), mock_backend)

        params = [{"x": None}, {"x": "foo1"}, {"x": "bar2"}]
        expected_queries = ["SELECT NULL", "SELECT 'foo1'", "SELECT 'bar2'"]

        cursor.executemany("SELECT %(x)s", seq_of_parameters=params)

        self.assertEqual(
            len(mock_backend.execute_command.call_args_list),
            len(expected_queries),
            "Expected execute_command to be called the same number of times as params were passed",
        )

        for expected_query, call_args in zip(
            expected_queries, mock_backend.execute_command.call_args_list
        ):
            self.assertEqual(call_args[1]["operation"], expected_query)

        self.assertEqual(
            cursor.active_result_set,
            mock_result_set_instances[2],
            "Expected the active result set to be the result set corresponding to the"
            "last operation",
        )

    @patch("%s.session.ThriftDatabricksClient" % PACKAGE_NAME)
    def test_commit_a_noop(self, mock_thrift_backend_class):
        c = databricks.sql.connect(**self.DUMMY_CONNECTION_ARGS)
        c.commit()

    def test_setinputsizes_a_noop(self):
        cursor = client.Cursor(Mock(), Mock())
        cursor.setinputsizes(1)

    def test_setoutputsizes_a_noop(self):
        cursor = client.Cursor(Mock(), Mock())
        cursor.setoutputsize(1)

    @patch("%s.session.ThriftDatabricksClient" % PACKAGE_NAME)
    def test_rollback_not_supported(self, mock_thrift_backend_class):
        c = databricks.sql.connect(**self.DUMMY_CONNECTION_ARGS)
        with self.assertRaises(NotSupportedError):
            c.rollback()

    @unittest.skip("JDW: skipping winter 2024 as we're about to rewrite this interface")
    @patch("%s.client.ThriftDatabricksClient" % PACKAGE_NAME)
    def test_row_number_respected(self, mock_thrift_backend_class):
        def make_fake_row_slice(n_rows):
            mock_slice = Mock()
            mock_slice.num_rows = n_rows
            return mock_slice

        mock_thrift_backend = mock_thrift_backend_class.return_value
        mock_aq = Mock()
        mock_aq.next_n_rows.side_effect = make_fake_row_slice
        mock_thrift_backend.execute_command.return_value.arrow_queue = mock_aq

        cursor = client.Cursor(Mock(), mock_thrift_backend)
        cursor.execute("foo")

        self.assertEqual(cursor.rownumber, 0)
        cursor.fetchmany_arrow(10)
        self.assertEqual(cursor.rownumber, 10)
        cursor.fetchmany_arrow(13)
        self.assertEqual(cursor.rownumber, 23)
        cursor.fetchmany_arrow(6)
        self.assertEqual(cursor.rownumber, 29)

    @unittest.skip("JDW: skipping winter 2024 as we're about to rewrite this interface")
    @patch("%s.client.ThriftDatabricksClient" % PACKAGE_NAME)
    def test_disable_pandas_respected(self, mock_thrift_backend_class):
        mock_thrift_backend = mock_thrift_backend_class.return_value
        mock_table = Mock()
        mock_table.num_rows = 10
        mock_table.itercolumns.return_value = []
        mock_table.rename_columns.return_value = mock_table
        mock_aq = Mock()
        mock_aq.remaining_rows.return_value = mock_table
        mock_thrift_backend.execute_command.return_value.arrow_queue = mock_aq
        mock_thrift_backend.execute_command.return_value.has_been_closed_server_side = (
            True
        )
        mock_con = Mock()
        mock_con.disable_pandas = True

        cursor = client.Cursor(mock_con, mock_thrift_backend)
        cursor.execute("foo")
        cursor.fetchall()

        mock_table.itercolumns.assert_called_once_with()

    def test_column_name_api(self):
        ResultRow = Row("first_col", "second_col", "third_col")
        data = [
            ResultRow("val1", 321, 52.32),
            ResultRow("val2", 2321, 252.32),
        ]

        expected_values = [["val1", 321, 52.32], ["val2", 2321, 252.32]]

        for (row, expected) in zip(data, expected_values):
            self.assertEqual(row.first_col, expected[0])
            self.assertEqual(row.second_col, expected[1])
            self.assertEqual(row.third_col, expected[2])

            self.assertEqual(row["first_col"], expected[0])
            self.assertEqual(row["second_col"], expected[1])
            self.assertEqual(row["third_col"], expected[2])

            self.assertEqual(row[0], expected[0])
            self.assertEqual(row[1], expected[1])
            self.assertEqual(row[2], expected[2])

            self.assertEqual(
                row.asDict(),
                {
                    "first_col": expected[0],
                    "second_col": expected[1],
                    "third_col": expected[2],
                },
            )

    @patch("%s.session.ThriftDatabricksClient" % PACKAGE_NAME)
    def test_cursor_keeps_connection_alive(self, mock_client_class):
        instance = mock_client_class.return_value

        mock_open_session_resp = MagicMock(spec=TOpenSessionResp)()
        mock_open_session_resp.sessionHandle.sessionId = b"\x22"
        instance.open_session.return_value = mock_open_session_resp

        connection = databricks.sql.connect(**self.DUMMY_CONNECTION_ARGS)
        cursor = connection.cursor()
        del connection

        gc.collect()

        self.assertEqual(instance.close_session.call_count, 0)
        cursor.close()

    @patch("%s.backend.types.ExecuteResponse" % PACKAGE_NAME)
    @patch("%s.client.Cursor._handle_staging_operation" % PACKAGE_NAME)
    @patch("%s.session.ThriftDatabricksClient" % PACKAGE_NAME)
    def test_staging_operation_response_is_handled(
        self, mock_client_class, mock_handle_staging_operation, mock_execute_response
    ):
        # If server sets ExecuteResponse.is_staging_operation True then _handle_staging_operation should be called

        ThriftDatabricksClientMockFactory.apply_property_to_mock(
            mock_execute_response, is_staging_operation=True
        )
        mock_client = mock_client_class.return_value
        mock_client.execute_command.return_value = Mock(is_staging_operation=True)
        mock_client_class.return_value = mock_client

        connection = databricks.sql.connect(**self.DUMMY_CONNECTION_ARGS)
        cursor = connection.cursor()
        cursor.execute("Text of some staging operation command;")
        connection.close()

        mock_handle_staging_operation.call_count == 1

    @patch(
        "%s.session.ThriftDatabricksClient" % PACKAGE_NAME,
        ThriftDatabricksClientMockFactory.new(),
    )
    def test_access_current_query_id(self):
        operation_id = "EE6A8778-21FC-438B-92D8-96AC51EE3821"

        connection = databricks.sql.connect(**self.DUMMY_CONNECTION_ARGS)
        cursor = connection.cursor()

        self.assertIsNone(cursor.query_id)

        cursor.active_command_id = CommandId.from_thrift_handle(
            TOperationHandle(
                operationId=THandleIdentifier(
                    guid=UUID(operation_id).bytes, secret=0x00
                ),
                operationType=TOperationType.EXECUTE_STATEMENT,
            )
        )
        self.assertEqual(cursor.query_id.upper(), operation_id.upper())

        cursor.close()
        self.assertIsNone(cursor.query_id)

    def test_cursor_close_handles_exception(self):
        """Test that Cursor.close() handles exceptions from close_command properly."""
        mock_backend = Mock()
        mock_connection = Mock()
<<<<<<< HEAD
        mock_command_id = Mock()
=======
        mock_op_handle = Mock()
>>>>>>> c123af36

        mock_backend.close_command.side_effect = Exception("Test error")

        cursor = client.Cursor(mock_connection, mock_backend)
        cursor.active_command_id = mock_command_id

        cursor.close()

<<<<<<< HEAD
        mock_backend.close_command.assert_called_once_with(mock_command_id)

        self.assertIsNone(cursor.active_command_id)
=======
        mock_backend.close_command.assert_called_once_with(mock_op_handle)

        self.assertIsNone(cursor.active_op_handle)
>>>>>>> c123af36

        self.assertFalse(cursor.open)

    def test_cursor_context_manager_handles_exit_exception(self):
        """Test that cursor's context manager handles exceptions during __exit__."""
        mock_backend = Mock()
        mock_connection = Mock()

        cursor = client.Cursor(mock_connection, mock_backend)
        original_close = cursor.close
        cursor.close = Mock(side_effect=Exception("Test error during close"))

        try:
            with cursor:
                raise ValueError("Test error inside context")
        except ValueError:
            pass

        cursor.close.assert_called_once()

    def test_connection_close_handles_cursor_close_exception(self):
        """Test that _close handles exceptions from cursor.close() properly."""
        cursors_closed = []

        def mock_close_with_exception():
            cursors_closed.append(1)
            raise Exception("Test error during close")

        cursor1 = Mock()
        cursor1.close = mock_close_with_exception

        def mock_close_normal():
            cursors_closed.append(2)

        cursor2 = Mock()
        cursor2.close = mock_close_normal

        mock_backend = Mock()
        mock_session_handle = Mock()

        try:
            for cursor in [cursor1, cursor2]:
                try:
                    cursor.close()
                except Exception:
                    pass

            mock_backend.close_session(mock_session_handle)
        except Exception as e:
            self.fail(f"Connection close should handle exceptions: {e}")

        self.assertEqual(
            cursors_closed, [1, 2], "Both cursors should have close called"
        )

    def test_resultset_close_handles_cursor_already_closed_error(self):
        """Test that ResultSet.close() handles CursorAlreadyClosedError properly."""
<<<<<<< HEAD
        result_set = client.ThriftResultSet.__new__(client.ThriftResultSet)
        result_set.backend = Mock()
        result_set.backend.CLOSED_OP_STATE = CommandState.CLOSED
        result_set.connection = Mock()
        result_set.connection.open = True
        result_set.status = CommandState.RUNNING
=======
        result_set = client.ResultSet.__new__(client.ResultSet)
        result_set.thrift_backend = Mock()
        result_set.thrift_backend.CLOSED_OP_STATE = "CLOSED"
        result_set.connection = Mock()
        result_set.connection.open = True
        result_set.op_state = "RUNNING"
>>>>>>> c123af36
        result_set.has_been_closed_server_side = False
        result_set.command_id = Mock()

        class MockRequestError(Exception):
            def __init__(self):
                self.args = ["Error message", CursorAlreadyClosedError()]

<<<<<<< HEAD
        result_set.backend.close_command.side_effect = MockRequestError()
=======
        result_set.thrift_backend.close_command.side_effect = MockRequestError()
>>>>>>> c123af36

        original_close = client.ResultSet.close
        try:
            try:
                if (
                    result_set.status != result_set.backend.CLOSED_OP_STATE
                    and not result_set.has_been_closed_server_side
                    and result_set.connection.open
                ):
                    result_set.backend.close_command(result_set.command_id)
            except MockRequestError as e:
                if isinstance(e.args[1], CursorAlreadyClosedError):
                    pass
            finally:
                result_set.has_been_closed_server_side = True
<<<<<<< HEAD
                result_set.status = result_set.backend.CLOSED_OP_STATE

            result_set.backend.close_command.assert_called_once_with(
=======
                result_set.op_state = result_set.thrift_backend.CLOSED_OP_STATE

            result_set.thrift_backend.close_command.assert_called_once_with(
>>>>>>> c123af36
                result_set.command_id
            )

            assert result_set.has_been_closed_server_side is True

<<<<<<< HEAD
            assert result_set.status == result_set.backend.CLOSED_OP_STATE
=======
            assert result_set.op_state == result_set.thrift_backend.CLOSED_OP_STATE
>>>>>>> c123af36
        finally:
            pass


if __name__ == "__main__":
    suite = unittest.TestLoader().loadTestsFromModule(sys.modules[__name__])
    loader = unittest.TestLoader()
    test_classes = [
        ClientTestSuite,
        FetchTests,
        ThriftBackendTestSuite,
        ArrowQueueSuite,
    ]
    suites_list = []
    for test_class in test_classes:
        suite = loader.loadTestsFromTestCase(test_class)
        suites_list.append(suite)
    suite = unittest.TestSuite(suites_list)
    test_result = unittest.TextTestRunner().run(suite)

    if len(test_result.errors) != 0 or len(test_result.failures) != 0:
        sys.exit(1)<|MERGE_RESOLUTION|>--- conflicted
+++ resolved
@@ -135,7 +135,6 @@
                 # Execute a command - this should set cursor.active_result_set to our real result set
                 cursor.execute("SELECT 1")
 
-<<<<<<< HEAD
                 # Verify that cursor.execute() set up the result set correctly
                 self.assertIsInstance(cursor.active_result_set, ThriftResultSet)
                 self.assertEqual(
@@ -149,80 +148,6 @@
                 # Verify the REAL close logic worked through the chain:
                 # 1. has_been_closed_server_side should always be True after close()
                 self.assertTrue(real_result_set.has_been_closed_server_side)
-=======
-    @patch("databricks.sql.client.ThriftBackend")
-    def test_closing_connection_closes_commands(self, mock_thrift_client_class):
-        """Test that closing a connection properly closes commands.
-
-        This test verifies that when a connection is closed:
-        1. the active result set is marked as closed server-side
-        2. The operation state is set to CLOSED
-        3. backend.close_command is called only for commands that weren't already closed
-
-        Args:
-            mock_thrift_client_class: Mock for ThriftBackend class
-        """
-        for closed in (True, False):
-            with self.subTest(closed=closed):
-                # Set initial state based on whether the command is already closed
-                initial_state = (
-                    TOperationState.FINISHED_STATE
-                    if not closed
-                    else TOperationState.CLOSED_STATE
-                )
-
-                # Mock the execute response with controlled state
-                mock_execute_response = Mock(spec=ExecuteResponse)
-                mock_execute_response.status = initial_state
-                mock_execute_response.has_been_closed_server_side = closed
-                mock_execute_response.is_staging_operation = False
-
-                # Mock the backend that will be used
-                mock_backend = Mock(spec=ThriftBackend)
-                mock_thrift_client_class.return_value = mock_backend
-
-                # Create connection and cursor
-                connection = databricks.sql.connect(
-                    server_hostname="foo",
-                    http_path="dummy_path",
-                    access_token="tok",
-                )
-                cursor = connection.cursor()
-
-                # Mock execute_command to return our execute response
-                cursor.thrift_backend.execute_command = Mock(
-                    return_value=mock_execute_response
-                )
-
-                # Execute a command
-                cursor.execute("SELECT 1")
-
-                # Get the active result set for later assertions
-                active_result_set = cursor.active_result_set
-
-                # Close the connection
-                connection.close()
-
-                # Verify the close logic worked:
-                # 1. has_been_closed_server_side should always be True after close()
-                assert active_result_set.has_been_closed_server_side is True
-
-                # 2. op_state should always be CLOSED after close()
-                assert (
-                    active_result_set.op_state
-                    == connection.thrift_backend.CLOSED_OP_STATE
-                )
-
-                # 3. Backend close_command should be called appropriately
-                if not closed:
-                    # Should have called backend.close_command during the close chain
-                    mock_backend.close_command.assert_called_once_with(
-                        mock_execute_response.command_handle
-                    )
-                else:
-                    # Should NOT have called backend.close_command (already closed)
-                    mock_backend.close_command.assert_not_called()
->>>>>>> c123af36
 
                 # 2. status should always be CLOSED after close()
                 self.assertEqual(real_result_set.status, CommandState.CLOSED)
@@ -689,11 +614,7 @@
         """Test that Cursor.close() handles exceptions from close_command properly."""
         mock_backend = Mock()
         mock_connection = Mock()
-<<<<<<< HEAD
         mock_command_id = Mock()
-=======
-        mock_op_handle = Mock()
->>>>>>> c123af36
 
         mock_backend.close_command.side_effect = Exception("Test error")
 
@@ -702,15 +623,9 @@
 
         cursor.close()
 
-<<<<<<< HEAD
         mock_backend.close_command.assert_called_once_with(mock_command_id)
 
         self.assertIsNone(cursor.active_command_id)
-=======
-        mock_backend.close_command.assert_called_once_with(mock_op_handle)
-
-        self.assertIsNone(cursor.active_op_handle)
->>>>>>> c123af36
 
         self.assertFalse(cursor.open)
 
@@ -768,21 +683,12 @@
 
     def test_resultset_close_handles_cursor_already_closed_error(self):
         """Test that ResultSet.close() handles CursorAlreadyClosedError properly."""
-<<<<<<< HEAD
         result_set = client.ThriftResultSet.__new__(client.ThriftResultSet)
         result_set.backend = Mock()
         result_set.backend.CLOSED_OP_STATE = CommandState.CLOSED
         result_set.connection = Mock()
         result_set.connection.open = True
         result_set.status = CommandState.RUNNING
-=======
-        result_set = client.ResultSet.__new__(client.ResultSet)
-        result_set.thrift_backend = Mock()
-        result_set.thrift_backend.CLOSED_OP_STATE = "CLOSED"
-        result_set.connection = Mock()
-        result_set.connection.open = True
-        result_set.op_state = "RUNNING"
->>>>>>> c123af36
         result_set.has_been_closed_server_side = False
         result_set.command_id = Mock()
 
@@ -790,11 +696,7 @@
             def __init__(self):
                 self.args = ["Error message", CursorAlreadyClosedError()]
 
-<<<<<<< HEAD
         result_set.backend.close_command.side_effect = MockRequestError()
-=======
-        result_set.thrift_backend.close_command.side_effect = MockRequestError()
->>>>>>> c123af36
 
         original_close = client.ResultSet.close
         try:
@@ -810,25 +712,15 @@
                     pass
             finally:
                 result_set.has_been_closed_server_side = True
-<<<<<<< HEAD
                 result_set.status = result_set.backend.CLOSED_OP_STATE
 
             result_set.backend.close_command.assert_called_once_with(
-=======
-                result_set.op_state = result_set.thrift_backend.CLOSED_OP_STATE
-
-            result_set.thrift_backend.close_command.assert_called_once_with(
->>>>>>> c123af36
                 result_set.command_id
             )
 
             assert result_set.has_been_closed_server_side is True
 
-<<<<<<< HEAD
             assert result_set.status == result_set.backend.CLOSED_OP_STATE
-=======
-            assert result_set.op_state == result_set.thrift_backend.CLOSED_OP_STATE
->>>>>>> c123af36
         finally:
             pass
 
