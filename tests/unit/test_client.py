import gc
import re
import sys
import unittest
from unittest.mock import patch, MagicMock, Mock, PropertyMock
import itertools
from decimal import Decimal
from datetime import datetime, date
from uuid import UUID

from databricks.sql.thrift_api.TCLIService.ttypes import (
    TOpenSessionResp,
    TExecuteStatementResp,
    TOperationHandle,
    THandleIdentifier,
    TOperationType,
)
from databricks.sql.backend.thrift_backend import ThriftDatabricksClient

import databricks.sql
import databricks.sql.client as client
from databricks.sql import InterfaceError, DatabaseError, Error, NotSupportedError
from databricks.sql.exc import RequestError, CursorAlreadyClosedError
from databricks.sql.types import Row
<<<<<<< HEAD
from databricks.sql.result_set import ResultSet, ThriftResultSet
from databricks.sql.backend.types import CommandId
=======
from databricks.sql.client import CommandId
>>>>>>> 400a8bd0

from tests.unit.test_fetches import FetchTests
from tests.unit.test_thrift_backend import ThriftBackendTestSuite
from tests.unit.test_arrow_queue import ArrowQueueSuite


class ThriftDatabricksClientMockFactory:
    @classmethod
    def new(cls):
        ThriftBackendMock = Mock(spec=ThriftDatabricksClient)
        ThriftBackendMock.return_value = ThriftBackendMock

        cls.apply_property_to_mock(ThriftBackendMock, staging_allowed_local_path=None)

        mock_result_set = Mock(spec=ThriftResultSet)
        cls.apply_property_to_mock(
            mock_result_set,
            description=None,
            is_staging_operation=False,
            command_id=None,
            has_been_closed_server_side=True,
            has_more_rows=True,
            lz4_compressed=True,
            arrow_schema_bytes=b"schema",
        )

        ThriftBackendMock.execute_command.return_value = mock_result_set

        return ThriftBackendMock

    @classmethod
    def apply_property_to_mock(self, mock_obj, **kwargs):
        """
        Apply a property to a mock object.
        """

        for key, value in kwargs.items():
            if value is not None:
                kwargs = {"return_value": value}
            else:
                kwargs = {}

            prop = PropertyMock(**kwargs)
            setattr(type(mock_obj), key, prop)


class ClientTestSuite(unittest.TestCase):
    """
    Unit tests for isolated client behaviour.
    """

    PACKAGE_NAME = "databricks.sql"
    DUMMY_CONNECTION_ARGS = {
        "server_hostname": "foo",
        "http_path": "dummy_path",
        "access_token": "tok",
    }

    @patch(
        "%s.session.ThriftDatabricksClient" % PACKAGE_NAME,
        ThriftDatabricksClientMockFactory.new(),
    )
    @patch("%s.client.ResultSet" % PACKAGE_NAME)
    def test_closing_connection_closes_commands(self, mock_result_set_class):
        # Test once with has_been_closed_server side, once without
        for closed in (True, False):
            with self.subTest(closed=closed):
                connection = databricks.sql.connect(**self.DUMMY_CONNECTION_ARGS)
                cursor = connection.cursor()

                # Create a mock result set and set it as the active result set
                mock_result_set = Mock()
                mock_result_set.has_been_closed_server_side = closed
                cursor.active_result_set = mock_result_set

                # Close the connection
                connection.close()

                # Check that the manually created mock result set's close method was called
                mock_result_set.close.assert_called_once_with()

    @patch("%s.session.ThriftDatabricksClient" % PACKAGE_NAME)
    def test_cant_open_cursor_on_closed_connection(self, mock_client_class):
        connection = databricks.sql.connect(**self.DUMMY_CONNECTION_ARGS)
        self.assertTrue(connection.open)
        connection.close()
        self.assertFalse(connection.open)
        with self.assertRaises(Error) as cm:
            connection.cursor()
        self.assertIn("closed", str(cm.exception))

    @patch("%s.session.ThriftDatabricksClient" % PACKAGE_NAME)
    @patch("%s.client.Cursor" % PACKAGE_NAME)
    def test_arraysize_buffer_size_passthrough(
        self, mock_cursor_class, mock_client_class
    ):
        connection = databricks.sql.connect(**self.DUMMY_CONNECTION_ARGS)
        connection.cursor(arraysize=999, buffer_size_bytes=1234)
        kwargs = mock_cursor_class.call_args[1]

        self.assertEqual(kwargs["arraysize"], 999)
        self.assertEqual(kwargs["result_buffer_size_bytes"], 1234)

    def test_closing_result_set_with_closed_connection_soft_closes_commands(self):
        mock_connection = Mock()
        mock_backend = Mock()

        result_set = ThriftResultSet(
            connection=mock_connection,
<<<<<<< HEAD
=======
            backend=mock_backend,
>>>>>>> 400a8bd0
            execute_response=Mock(),
            thrift_client=mock_backend,
        )
        # Setup session mock on the mock_connection
        mock_session = Mock()
        mock_session.open = False
        type(mock_connection).session = PropertyMock(return_value=mock_session)

        result_set.close()

        self.assertFalse(mock_backend.close_command.called)
        self.assertTrue(result_set.has_been_closed_server_side)

    def test_closing_result_set_hard_closes_commands(self):
        mock_results_response = Mock()
        mock_results_response.has_been_closed_server_side = False
        mock_connection = Mock()
        mock_thrift_backend = Mock()
        # Setup session mock on the mock_connection
        mock_session = Mock()
        mock_session.open = True
        type(mock_connection).session = PropertyMock(return_value=mock_session)

        result_set = ThriftResultSet(
            mock_connection, mock_results_response, mock_thrift_backend
        )

        result_set.close()

        mock_thrift_backend.close_command.assert_called_once_with(
            mock_results_response.command_id
        )

    @patch("%s.result_set.ThriftResultSet" % PACKAGE_NAME)
    def test_executing_multiple_commands_uses_the_most_recent_command(
        self, mock_result_set_class
    ):
        mock_result_sets = [Mock(), Mock()]
        # Set is_staging_operation to False to avoid _handle_staging_operation being called
        for mock_rs in mock_result_sets:
            mock_rs.is_staging_operation = False

        mock_result_set_class.side_effect = mock_result_sets

<<<<<<< HEAD
        mock_backend = ThriftDatabricksClientMockFactory.new()
        mock_backend.execute_command.side_effect = mock_result_sets

        cursor = client.Cursor(connection=Mock(), backend=mock_backend)
=======
        cursor = client.Cursor(
            connection=Mock(), backend=ThriftDatabricksClientMockFactory.new()
        )
>>>>>>> 400a8bd0
        cursor.execute("SELECT 1;")
        cursor.execute("SELECT 1;")

        mock_result_sets[0].close.assert_called_once_with()
        mock_result_sets[1].close.assert_not_called()

        cursor.fetchall()

        mock_result_sets[0].fetchall.assert_not_called()
        mock_result_sets[1].fetchall.assert_called_once_with()

    def test_closed_cursor_doesnt_allow_operations(self):
        cursor = client.Cursor(Mock(), Mock())
        cursor.close()

        with self.assertRaises(Error) as e:
            cursor.execute("SELECT 1;")
            self.assertIn("closed", e.msg)

        with self.assertRaises(Error) as e:
            cursor.fetchall()
            self.assertIn("closed", e.msg)

    def test_negative_fetch_throws_exception(self):
        result_set = ThriftResultSet(Mock(), Mock(), Mock())

        with self.assertRaises(ValueError) as e:
            result_set.fetchmany(-1)

    def test_context_manager_closes_cursor(self):
        mock_close = Mock()
        with client.Cursor(Mock(), Mock()) as cursor:
            cursor.close = mock_close
        mock_close.assert_called_once_with()

        cursor = client.Cursor(Mock(), Mock())
        cursor.close = Mock()

        try:
            with self.assertRaises(KeyboardInterrupt):
                with cursor:
                    raise KeyboardInterrupt("Simulated interrupt")
        finally:
            cursor.close.assert_called()

    def dict_product(self, dicts):
        """
        Generate cartesion product of values in input dictionary, outputting a dictionary
        for each combination.
        >>> list(dict_product(dict(number=[1,2], character='ab')))
        [{'character': 'a', 'number': 1},
        {'character': 'a', 'number': 2},
        {'character': 'b', 'number': 1},
        {'character': 'b', 'number': 2}]
        """
        return (dict(zip(dicts.keys(), x)) for x in itertools.product(*dicts.values()))

    @patch("%s.client.ThriftDatabricksClient" % PACKAGE_NAME)
    def test_get_schemas_parameters_passed_to_thrift_backend(self, mock_thrift_backend):
        req_args_combinations = self.dict_product(
            dict(
                catalog_name=["NOT_SET", None, "catalog_pattern"],
                schema_name=["NOT_SET", None, "schema_pattern"],
            )
        )

        for req_args in req_args_combinations:
            req_args = {k: v for k, v in req_args.items() if v != "NOT_SET"}
            with self.subTest(req_args=req_args):
                mock_thrift_backend = Mock()

                cursor = client.Cursor(Mock(), mock_thrift_backend)
                cursor.schemas(**req_args)

                call_args = mock_thrift_backend.get_schemas.call_args[1]
                for k, v in req_args.items():
                    self.assertEqual(v, call_args[k])

    @patch("%s.client.ThriftDatabricksClient" % PACKAGE_NAME)
    def test_get_tables_parameters_passed_to_thrift_backend(self, mock_thrift_backend):
        req_args_combinations = self.dict_product(
            dict(
                catalog_name=["NOT_SET", None, "catalog_pattern"],
                schema_name=["NOT_SET", None, "schema_pattern"],
                table_name=["NOT_SET", None, "table_pattern"],
                table_types=["NOT_SET", [], ["type1", "type2"]],
            )
        )

        for req_args in req_args_combinations:
            req_args = {k: v for k, v in req_args.items() if v != "NOT_SET"}
            with self.subTest(req_args=req_args):
                mock_thrift_backend = Mock()

                cursor = client.Cursor(Mock(), mock_thrift_backend)
                cursor.tables(**req_args)

                call_args = mock_thrift_backend.get_tables.call_args[1]
                for k, v in req_args.items():
                    self.assertEqual(v, call_args[k])

    @patch("%s.client.ThriftDatabricksClient" % PACKAGE_NAME)
    def test_get_columns_parameters_passed_to_thrift_backend(self, mock_thrift_backend):
        req_args_combinations = self.dict_product(
            dict(
                catalog_name=["NOT_SET", None, "catalog_pattern"],
                schema_name=["NOT_SET", None, "schema_pattern"],
                table_name=["NOT_SET", None, "table_pattern"],
                column_name=["NOT_SET", None, "column_pattern"],
            )
        )

        for req_args in req_args_combinations:
            req_args = {k: v for k, v in req_args.items() if v != "NOT_SET"}
            with self.subTest(req_args=req_args):
                mock_thrift_backend = Mock()

                cursor = client.Cursor(Mock(), mock_thrift_backend)
                cursor.columns(**req_args)

                call_args = mock_thrift_backend.get_columns.call_args[1]
                for k, v in req_args.items():
                    self.assertEqual(v, call_args[k])

    def test_cancel_command_calls_the_backend(self):
        mock_thrift_backend = Mock()
        cursor = client.Cursor(Mock(), mock_thrift_backend)
        mock_command_id = Mock()
        cursor.active_command_id = mock_command_id
        cursor.cancel()
        mock_thrift_backend.cancel_command.assert_called_with(mock_command_id)

    @patch("databricks.sql.client.logger")
    def test_cancel_command_will_issue_warning_for_cancel_with_no_executing_command(
        self, logger_instance
    ):
        mock_thrift_backend = Mock()
        cursor = client.Cursor(Mock(), mock_thrift_backend)
        cursor.cancel()

        self.assertTrue(logger_instance.warning.called)
        self.assertFalse(mock_thrift_backend.cancel_command.called)

    def test_version_is_canonical(self):
        version = databricks.sql.__version__
        canonical_version_re = (
            r"^([1-9][0-9]*!)?(0|[1-9][0-9]*)(\.(0|[1-9][0-9]*))*((a|b|rc)"
            r"(0|[1-9][0-9]*))?(\.post(0|[1-9][0-9]*))?(\.dev(0|[1-9][0-9]*))?$"
        )
        self.assertIsNotNone(re.match(canonical_version_re, version))

    def test_execute_parameter_passthrough(self):
        mock_thrift_backend = ThriftDatabricksClientMockFactory.new()
        cursor = client.Cursor(Mock(), mock_thrift_backend)

        tests = [
            ("SELECT %(string_v)s", "SELECT 'foo_12345'", {"string_v": "foo_12345"}),
            ("SELECT %(x)s", "SELECT NULL", {"x": None}),
            ("SELECT %(int_value)d", "SELECT 48", {"int_value": 48}),
            ("SELECT %(float_value).2f", "SELECT 48.20", {"float_value": 48.2}),
            ("SELECT %(iter)s", "SELECT (1,2,3,4,5)", {"iter": [1, 2, 3, 4, 5]}),
            (
                "SELECT %(datetime)s",
                "SELECT '2022-02-01 10:23:00.000000'",
                {"datetime": datetime(2022, 2, 1, 10, 23)},
            ),
            ("SELECT %(date)s", "SELECT '2022-02-01'", {"date": date(2022, 2, 1)}),
        ]

        for query, expected_query, params in tests:
            cursor.execute(query, parameters=params)
            self.assertEqual(
                mock_thrift_backend.execute_command.call_args[1]["operation"],
                expected_query,
            )

<<<<<<< HEAD
    @patch("%s.result_set.ThriftResultSet" % PACKAGE_NAME)
=======
    @patch("%s.client.ResultSet" % PACKAGE_NAME)
>>>>>>> 400a8bd0
    def test_executemany_parameter_passhthrough_and_uses_last_result_set(
        self, mock_result_set_class
    ):
        # Create a new mock result set each time the class is instantiated
        mock_result_set_instances = [Mock(), Mock(), Mock()]
        # Set is_staging_operation to False to avoid _handle_staging_operation being called
        for mock_rs in mock_result_set_instances:
            mock_rs.is_staging_operation = False

        mock_result_set_class.side_effect = mock_result_set_instances
        mock_backend = ThriftDatabricksClientMockFactory.new()
<<<<<<< HEAD
        mock_backend.execute_command.side_effect = mock_result_set_instances
=======
>>>>>>> 400a8bd0

        cursor = client.Cursor(Mock(), mock_backend)

        params = [{"x": None}, {"x": "foo1"}, {"x": "bar2"}]
        expected_queries = ["SELECT NULL", "SELECT 'foo1'", "SELECT 'bar2'"]

        cursor.executemany("SELECT %(x)s", seq_of_parameters=params)

        self.assertEqual(
            len(mock_backend.execute_command.call_args_list),
            len(expected_queries),
            "Expected execute_command to be called the same number of times as params were passed",
        )

        for expected_query, call_args in zip(
            expected_queries, mock_backend.execute_command.call_args_list
        ):
            self.assertEqual(call_args[1]["operation"], expected_query)

        self.assertEqual(
            cursor.active_result_set,
            mock_result_set_instances[2],
            "Expected the active result set to be the result set corresponding to the"
            "last operation",
        )

    @patch("%s.session.ThriftDatabricksClient" % PACKAGE_NAME)
    def test_commit_a_noop(self, mock_thrift_backend_class):
        c = databricks.sql.connect(**self.DUMMY_CONNECTION_ARGS)
        c.commit()

    def test_setinputsizes_a_noop(self):
        cursor = client.Cursor(Mock(), Mock())
        cursor.setinputsizes(1)

    def test_setoutputsizes_a_noop(self):
        cursor = client.Cursor(Mock(), Mock())
        cursor.setoutputsize(1)

    @patch("%s.session.ThriftDatabricksClient" % PACKAGE_NAME)
    def test_rollback_not_supported(self, mock_thrift_backend_class):
        c = databricks.sql.connect(**self.DUMMY_CONNECTION_ARGS)
        with self.assertRaises(NotSupportedError):
            c.rollback()

    @unittest.skip("JDW: skipping winter 2024 as we're about to rewrite this interface")
    @patch("%s.client.ThriftDatabricksClient" % PACKAGE_NAME)
    def test_row_number_respected(self, mock_thrift_backend_class):
        def make_fake_row_slice(n_rows):
            mock_slice = Mock()
            mock_slice.num_rows = n_rows
            return mock_slice

        mock_thrift_backend = mock_thrift_backend_class.return_value
        mock_aq = Mock()
        mock_aq.next_n_rows.side_effect = make_fake_row_slice
        mock_thrift_backend.execute_command.return_value.arrow_queue = mock_aq
        mock_thrift_backend.fetch_results.return_value = (mock_aq, True)

        cursor = client.Cursor(Mock(), mock_thrift_backend)
        cursor.execute("foo")

        self.assertEqual(cursor.rownumber, 0)
        cursor.fetchmany_arrow(10)
        self.assertEqual(cursor.rownumber, 10)
        cursor.fetchmany_arrow(13)
        self.assertEqual(cursor.rownumber, 23)
        cursor.fetchmany_arrow(6)
        self.assertEqual(cursor.rownumber, 29)

    @unittest.skip("JDW: skipping winter 2024 as we're about to rewrite this interface")
    @patch("%s.client.ThriftDatabricksClient" % PACKAGE_NAME)
    def test_disable_pandas_respected(self, mock_thrift_backend_class):
        mock_thrift_backend = mock_thrift_backend_class.return_value
        mock_table = Mock()
        mock_table.num_rows = 10
        mock_table.itercolumns.return_value = []
        mock_table.rename_columns.return_value = mock_table
        mock_aq = Mock()
        mock_aq.remaining_rows.return_value = mock_table
        mock_thrift_backend.execute_command.return_value.arrow_queue = mock_aq
        mock_thrift_backend.execute_command.return_value.has_been_closed_server_side = (
            True
        )
        mock_con = Mock()
        mock_con.disable_pandas = True

        cursor = client.Cursor(mock_con, mock_thrift_backend)
        cursor.execute("foo")
        cursor.fetchall()

        mock_table.itercolumns.assert_called_once_with()

    def test_column_name_api(self):
        ResultRow = Row("first_col", "second_col", "third_col")
        data = [
            ResultRow("val1", 321, 52.32),
            ResultRow("val2", 2321, 252.32),
        ]

        expected_values = [["val1", 321, 52.32], ["val2", 2321, 252.32]]

        for (row, expected) in zip(data, expected_values):
            self.assertEqual(row.first_col, expected[0])
            self.assertEqual(row.second_col, expected[1])
            self.assertEqual(row.third_col, expected[2])

            self.assertEqual(row["first_col"], expected[0])
            self.assertEqual(row["second_col"], expected[1])
            self.assertEqual(row["third_col"], expected[2])

            self.assertEqual(row[0], expected[0])
            self.assertEqual(row[1], expected[1])
            self.assertEqual(row[2], expected[2])

            self.assertEqual(
                row.asDict(),
                {
                    "first_col": expected[0],
                    "second_col": expected[1],
                    "third_col": expected[2],
                },
            )

    @patch("%s.session.ThriftDatabricksClient" % PACKAGE_NAME)
    def test_cursor_keeps_connection_alive(self, mock_client_class):
        instance = mock_client_class.return_value

        mock_open_session_resp = MagicMock(spec=TOpenSessionResp)()
        mock_open_session_resp.sessionHandle.sessionId = b"\x22"
        instance.open_session.return_value = mock_open_session_resp

        connection = databricks.sql.connect(**self.DUMMY_CONNECTION_ARGS)
        cursor = connection.cursor()
        del connection

        gc.collect()

        self.assertEqual(instance.close_session.call_count, 0)
        cursor.close()

    @patch("%s.utils.ExecuteResponse" % PACKAGE_NAME, autospec=True)
    @patch("%s.client.Cursor._handle_staging_operation" % PACKAGE_NAME)
    @patch("%s.session.ThriftDatabricksClient" % PACKAGE_NAME)
    def test_staging_operation_response_is_handled(
        self, mock_client_class, mock_handle_staging_operation, mock_execute_response
    ):
        # If server sets ExecuteResponse.is_staging_operation True then _handle_staging_operation should be called

        ThriftDatabricksClientMockFactory.apply_property_to_mock(
            mock_execute_response, is_staging_operation=True
        )
        mock_client = mock_client_class.return_value
        mock_client.execute_command.return_value = Mock(is_staging_operation=True)
        mock_client_class.return_value = mock_client

        connection = databricks.sql.connect(**self.DUMMY_CONNECTION_ARGS)
        cursor = connection.cursor()
        cursor.execute("Text of some staging operation command;")
        connection.close()

        mock_handle_staging_operation.call_count == 1

    @patch(
        "%s.session.ThriftDatabricksClient" % PACKAGE_NAME,
        ThriftDatabricksClientMockFactory.new(),
    )
    def test_access_current_query_id(self):
        operation_id = "EE6A8778-21FC-438B-92D8-96AC51EE3821"

        connection = databricks.sql.connect(**self.DUMMY_CONNECTION_ARGS)
        cursor = connection.cursor()

        self.assertIsNone(cursor.query_id)

        cursor.active_command_id = CommandId.from_thrift_handle(
            TOperationHandle(
                operationId=THandleIdentifier(
                    guid=UUID(operation_id).bytes, secret=0x00
                ),
                operationType=TOperationType.EXECUTE_STATEMENT,
            )
        )
        self.assertEqual(cursor.query_id.upper(), operation_id.upper())

        cursor.close()
        self.assertIsNone(cursor.query_id)

    def test_cursor_close_handles_exception(self):
        """Test that Cursor.close() handles exceptions from close_command properly."""
        mock_backend = Mock()
        mock_connection = Mock()
        mock_command_id = Mock()

        mock_backend.close_command.side_effect = Exception("Test error")

        cursor = client.Cursor(mock_connection, mock_backend)
        cursor.active_command_id = mock_command_id

        cursor.close()

        mock_backend.close_command.assert_called_once_with(mock_command_id)

        self.assertIsNone(cursor.active_command_id)

        self.assertFalse(cursor.open)

    def test_cursor_context_manager_handles_exit_exception(self):
        """Test that cursor's context manager handles exceptions during __exit__."""
        mock_backend = Mock()
        mock_connection = Mock()

        cursor = client.Cursor(mock_connection, mock_backend)
        original_close = cursor.close
        cursor.close = Mock(side_effect=Exception("Test error during close"))

        try:
            with cursor:
                raise ValueError("Test error inside context")
        except ValueError:
            pass

        cursor.close.assert_called_once()

    def test_connection_close_handles_cursor_close_exception(self):
        """Test that _close handles exceptions from cursor.close() properly."""
        cursors_closed = []

        def mock_close_with_exception():
            cursors_closed.append(1)
            raise Exception("Test error during close")

        cursor1 = Mock()
        cursor1.close = mock_close_with_exception

        def mock_close_normal():
            cursors_closed.append(2)

        cursor2 = Mock()
        cursor2.close = mock_close_normal

        mock_backend = Mock()
        mock_session_handle = Mock()

        try:
            for cursor in [cursor1, cursor2]:
                try:
                    cursor.close()
                except Exception:
                    pass

            mock_backend.close_session(mock_session_handle)
        except Exception as e:
            self.fail(f"Connection close should handle exceptions: {e}")

        self.assertEqual(
            cursors_closed, [1, 2], "Both cursors should have close called"
        )

    def test_resultset_close_handles_cursor_already_closed_error(self):
        """Test that ResultSet.close() handles CursorAlreadyClosedError properly."""
        result_set = client.ThriftResultSet.__new__(client.ThriftResultSet)
        result_set.backend = Mock()
        result_set.backend.CLOSED_OP_STATE = "CLOSED"
        result_set.connection = Mock()
        result_set.connection.open = True
        result_set.op_state = "RUNNING"
        result_set.has_been_closed_server_side = False
        result_set.command_id = Mock()

        class MockRequestError(Exception):
            def __init__(self):
                self.args = ["Error message", CursorAlreadyClosedError()]

        result_set.backend.close_command.side_effect = MockRequestError()

        original_close = client.ResultSet.close
        try:
            try:
                if (
                    result_set.op_state != result_set.backend.CLOSED_OP_STATE
                    and not result_set.has_been_closed_server_side
                    and result_set.connection.open
                ):
                    result_set.backend.close_command(result_set.command_id)
            except MockRequestError as e:
                if isinstance(e.args[1], CursorAlreadyClosedError):
                    pass
            finally:
                result_set.has_been_closed_server_side = True
                result_set.op_state = result_set.backend.CLOSED_OP_STATE

            result_set.backend.close_command.assert_called_once_with(
                result_set.command_id
            )

            assert result_set.has_been_closed_server_side is True

            assert result_set.op_state == result_set.backend.CLOSED_OP_STATE
        finally:
            pass


if __name__ == "__main__":
    suite = unittest.TestLoader().loadTestsFromModule(sys.modules[__name__])
    loader = unittest.TestLoader()
    test_classes = [
        ClientTestSuite,
        FetchTests,
        ThriftBackendTestSuite,
        ArrowQueueSuite,
    ]
    suites_list = []
    for test_class in test_classes:
        suite = loader.loadTestsFromTestCase(test_class)
        suites_list.append(suite)
    suite = unittest.TestSuite(suites_list)
    test_result = unittest.TextTestRunner().run(suite)

    if len(test_result.errors) != 0 or len(test_result.failures) != 0:
        sys.exit(1)<|MERGE_RESOLUTION|>--- conflicted
+++ resolved
@@ -22,12 +22,8 @@
 from databricks.sql import InterfaceError, DatabaseError, Error, NotSupportedError
 from databricks.sql.exc import RequestError, CursorAlreadyClosedError
 from databricks.sql.types import Row
-<<<<<<< HEAD
 from databricks.sql.result_set import ResultSet, ThriftResultSet
 from databricks.sql.backend.types import CommandId
-=======
-from databricks.sql.client import CommandId
->>>>>>> 400a8bd0
 
 from tests.unit.test_fetches import FetchTests
 from tests.unit.test_thrift_backend import ThriftBackendTestSuite
@@ -137,10 +133,7 @@
 
         result_set = ThriftResultSet(
             connection=mock_connection,
-<<<<<<< HEAD
-=======
             backend=mock_backend,
->>>>>>> 400a8bd0
             execute_response=Mock(),
             thrift_client=mock_backend,
         )
@@ -185,16 +178,10 @@
 
         mock_result_set_class.side_effect = mock_result_sets
 
-<<<<<<< HEAD
         mock_backend = ThriftDatabricksClientMockFactory.new()
         mock_backend.execute_command.side_effect = mock_result_sets
 
         cursor = client.Cursor(connection=Mock(), backend=mock_backend)
-=======
-        cursor = client.Cursor(
-            connection=Mock(), backend=ThriftDatabricksClientMockFactory.new()
-        )
->>>>>>> 400a8bd0
         cursor.execute("SELECT 1;")
         cursor.execute("SELECT 1;")
 
@@ -371,11 +358,7 @@
                 expected_query,
             )
 
-<<<<<<< HEAD
     @patch("%s.result_set.ThriftResultSet" % PACKAGE_NAME)
-=======
-    @patch("%s.client.ResultSet" % PACKAGE_NAME)
->>>>>>> 400a8bd0
     def test_executemany_parameter_passhthrough_and_uses_last_result_set(
         self, mock_result_set_class
     ):
@@ -387,10 +370,7 @@
 
         mock_result_set_class.side_effect = mock_result_set_instances
         mock_backend = ThriftDatabricksClientMockFactory.new()
-<<<<<<< HEAD
         mock_backend.execute_command.side_effect = mock_result_set_instances
-=======
->>>>>>> 400a8bd0
 
         cursor = client.Cursor(Mock(), mock_backend)
 
