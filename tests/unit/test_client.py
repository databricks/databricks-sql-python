--- conflicted
+++ resolved
@@ -260,17 +260,6 @@
             cursor.close = mock_close
         mock_close.assert_called_once_with()
 
-<<<<<<< HEAD
-        cursor = client.Cursor(Mock(), Mock())
-        cursor.close = Mock()
-
-        try:
-            with self.assertRaises(KeyboardInterrupt):
-                with cursor:
-                    raise KeyboardInterrupt("Simulated interrupt")
-        finally:
-            cursor.close.assert_called()
-=======
     @patch("%s.client.ThriftBackend" % PACKAGE_NAME)
     def test_context_manager_closes_connection(self, mock_client_class):
         instance = mock_client_class.return_value
@@ -285,7 +274,6 @@
         # Check the close session request has an id of x22
         close_session_id = instance.close_session.call_args[0][0].sessionId
         self.assertEqual(close_session_id, b"\x22")
->>>>>>> b3a6f55a
 
     def dict_product(self, dicts):
         """
@@ -615,45 +603,6 @@
         cursor.close()
         self.assertIsNone(cursor.query_id)
 
-<<<<<<< HEAD
-    def test_cursor_close_handles_exception(self):
-        """Test that Cursor.close() handles exceptions from close_command properly."""
-        mock_backend = Mock()
-        mock_connection = Mock()
-        mock_command_id = Mock()
-
-        mock_backend.close_command.side_effect = Exception("Test error")
-
-        cursor = client.Cursor(mock_connection, mock_backend)
-        cursor.active_command_id = mock_command_id
-
-        cursor.close()
-
-        mock_backend.close_command.assert_called_once_with(mock_command_id)
-
-        self.assertIsNone(cursor.active_command_id)
-
-        self.assertFalse(cursor.open)
-
-    def test_cursor_context_manager_handles_exit_exception(self):
-        """Test that cursor's context manager handles exceptions during __exit__."""
-        mock_backend = Mock()
-        mock_connection = Mock()
-
-        cursor = client.Cursor(mock_connection, mock_backend)
-        original_close = cursor.close
-        cursor.close = Mock(side_effect=Exception("Test error during close"))
-
-        try:
-            with cursor:
-                raise ValueError("Test error inside context")
-        except ValueError:
-            pass
-
-        cursor.close.assert_called_once()
-
-=======
->>>>>>> b3a6f55a
     def test_connection_close_handles_cursor_close_exception(self):
         """Test that _close handles exceptions from cursor.close() properly."""
         cursors_closed = []
@@ -689,52 +638,6 @@
             cursors_closed, [1, 2], "Both cursors should have close called"
         )
 
-<<<<<<< HEAD
-    def test_resultset_close_handles_cursor_already_closed_error(self):
-        """Test that ResultSet.close() handles CursorAlreadyClosedError properly."""
-        result_set = client.ThriftResultSet.__new__(client.ThriftResultSet)
-        result_set.backend = Mock()
-        result_set.backend.CLOSED_OP_STATE = "CLOSED"
-        result_set.connection = Mock()
-        result_set.connection.open = True
-        result_set.op_state = "RUNNING"
-        result_set.has_been_closed_server_side = False
-        result_set.command_id = Mock()
-
-        class MockRequestError(Exception):
-            def __init__(self):
-                self.args = ["Error message", CursorAlreadyClosedError()]
-
-        result_set.backend.close_command.side_effect = MockRequestError()
-
-        original_close = client.ResultSet.close
-        try:
-            try:
-                if (
-                    result_set.op_state != result_set.backend.CLOSED_OP_STATE
-                    and not result_set.has_been_closed_server_side
-                    and result_set.connection.open
-                ):
-                    result_set.backend.close_command(result_set.command_id)
-            except MockRequestError as e:
-                if isinstance(e.args[1], CursorAlreadyClosedError):
-                    pass
-            finally:
-                result_set.has_been_closed_server_side = True
-                result_set.op_state = result_set.backend.CLOSED_OP_STATE
-
-            result_set.backend.close_command.assert_called_once_with(
-                result_set.command_id
-            )
-
-            assert result_set.has_been_closed_server_side is True
-
-            assert result_set.op_state == result_set.backend.CLOSED_OP_STATE
-        finally:
-            pass
-
-=======
->>>>>>> b3a6f55a
 
 if __name__ == "__main__":
     suite = unittest.TestLoader().loadTestsFromModule(sys.modules[__name__])
