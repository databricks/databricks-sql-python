--- conflicted
+++ resolved
@@ -62,53 +62,10 @@
         logger.info(
             f"Executing synchronous query with cloud fetch to generate {requested_row_count} rows"
         )
-<<<<<<< HEAD
-        cursor.execute(query)
-
-        # Use a mix of fetch methods to retrieve all rows
-        logger.info("Retrieving data using a mix of fetch methods")
-        
-        # First, get one row with fetchone
-        first_row = cursor.fetchone()
-        if not first_row:
-            logger.error("FAIL: fetchone returned None, expected a row")
-            return False
-        
-        logger.info(f"Successfully retrieved first row with ID: {first_row[0]}")
-        retrieved_rows = [first_row]
-        
-        # Then, get a batch of rows with fetchmany
-        batch_size = 100
-        batch_rows = cursor.fetchmany(batch_size)
-        logger.info(f"Successfully retrieved {len(batch_rows)} rows with fetchmany")
-        retrieved_rows.extend(batch_rows)
-        
-        # Finally, get all remaining rows with fetchall
-        remaining_rows = cursor.fetchall()
-        logger.info(f"Successfully retrieved {len(remaining_rows)} rows with fetchall")
-        retrieved_rows.extend(remaining_rows)
-        
-        # Calculate total row count
-        actual_row_count = len(retrieved_rows)
-        
-        logger.info(
-            f"Requested {requested_row_count} rows, received {actual_row_count} rows"
-        )
-        
-        # Verify total row count
-        if actual_row_count != requested_row_count:
-            logger.error(
-                f"FAIL: Row count mismatch. Expected {requested_row_count}, got {actual_row_count}"
-            )
-            return False
-        
-        logger.info("PASS: Received correct number of rows with cloud fetch and all fetch methods work correctly")
-=======
         results = [cursor.fetchone()]
         results.extend(cursor.fetchmany(10))
         results.extend(cursor.fetchall())
         logger.info(f"{len(results)} rows retrieved against 100 requested")
->>>>>>> 715cc135
 
         # Close resources
         cursor.close()
@@ -170,58 +127,6 @@
         # For non-cloud fetch, use a smaller row count to avoid exceeding inline limits
         requested_row_count = 100
         cursor = connection.cursor()
-<<<<<<< HEAD
-        query = f"""
-        SELECT 
-            id, 
-            concat('value_', repeat('a', 100)) as test_value
-        FROM range(1, {requested_row_count} + 1) AS t(id)
-        """
-
-        logger.info(
-            f"Executing synchronous query without cloud fetch to generate {requested_row_count} rows"
-        )
-        cursor.execute(query)
-
-        # Use a mix of fetch methods to retrieve all rows
-        logger.info("Retrieving data using a mix of fetch methods")
-        
-        # First, get one row with fetchone
-        first_row = cursor.fetchone()
-        if not first_row:
-            logger.error("FAIL: fetchone returned None, expected a row")
-            return False
-        
-        logger.info(f"Successfully retrieved first row with ID: {first_row[0]}")
-        retrieved_rows = [first_row]
-        
-        # Then, get a batch of rows with fetchmany
-        batch_size = 10  # Smaller batch size for non-cloud fetch
-        batch_rows = cursor.fetchmany(batch_size)
-        logger.info(f"Successfully retrieved {len(batch_rows)} rows with fetchmany")
-        retrieved_rows.extend(batch_rows)
-        
-        # Finally, get all remaining rows with fetchall
-        remaining_rows = cursor.fetchall()
-        logger.info(f"Successfully retrieved {len(remaining_rows)} rows with fetchall")
-        retrieved_rows.extend(remaining_rows)
-        
-        # Calculate total row count
-        actual_row_count = len(retrieved_rows)
-        
-        logger.info(
-            f"Requested {requested_row_count} rows, received {actual_row_count} rows"
-        )
-        
-        # Verify total row count
-        if actual_row_count != requested_row_count:
-            logger.error(
-                f"FAIL: Row count mismatch. Expected {requested_row_count}, got {actual_row_count}"
-            )
-            return False
-        
-        logger.info("PASS: Received correct number of rows without cloud fetch and all fetch methods work correctly")
-=======
         logger.info("Executing synchronous query without cloud fetch: SELECT 100 rows")
         cursor.execute(
             "SELECT id, 'test_value_' || CAST(id as STRING) as test_value FROM range(1, 101)"
@@ -231,7 +136,6 @@
         results.extend(cursor.fetchmany(10))
         results.extend(cursor.fetchall())
         logger.info(f"{len(results)} rows retrieved against 100 requested")
->>>>>>> 715cc135
 
         # Close resources
         cursor.close()
