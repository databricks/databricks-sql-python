"""
Main script to run all SEA connector tests.

This script runs all the individual test modules and displays
a summary of test results with visual indicators.
<<<<<<< HEAD
"""
=======

In order to run the script, the following environment variables need to be set:
- DATABRICKS_SERVER_HOSTNAME: The hostname of the Databricks server
- DATABRICKS_HTTP_PATH: The HTTP path of the Databricks server
- DATABRICKS_TOKEN: The token to use for authentication
"""

>>>>>>> 45585d42
import os
import sys
import logging
import subprocess
from typing import List, Tuple

logging.basicConfig(level=logging.DEBUG)
logger = logging.getLogger(__name__)

TEST_MODULES = [
    "test_sea_session",
    "test_sea_sync_query",
    "test_sea_async_query",
    "test_sea_metadata",
]


def run_test_module(module_name: str) -> bool:
    """Run a test module and return success status."""
    module_path = os.path.join(
        os.path.dirname(os.path.abspath(__file__)), "tests", f"{module_name}.py"
    )

    # Simply run the module as a script - each module handles its own test execution
    result = subprocess.run(
        [sys.executable, module_path], capture_output=True, text=True
    )

    # Log the output from the test module
    if result.stdout:
        for line in result.stdout.strip().split("\n"):
            logger.info(line)

    if result.stderr:
        for line in result.stderr.strip().split("\n"):
            logger.error(line)

    return result.returncode == 0


def run_tests() -> List[Tuple[str, bool]]:
    """Run all tests and return results."""
    results = []

    for module_name in TEST_MODULES:
        try:
            logger.info(f"\n{'=' * 50}")
            logger.info(f"Running test: {module_name}")
            logger.info(f"{'-' * 50}")

            success = run_test_module(module_name)
            results.append((module_name, success))

            status = "✅ PASSED" if success else "❌ FAILED"
            logger.info(f"Test {module_name}: {status}")

        except Exception as e:
            logger.error(f"Error loading or running test {module_name}: {str(e)}")
            import traceback

            logger.error(traceback.format_exc())
            results.append((module_name, False))

    return results


def print_summary(results: List[Tuple[str, bool]]) -> None:
    """Print a summary of test results."""
    logger.info(f"\n{'=' * 50}")
    logger.info("TEST SUMMARY")
    logger.info(f"{'-' * 50}")

    passed = sum(1 for _, success in results if success)
    total = len(results)

    for module_name, success in results:
        status = "✅ PASSED" if success else "❌ FAILED"
        logger.info(f"{status} - {module_name}")

    logger.info(f"{'-' * 50}")
    logger.info(f"Total: {total} | Passed: {passed} | Failed: {total - passed}")
    logger.info(f"{'=' * 50}")


if __name__ == "__main__":
    # Check if required environment variables are set
    required_vars = [
        "DATABRICKS_SERVER_HOSTNAME",
        "DATABRICKS_HTTP_PATH",
        "DATABRICKS_TOKEN",
    ]
    missing_vars = [var for var in required_vars if not os.environ.get(var)]

    if missing_vars:
        logger.error(
            f"Missing required environment variables: {', '.join(missing_vars)}"
        )
        logger.error("Please set these variables before running the tests.")
        sys.exit(1)

    # Run all tests
    results = run_tests()

    # Print summary
    print_summary(results)

    # Exit with appropriate status code
    all_passed = all(success for _, success in results)
    sys.exit(0 if all_passed else 1)<|MERGE_RESOLUTION|>--- conflicted
+++ resolved
@@ -3,9 +3,6 @@
 
 This script runs all the individual test modules and displays
 a summary of test results with visual indicators.
-<<<<<<< HEAD
-"""
-=======
 
 In order to run the script, the following environment variables need to be set:
 - DATABRICKS_SERVER_HOSTNAME: The hostname of the Databricks server
@@ -13,7 +10,6 @@
 - DATABRICKS_TOKEN: The token to use for authentication
 """
 
->>>>>>> 45585d42
 import os
 import sys
 import logging
