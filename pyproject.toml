--- conflicted
+++ resolved
@@ -18,13 +18,6 @@
 lz4 = "^4.0.2"
 requests = "^2.18.1"
 oauthlib = "^3.1.0"
-<<<<<<< HEAD
-=======
-numpy = [
-    { version = ">=1.16.6", python = ">=3.8,<3.11" },
-    { version = ">=1.23.4", python = ">=3.11" },
-]
->>>>>>> 60542e49
 openpyxl = "^3.0.10"
 urllib3 = ">=1.26"
 pyarrow = [
@@ -42,8 +35,8 @@
 black = "^22.3.0"
 pytest-dotenv = "^0.5.2"
 numpy = [
-    { version = "^1.16.6", python = ">=3.8,<3.11" },
-    { version = "^1.23.4", python = ">=3.11" },
+    { version = ">=1.16.6", python = ">=3.8,<3.11" },
+    { version = ">=1.23.4", python = ">=3.11" },
 ]
 
 [tool.poetry.urls]
