--- conflicted
+++ resolved
@@ -1,10 +1,6 @@
 [tool.poetry]
 name = "databricks-sql-connector"
-<<<<<<< HEAD
 version = "4.0.0.b4"
-=======
-version = "3.6.0"
->>>>>>> 680b3b6d
 description = "Databricks SQL Connector for Python"
 authors = ["Databricks <databricks-sql-connector-maintainers@databricks.com>"]
 license = "Apache-2.0"
@@ -18,11 +14,6 @@
 pandas = [
     { version = ">=1.2.5,<2.3.0", python = ">=3.8" }
 ]
-<<<<<<< HEAD
-=======
-pyarrow = ">=14.0.1"
-
->>>>>>> 680b3b6d
 lz4 = "^4.0.2"
 requests = "^2.18.1"
 oauthlib = "^3.1.0"
