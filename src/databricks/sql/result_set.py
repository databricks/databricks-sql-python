from abc import ABC, abstractmethod
from typing import List, Optional, Any, Union, Tuple, TYPE_CHECKING

import logging
import time
import pandas

from databricks.sql.backend.sea.backend import SeaDatabricksClient

try:
    import pyarrow
except ImportError:
    pyarrow = None

if TYPE_CHECKING:
    from databricks.sql.backend.thrift_backend import ThriftDatabricksClient
    from databricks.sql.client import Connection
from databricks.sql.backend.databricks_client import DatabricksClient
from databricks.sql.thrift_api.TCLIService import ttypes
from databricks.sql.types import Row
from databricks.sql.exc import Error, RequestError, CursorAlreadyClosedError
from databricks.sql.utils import ColumnTable, ColumnQueue
from databricks.sql.backend.types import CommandId, CommandState, ExecuteResponse

logger = logging.getLogger(__name__)


class ResultSet(ABC):
    """
    Abstract base class for result sets returned by different backend implementations.

    This class defines the interface that all concrete result set implementations must follow.
    """

    def __init__(
        self,
        connection: "Connection",
        backend: "DatabricksClient",
        arraysize: int,
        buffer_size_bytes: int,
        command_id: CommandId,
        status: CommandState,
        has_been_closed_server_side: bool = False,
<<<<<<< HEAD
=======
        is_direct_results: bool = False,
>>>>>>> c04d583c
        results_queue=None,
        description=None,
        is_staging_operation: bool = False,
        lz4_compressed: bool = False,
        arrow_schema_bytes: bytes = b"",
    ):
        """
        A ResultSet manages the results of a single command.

        Parameters:
            :param connection: The parent connection
            :param backend: The backend client
            :param arraysize: The max number of rows to fetch at a time (PEP-249)
            :param buffer_size_bytes: The size (in bytes) of the internal buffer + max fetch
            :param command_id: The command ID
            :param status: The command status
            :param has_been_closed_server_side: Whether the command has been closed on the server
            :param is_direct_results: Whether the command has more rows
            :param results_queue: The results queue
            :param description: column description of the results
            :param is_staging_operation: Whether the command is a staging operation
        """

        self.connection = connection
        self.backend = backend
        self.arraysize = arraysize
        self.buffer_size_bytes = buffer_size_bytes
        self._next_row_index = 0
        self.description = description
        self.command_id = command_id
        self.status = status
        self.has_been_closed_server_side = has_been_closed_server_side
<<<<<<< HEAD
=======
        self.is_direct_results = is_direct_results
>>>>>>> c04d583c
        self.results = results_queue
        self._is_staging_operation = is_staging_operation
        self.lz4_compressed = lz4_compressed
        self._arrow_schema_bytes = arrow_schema_bytes

    def __iter__(self):
        while True:
            row = self.fetchone()
            if row:
                yield row
            else:
                break

    @property
    def rownumber(self):
        return self._next_row_index

    @property
    def is_staging_operation(self) -> bool:
        """Whether this result set represents a staging operation."""
        return self._is_staging_operation

    # Define abstract methods that concrete implementations must implement
    @abstractmethod
    def _fill_results_buffer(self):
        """Fill the results buffer from the backend."""
        pass

    @abstractmethod
    def fetchone(self) -> Optional[Row]:
        """Fetch the next row of a query result set."""
        pass

    @abstractmethod
    def fetchmany(self, size: int) -> List[Row]:
        """Fetch the next set of rows of a query result."""
        pass

    @abstractmethod
    def fetchall(self) -> List[Row]:
        """Fetch all remaining rows of a query result."""
        pass

    @abstractmethod
    def fetchmany_arrow(self, size: int) -> "pyarrow.Table":
        """Fetch the next set of rows as an Arrow table."""
        pass

    @abstractmethod
    def fetchall_arrow(self) -> "pyarrow.Table":
        """Fetch all remaining rows as an Arrow table."""
        pass

    def close(self) -> None:
        """
        Close the result set.

        If the connection has not been closed, and the result set has not already
        been closed on the server for some other reason, issue a request to the server to close it.
        """
        try:
            if (
                self.status != CommandState.CLOSED
                and not self.has_been_closed_server_side
                and self.connection.open
            ):
                self.backend.close_command(self.command_id)
        except RequestError as e:
            if isinstance(e.args[1], CursorAlreadyClosedError):
                logger.info("Operation was canceled by a prior request")
        finally:
            self.has_been_closed_server_side = True
            self.status = CommandState.CLOSED


class ThriftResultSet(ResultSet):
    """ResultSet implementation for the Thrift backend."""

    def __init__(
        self,
        connection: "Connection",
        execute_response: "ExecuteResponse",
        thrift_client: "ThriftDatabricksClient",
        buffer_size_bytes: int = 104857600,
        arraysize: int = 10000,
        use_cloud_fetch: bool = True,
        t_row_set=None,
        max_download_threads: int = 10,
        ssl_options=None,
<<<<<<< HEAD
        has_more_rows: bool = True,
=======
        is_direct_results: bool = True,
>>>>>>> c04d583c
    ):
        """
        Initialize a ThriftResultSet with direct access to the ThriftDatabricksClient.

<<<<<<< HEAD
        Args:
            connection: The parent connection
            execute_response: Response from the execute command
            thrift_client: The ThriftDatabricksClient instance for direct access
            buffer_size_bytes: Buffer size for fetching results
            arraysize: Default number of rows to fetch
            use_cloud_fetch: Whether to use cloud fetch for retrieving results
            t_row_set: The TRowSet containing result data (if available)
            max_download_threads: Maximum number of download threads for cloud fetch
            ssl_options: SSL options for cloud fetch
            has_more_rows: Whether there are more rows to fetch
        """
        # Initialize ThriftResultSet-specific attributes
=======
        Parameters:
            :param connection: The parent connection
            :param execute_response: Response from the execute command
            :param thrift_client: The ThriftDatabricksClient instance for direct access
            :param buffer_size_bytes: Buffer size for fetching results
            :param arraysize: Default number of rows to fetch
            :param use_cloud_fetch: Whether to use cloud fetch for retrieving results
            :param t_row_set: The TRowSet containing result data (if available)
            :param max_download_threads: Maximum number of download threads for cloud fetch
            :param ssl_options: SSL options for cloud fetch
            :param is_direct_results: Whether there are more rows to fetch
        """
        # Initialize ThriftResultSet-specific attributes
        self._arrow_schema_bytes = execute_response.arrow_schema_bytes
>>>>>>> c04d583c
        self._use_cloud_fetch = use_cloud_fetch
        self.has_more_rows = has_more_rows

        # Build the results queue if t_row_set is provided
        results_queue = None
        if t_row_set and execute_response.result_format is not None:
            from databricks.sql.utils import ThriftResultSetQueueFactory

            # Create the results queue using the provided format
            results_queue = ThriftResultSetQueueFactory.build_queue(
                row_set_type=execute_response.result_format,
                t_row_set=t_row_set,
                arrow_schema_bytes=execute_response.arrow_schema_bytes or b"",
                max_download_threads=max_download_threads,
                lz4_compressed=execute_response.lz4_compressed,
                description=execute_response.description,
                ssl_options=ssl_options,
            )

        # Build the results queue if t_row_set is provided
        results_queue = None
        if t_row_set and execute_response.result_format is not None:
            from databricks.sql.utils import ResultSetQueueFactory

            # Create the results queue using the provided format
            results_queue = ResultSetQueueFactory.build_queue(
                row_set_type=execute_response.result_format,
                t_row_set=t_row_set,
                arrow_schema_bytes=execute_response.arrow_schema_bytes or b"",
                max_download_threads=max_download_threads,
                lz4_compressed=execute_response.lz4_compressed,
                description=execute_response.description,
                ssl_options=ssl_options,
            )

        # Call parent constructor with common attributes
        super().__init__(
            connection=connection,
            backend=thrift_client,
            arraysize=arraysize,
            buffer_size_bytes=buffer_size_bytes,
            command_id=execute_response.command_id,
            status=execute_response.status,
            has_been_closed_server_side=execute_response.has_been_closed_server_side,
<<<<<<< HEAD
=======
            is_direct_results=is_direct_results,
>>>>>>> c04d583c
            results_queue=results_queue,
            description=execute_response.description,
            is_staging_operation=execute_response.is_staging_operation,
            lz4_compressed=execute_response.lz4_compressed,
            arrow_schema_bytes=execute_response.arrow_schema_bytes,
        )

        # Initialize results queue if not provided
        if not self.results:
            self._fill_results_buffer()

    def _fill_results_buffer(self):
        results, is_direct_results = self.backend.fetch_results(
            command_id=self.command_id,
            max_rows=self.arraysize,
            max_bytes=self.buffer_size_bytes,
            expected_row_start_offset=self._next_row_index,
            lz4_compressed=self.lz4_compressed,
            arrow_schema_bytes=self._arrow_schema_bytes,
            description=self.description,
            use_cloud_fetch=self._use_cloud_fetch,
        )
        self.results = results
        self.is_direct_results = is_direct_results

    def _convert_columnar_table(self, table):
        column_names = [c[0] for c in self.description]
        ResultRow = Row(*column_names)
        result = []
        for row_index in range(table.num_rows):
            curr_row = []
            for col_index in range(table.num_columns):
                curr_row.append(table.get_item(col_index, row_index))
            result.append(ResultRow(*curr_row))

        return result

    def _convert_arrow_table(self, table):
        column_names = [c[0] for c in self.description]
        ResultRow = Row(*column_names)

        if self.connection.disable_pandas is True:
            return [
                ResultRow(*[v.as_py() for v in r]) for r in zip(*table.itercolumns())
            ]

        # Need to use nullable types, as otherwise type can change when there are missing values.
        # See https://arrow.apache.org/docs/python/pandas.html#nullable-types
        # NOTE: This api is epxerimental https://pandas.pydata.org/pandas-docs/stable/user_guide/integer_na.html
        dtype_mapping = {
            pyarrow.int8(): pandas.Int8Dtype(),
            pyarrow.int16(): pandas.Int16Dtype(),
            pyarrow.int32(): pandas.Int32Dtype(),
            pyarrow.int64(): pandas.Int64Dtype(),
            pyarrow.uint8(): pandas.UInt8Dtype(),
            pyarrow.uint16(): pandas.UInt16Dtype(),
            pyarrow.uint32(): pandas.UInt32Dtype(),
            pyarrow.uint64(): pandas.UInt64Dtype(),
            pyarrow.bool_(): pandas.BooleanDtype(),
            pyarrow.float32(): pandas.Float32Dtype(),
            pyarrow.float64(): pandas.Float64Dtype(),
            pyarrow.string(): pandas.StringDtype(),
        }

        # Need to rename columns, as the to_pandas function cannot handle duplicate column names
        table_renamed = table.rename_columns([str(c) for c in range(table.num_columns)])
        df = table_renamed.to_pandas(
            types_mapper=dtype_mapping.get,
            date_as_object=True,
            timestamp_as_object=True,
        )

        res = df.to_numpy(na_value=None, dtype="object")
        return [ResultRow(*v) for v in res]

    def merge_columnar(self, result1, result2) -> "ColumnTable":
        """
        Function to merge / combining the columnar results into a single result
        :param result1:
        :param result2:
        :return:
        """

        if result1.column_names != result2.column_names:
            raise ValueError("The columns in the results don't match")

        merged_result = [
            result1.column_table[i] + result2.column_table[i]
            for i in range(result1.num_columns)
        ]
        return ColumnTable(merged_result, result1.column_names)

    def fetchmany_arrow(self, size: int) -> "pyarrow.Table":
        """
        Fetch the next set of rows of a query result, returning a PyArrow table.

        An empty sequence is returned when no more rows are available.
        """
        if size < 0:
            raise ValueError("size argument for fetchmany is %s but must be >= 0", size)
        results = self.results.next_n_rows(size)
        n_remaining_rows = size - results.num_rows
        self._next_row_index += results.num_rows

        while (
            n_remaining_rows > 0
            and not self.has_been_closed_server_side
            and self.is_direct_results
        ):
            self._fill_results_buffer()
            partial_results = self.results.next_n_rows(n_remaining_rows)
            results = pyarrow.concat_tables([results, partial_results])
            n_remaining_rows -= partial_results.num_rows
            self._next_row_index += partial_results.num_rows

        return results

    def fetchmany_columnar(self, size: int):
        """
        Fetch the next set of rows of a query result, returning a Columnar Table.
        An empty sequence is returned when no more rows are available.
        """
        if size < 0:
            raise ValueError("size argument for fetchmany is %s but must be >= 0", size)

        results = self.results.next_n_rows(size)
        n_remaining_rows = size - results.num_rows
        self._next_row_index += results.num_rows

        while (
            n_remaining_rows > 0
            and not self.has_been_closed_server_side
            and self.is_direct_results
        ):
            self._fill_results_buffer()
            partial_results = self.results.next_n_rows(n_remaining_rows)
            results = self.merge_columnar(results, partial_results)
            n_remaining_rows -= partial_results.num_rows
            self._next_row_index += partial_results.num_rows

        return results

    def fetchall_arrow(self) -> "pyarrow.Table":
        """Fetch all (remaining) rows of a query result, returning them as a PyArrow table."""
        results = self.results.remaining_rows()
        self._next_row_index += results.num_rows

        while not self.has_been_closed_server_side and self.is_direct_results:
            self._fill_results_buffer()
            partial_results = self.results.remaining_rows()
            if isinstance(results, ColumnTable) and isinstance(
                partial_results, ColumnTable
            ):
                results = self.merge_columnar(results, partial_results)
            else:
                results = pyarrow.concat_tables([results, partial_results])
            self._next_row_index += partial_results.num_rows

        # If PyArrow is installed and we have a ColumnTable result, convert it to PyArrow Table
        # Valid only for metadata commands result set
        if isinstance(results, ColumnTable) and pyarrow:
            data = {
                name: col
                for name, col in zip(results.column_names, results.column_table)
            }
            return pyarrow.Table.from_pydict(data)
        return results

    def fetchall_columnar(self):
        """Fetch all (remaining) rows of a query result, returning them as a Columnar table."""
        results = self.results.remaining_rows()
        self._next_row_index += results.num_rows

        while not self.has_been_closed_server_side and self.is_direct_results:
            self._fill_results_buffer()
            partial_results = self.results.remaining_rows()
            results = self.merge_columnar(results, partial_results)
            self._next_row_index += partial_results.num_rows

        return results

    def fetchone(self) -> Optional[Row]:
        """
        Fetch the next row of a query result set, returning a single sequence,
        or None when no more data is available.
        """
        if isinstance(self.results, ColumnQueue):
            res = self._convert_columnar_table(self.fetchmany_columnar(1))
        else:
            res = self._convert_arrow_table(self.fetchmany_arrow(1))

        if len(res) > 0:
            return res[0]
        else:
            return None

    def fetchall(self) -> List[Row]:
        """
        Fetch all (remaining) rows of a query result, returning them as a list of rows.
        """
        if isinstance(self.results, ColumnQueue):
            return self._convert_columnar_table(self.fetchall_columnar())
        else:
            return self._convert_arrow_table(self.fetchall_arrow())

    def fetchmany(self, size: int) -> List[Row]:
        """
        Fetch the next set of rows of a query result, returning a list of rows.

        An empty sequence is returned when no more rows are available.
        """
        if isinstance(self.results, ColumnQueue):
            return self._convert_columnar_table(self.fetchmany_columnar(size))
        else:
            return self._convert_arrow_table(self.fetchmany_arrow(size))

    @staticmethod
    def _get_schema_description(table_schema_message):
        """
        Takes a TableSchema message and returns a description 7-tuple as specified by PEP-249
        """

        def map_col_type(type_):
            if type_.startswith("decimal"):
                return "decimal"
            else:
                return type_

        return [
            (column.name, map_col_type(column.datatype), None, None, None, None, None)
            for column in table_schema_message.columns
        ]


class SeaResultSet(ResultSet):
    """ResultSet implementation for SEA backend."""

    def __init__(
        self,
        connection: "Connection",
        execute_response: "ExecuteResponse",
        sea_client: "SeaDatabricksClient",
        buffer_size_bytes: int = 104857600,
        arraysize: int = 10000,
        result_data=None,
        manifest=None,
    ):
        """
        Initialize a SeaResultSet with the response from a SEA query execution.

        Args:
            connection: The parent connection
            execute_response: Response from the execute command
            sea_client: The SeaDatabricksClient instance for direct access
            buffer_size_bytes: Buffer size for fetching results
            arraysize: Default number of rows to fetch
            result_data: Result data from SEA response (optional)
            manifest: Manifest from SEA response (optional)
        """

        super().__init__(
            connection=connection,
            backend=sea_client,
            arraysize=arraysize,
            buffer_size_bytes=buffer_size_bytes,
            command_id=execute_response.command_id,
            status=execute_response.status,
            has_been_closed_server_side=execute_response.has_been_closed_server_side,
            description=execute_response.description,
            is_staging_operation=execute_response.is_staging_operation,
            lz4_compressed=execute_response.lz4_compressed,
            arrow_schema_bytes=execute_response.arrow_schema_bytes,
        )

    def _fill_results_buffer(self):
        """Fill the results buffer from the backend."""
        raise NotImplementedError(
            "_fill_results_buffer is not implemented for SEA backend"
        )

    def fetchone(self) -> Optional[Row]:
        """
        Fetch the next row of a query result set, returning a single sequence,
        or None when no more data is available.
        """

        raise NotImplementedError("fetchone is not implemented for SEA backend")

    def fetchmany(self, size: Optional[int] = None) -> List[Row]:
        """
        Fetch the next set of rows of a query result, returning a list of rows.

        An empty sequence is returned when no more rows are available.
        """

        raise NotImplementedError("fetchmany is not implemented for SEA backend")

    def fetchall(self) -> List[Row]:
        """
        Fetch all (remaining) rows of a query result, returning them as a list of rows.
        """

        raise NotImplementedError("fetchall is not implemented for SEA backend")

    def fetchmany_arrow(self, size: int) -> Any:
        """Fetch the next set of rows as an Arrow table."""
        raise NotImplementedError("fetchmany_arrow is not implemented for SEA backend")

    def fetchall_arrow(self) -> Any:
        """Fetch all remaining rows as an Arrow table."""
        raise NotImplementedError("fetchall_arrow is not implemented for SEA backend")<|MERGE_RESOLUTION|>--- conflicted
+++ resolved
@@ -41,10 +41,7 @@
         command_id: CommandId,
         status: CommandState,
         has_been_closed_server_side: bool = False,
-<<<<<<< HEAD
-=======
         is_direct_results: bool = False,
->>>>>>> c04d583c
         results_queue=None,
         description=None,
         is_staging_operation: bool = False,
@@ -77,10 +74,7 @@
         self.command_id = command_id
         self.status = status
         self.has_been_closed_server_side = has_been_closed_server_side
-<<<<<<< HEAD
-=======
         self.is_direct_results = is_direct_results
->>>>>>> c04d583c
         self.results = results_queue
         self._is_staging_operation = is_staging_operation
         self.lz4_compressed = lz4_compressed
@@ -170,30 +164,11 @@
         t_row_set=None,
         max_download_threads: int = 10,
         ssl_options=None,
-<<<<<<< HEAD
-        has_more_rows: bool = True,
-=======
         is_direct_results: bool = True,
->>>>>>> c04d583c
     ):
         """
         Initialize a ThriftResultSet with direct access to the ThriftDatabricksClient.
 
-<<<<<<< HEAD
-        Args:
-            connection: The parent connection
-            execute_response: Response from the execute command
-            thrift_client: The ThriftDatabricksClient instance for direct access
-            buffer_size_bytes: Buffer size for fetching results
-            arraysize: Default number of rows to fetch
-            use_cloud_fetch: Whether to use cloud fetch for retrieving results
-            t_row_set: The TRowSet containing result data (if available)
-            max_download_threads: Maximum number of download threads for cloud fetch
-            ssl_options: SSL options for cloud fetch
-            has_more_rows: Whether there are more rows to fetch
-        """
-        # Initialize ThriftResultSet-specific attributes
-=======
         Parameters:
             :param connection: The parent connection
             :param execute_response: Response from the execute command
@@ -208,7 +183,6 @@
         """
         # Initialize ThriftResultSet-specific attributes
         self._arrow_schema_bytes = execute_response.arrow_schema_bytes
->>>>>>> c04d583c
         self._use_cloud_fetch = use_cloud_fetch
         self.has_more_rows = has_more_rows
 
@@ -253,10 +227,7 @@
             command_id=execute_response.command_id,
             status=execute_response.status,
             has_been_closed_server_side=execute_response.has_been_closed_server_side,
-<<<<<<< HEAD
-=======
             is_direct_results=is_direct_results,
->>>>>>> c04d583c
             results_queue=results_queue,
             description=execute_response.description,
             is_staging_operation=execute_response.is_staging_operation,
