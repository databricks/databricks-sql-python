--- conflicted
+++ resolved
@@ -177,10 +177,6 @@
         """
 
         # Initialize ThriftResultSet-specific attributes
-<<<<<<< HEAD
-        self._arrow_schema_bytes = arrow_schema_bytes
-=======
->>>>>>> 0385ffb0
         self._use_cloud_fetch = use_cloud_fetch
         self.is_direct_results = is_direct_results
 
