from abc import ABC, abstractmethod
from typing import List, Optional, Any, Union, Tuple, TYPE_CHECKING

import logging
import time
import pandas

from databricks.sql.backend.sea.backend import SeaDatabricksClient
<<<<<<< HEAD
from databricks.sql.backend.sea.models.base import (
    ExternalLink,
    ResultData,
    ResultManifest,
)
from databricks.sql.cloud_fetch_queue import SeaCloudFetchQueue
from databricks.sql.utils import SeaResultSetQueueFactory
=======
from databricks.sql.backend.sea.models.base import ResultData, ResultManifest
>>>>>>> e96e5b8c

try:
    import pyarrow
except ImportError:
    pyarrow = None

if TYPE_CHECKING:
    from databricks.sql.backend.thrift_backend import ThriftDatabricksClient
    from databricks.sql.client import Connection
from databricks.sql.backend.databricks_client import DatabricksClient
from databricks.sql.thrift_api.TCLIService import ttypes
from databricks.sql.types import Row
from databricks.sql.exc import Error, RequestError, CursorAlreadyClosedError
<<<<<<< HEAD
from databricks.sql.utils import ColumnTable, ColumnQueue, JsonQueue
=======
from databricks.sql.utils import (
    ColumnTable,
    ColumnQueue,
    JsonQueue,
    SeaResultSetQueueFactory,
)
>>>>>>> e96e5b8c
from databricks.sql.backend.types import CommandId, CommandState, ExecuteResponse

logger = logging.getLogger(__name__)


class ResultSet(ABC):
    """
    Abstract base class for result sets returned by different backend implementations.

    This class defines the interface that all concrete result set implementations must follow.
    """

    def __init__(
        self,
        connection: "Connection",
        backend: "DatabricksClient",
        arraysize: int,
        buffer_size_bytes: int,
        command_id: CommandId,
        status: CommandState,
        has_been_closed_server_side: bool = False,
        results_queue=None,
        description=None,
        is_staging_operation: bool = False,
        lz4_compressed: bool = False,
<<<<<<< HEAD
        arrow_schema_bytes: bytes = b"",
=======
        arrow_schema_bytes: Optional[bytes] = b"",
>>>>>>> e96e5b8c
    ):
        """
        A ResultSet manages the results of a single command.

        Args:
            connection: The parent connection
            backend: The backend client
            arraysize: The max number of rows to fetch at a time (PEP-249)
            buffer_size_bytes: The size (in bytes) of the internal buffer + max fetch
            command_id: The command ID
            status: The command status
            has_been_closed_server_side: Whether the command has been closed on the server
            has_more_rows: Whether the command has more rows
            results_queue: The results queue
            description: column description of the results
            is_staging_operation: Whether the command is a staging operation
        """

        self.connection = connection
        self.backend = backend
        self.arraysize = arraysize
        self.buffer_size_bytes = buffer_size_bytes
        self._next_row_index = 0
        self.description = description
        self.command_id = command_id
        self.status = status
        self.has_been_closed_server_side = has_been_closed_server_side
        self.results = results_queue
        self._is_staging_operation = is_staging_operation
        self.lz4_compressed = lz4_compressed
        self._arrow_schema_bytes = arrow_schema_bytes

    def __iter__(self):
        while True:
            row = self.fetchone()
            if row:
                yield row
            else:
                break

    @property
    def rownumber(self):
        return self._next_row_index

    @property
    def is_staging_operation(self) -> bool:
        """Whether this result set represents a staging operation."""
        return self._is_staging_operation

    # Define abstract methods that concrete implementations must implement
    @abstractmethod
    def _fill_results_buffer(self):
        """Fill the results buffer from the backend."""
        pass

    @abstractmethod
    def fetchone(self) -> Optional[Row]:
        """Fetch the next row of a query result set."""
        pass

    @abstractmethod
    def fetchmany(self, size: int) -> List[Row]:
        """Fetch the next set of rows of a query result."""
        pass

    @abstractmethod
    def fetchall(self) -> List[Row]:
        """Fetch all remaining rows of a query result."""
        pass

    @abstractmethod
    def fetchmany_arrow(self, size: int) -> "pyarrow.Table":
        """Fetch the next set of rows as an Arrow table."""
        pass

    @abstractmethod
    def fetchall_arrow(self) -> "pyarrow.Table":
        """Fetch all remaining rows as an Arrow table."""
        pass

    def close(self) -> None:
        """
        Close the result set.

        If the connection has not been closed, and the result set has not already
        been closed on the server for some other reason, issue a request to the server to close it.
        """
        try:
            if (
                self.status != CommandState.CLOSED
                and not self.has_been_closed_server_side
                and self.connection.open
            ):
                self.backend.close_command(self.command_id)
        except RequestError as e:
            if isinstance(e.args[1], CursorAlreadyClosedError):
                logger.info("Operation was canceled by a prior request")
        finally:
            self.has_been_closed_server_side = True
            self.status = CommandState.CLOSED


class ThriftResultSet(ResultSet):
    """ResultSet implementation for the Thrift backend."""

    def __init__(
        self,
        connection: "Connection",
        execute_response: "ExecuteResponse",
        thrift_client: "ThriftDatabricksClient",
        buffer_size_bytes: int = 104857600,
        arraysize: int = 10000,
        use_cloud_fetch: bool = True,
        t_row_set=None,
        max_download_threads: int = 10,
        ssl_options=None,
        has_more_rows: bool = True,
    ):
        """
        Initialize a ThriftResultSet with direct access to the ThriftDatabricksClient.

        Args:
            connection: The parent connection
            execute_response: Response from the execute command
            thrift_client: The ThriftDatabricksClient instance for direct access
            buffer_size_bytes: Buffer size for fetching results
            arraysize: Default number of rows to fetch
            use_cloud_fetch: Whether to use cloud fetch for retrieving results
            t_row_set: The TRowSet containing result data (if available)
            max_download_threads: Maximum number of download threads for cloud fetch
            ssl_options: SSL options for cloud fetch
            has_more_rows: Whether there are more rows to fetch
        """
        # Initialize ThriftResultSet-specific attributes
        self._use_cloud_fetch = use_cloud_fetch
        self.has_more_rows = has_more_rows

        # Build the results queue if t_row_set is provided
        results_queue = None
        if t_row_set and execute_response.result_format is not None:
            from databricks.sql.utils import ThriftResultSetQueueFactory

            # Create the results queue using the provided format
            results_queue = ThriftResultSetQueueFactory.build_queue(
                row_set_type=execute_response.result_format,
                t_row_set=t_row_set,
                arrow_schema_bytes=execute_response.arrow_schema_bytes or b"",
                max_download_threads=max_download_threads,
                lz4_compressed=execute_response.lz4_compressed,
                description=execute_response.description,
                ssl_options=ssl_options,
            )

        # Call parent constructor with common attributes
        super().__init__(
            connection=connection,
            backend=thrift_client,
            arraysize=arraysize,
            buffer_size_bytes=buffer_size_bytes,
            command_id=execute_response.command_id,
            status=execute_response.status,
            has_been_closed_server_side=execute_response.has_been_closed_server_side,
            results_queue=results_queue,
            description=execute_response.description,
            is_staging_operation=execute_response.is_staging_operation,
            lz4_compressed=execute_response.lz4_compressed,
<<<<<<< HEAD
            arrow_schema_bytes=execute_response.arrow_schema_bytes or b"",
=======
            arrow_schema_bytes=execute_response.arrow_schema_bytes,
>>>>>>> e96e5b8c
        )

        # Initialize results queue if not provided
        if not self.results:
            self._fill_results_buffer()

    def _fill_results_buffer(self):
        results, has_more_rows = self.backend.fetch_results(
            command_id=self.command_id,
            max_rows=self.arraysize,
            max_bytes=self.buffer_size_bytes,
            expected_row_start_offset=self._next_row_index,
            lz4_compressed=self.lz4_compressed,
            arrow_schema_bytes=self._arrow_schema_bytes,
            description=self.description,
            use_cloud_fetch=self._use_cloud_fetch,
        )
        self.results = results
        self.has_more_rows = has_more_rows

    def _convert_columnar_table(self, table):
        column_names = [c[0] for c in self.description]
        ResultRow = Row(*column_names)
        result = []
        for row_index in range(table.num_rows):
            curr_row = []
            for col_index in range(table.num_columns):
                curr_row.append(table.get_item(col_index, row_index))
            result.append(ResultRow(*curr_row))

        return result

    def _convert_arrow_table(self, table):
        column_names = [c[0] for c in self.description]
        ResultRow = Row(*column_names)

        if self.connection.disable_pandas is True:
            return [
                ResultRow(*[v.as_py() for v in r]) for r in zip(*table.itercolumns())
            ]

        # Need to use nullable types, as otherwise type can change when there are missing values.
        # See https://arrow.apache.org/docs/python/pandas.html#nullable-types
        # NOTE: This api is epxerimental https://pandas.pydata.org/pandas-docs/stable/user_guide/integer_na.html
        dtype_mapping = {
            pyarrow.int8(): pandas.Int8Dtype(),
            pyarrow.int16(): pandas.Int16Dtype(),
            pyarrow.int32(): pandas.Int32Dtype(),
            pyarrow.int64(): pandas.Int64Dtype(),
            pyarrow.uint8(): pandas.UInt8Dtype(),
            pyarrow.uint16(): pandas.UInt16Dtype(),
            pyarrow.uint32(): pandas.UInt32Dtype(),
            pyarrow.uint64(): pandas.UInt64Dtype(),
            pyarrow.bool_(): pandas.BooleanDtype(),
            pyarrow.float32(): pandas.Float32Dtype(),
            pyarrow.float64(): pandas.Float64Dtype(),
            pyarrow.string(): pandas.StringDtype(),
        }

        # Need to rename columns, as the to_pandas function cannot handle duplicate column names
        table_renamed = table.rename_columns([str(c) for c in range(table.num_columns)])
        df = table_renamed.to_pandas(
            types_mapper=dtype_mapping.get,
            date_as_object=True,
            timestamp_as_object=True,
        )

        res = df.to_numpy(na_value=None, dtype="object")
        return [ResultRow(*v) for v in res]

    def merge_columnar(self, result1, result2) -> "ColumnTable":
        """
        Function to merge / combining the columnar results into a single result
        :param result1:
        :param result2:
        :return:
        """

        if result1.column_names != result2.column_names:
            raise ValueError("The columns in the results don't match")

        merged_result = [
            result1.column_table[i] + result2.column_table[i]
            for i in range(result1.num_columns)
        ]
        return ColumnTable(merged_result, result1.column_names)

    def fetchmany_arrow(self, size: int) -> "pyarrow.Table":
        """
        Fetch the next set of rows of a query result, returning a PyArrow table.

        An empty sequence is returned when no more rows are available.
        """
        if size < 0:
            raise ValueError("size argument for fetchmany is %s but must be >= 0", size)
        results = self.results.next_n_rows(size)
        n_remaining_rows = size - results.num_rows
        self._next_row_index += results.num_rows

        while (
            n_remaining_rows > 0
            and not self.has_been_closed_server_side
            and self.has_more_rows
        ):
            self._fill_results_buffer()
            partial_results = self.results.next_n_rows(n_remaining_rows)
            results = pyarrow.concat_tables([results, partial_results])
            n_remaining_rows -= partial_results.num_rows
            self._next_row_index += partial_results.num_rows

        return results

    def fetchmany_columnar(self, size: int):
        """
        Fetch the next set of rows of a query result, returning a Columnar Table.
        An empty sequence is returned when no more rows are available.
        """
        if size < 0:
            raise ValueError("size argument for fetchmany is %s but must be >= 0", size)

        results = self.results.next_n_rows(size)
        n_remaining_rows = size - results.num_rows
        self._next_row_index += results.num_rows

        while (
            n_remaining_rows > 0
            and not self.has_been_closed_server_side
            and self.has_more_rows
        ):
            self._fill_results_buffer()
            partial_results = self.results.next_n_rows(n_remaining_rows)
            results = self.merge_columnar(results, partial_results)
            n_remaining_rows -= partial_results.num_rows
            self._next_row_index += partial_results.num_rows

        return results

    def fetchall_arrow(self) -> "pyarrow.Table":
        """Fetch all (remaining) rows of a query result, returning them as a PyArrow table."""
        results = self.results.remaining_rows()
        self._next_row_index += results.num_rows

        while not self.has_been_closed_server_side and self.has_more_rows:
            self._fill_results_buffer()
            partial_results = self.results.remaining_rows()
            if isinstance(results, ColumnTable) and isinstance(
                partial_results, ColumnTable
            ):
                results = self.merge_columnar(results, partial_results)
            else:
                results = pyarrow.concat_tables([results, partial_results])
            self._next_row_index += partial_results.num_rows

        # If PyArrow is installed and we have a ColumnTable result, convert it to PyArrow Table
        # Valid only for metadata commands result set
        if isinstance(results, ColumnTable) and pyarrow:
            data = {
                name: col
                for name, col in zip(results.column_names, results.column_table)
            }
            return pyarrow.Table.from_pydict(data)
        return results

    def fetchall_columnar(self):
        """Fetch all (remaining) rows of a query result, returning them as a Columnar table."""
        results = self.results.remaining_rows()
        self._next_row_index += results.num_rows

        while not self.has_been_closed_server_side and self.has_more_rows:
            self._fill_results_buffer()
            partial_results = self.results.remaining_rows()
            results = self.merge_columnar(results, partial_results)
            self._next_row_index += partial_results.num_rows

        return results

    def fetchone(self) -> Optional[Row]:
        """
        Fetch the next row of a query result set, returning a single sequence,
        or None when no more data is available.
        """
        if isinstance(self.results, ColumnQueue):
            res = self._convert_columnar_table(self.fetchmany_columnar(1))
        else:
            res = self._convert_arrow_table(self.fetchmany_arrow(1))

        if len(res) > 0:
            return res[0]
        else:
            return None

    def fetchall(self) -> List[Row]:
        """
        Fetch all (remaining) rows of a query result, returning them as a list of rows.
        """
        if isinstance(self.results, ColumnQueue):
            return self._convert_columnar_table(self.fetchall_columnar())
        else:
            return self._convert_arrow_table(self.fetchall_arrow())

    def fetchmany(self, size: int) -> List[Row]:
        """
        Fetch the next set of rows of a query result, returning a list of rows.

        An empty sequence is returned when no more rows are available.
        """
        if isinstance(self.results, ColumnQueue):
            return self._convert_columnar_table(self.fetchmany_columnar(size))
        else:
            return self._convert_arrow_table(self.fetchmany_arrow(size))

    @staticmethod
    def _get_schema_description(table_schema_message):
        """
        Takes a TableSchema message and returns a description 7-tuple as specified by PEP-249
        """

        def map_col_type(type_):
            if type_.startswith("decimal"):
                return "decimal"
            else:
                return type_

        return [
            (column.name, map_col_type(column.datatype), None, None, None, None, None)
            for column in table_schema_message.columns
        ]


class SeaResultSet(ResultSet):
    """ResultSet implementation for SEA backend."""

    def __init__(
        self,
        connection: "Connection",
        execute_response: "ExecuteResponse",
        sea_client: "SeaDatabricksClient",
        buffer_size_bytes: int = 104857600,
        arraysize: int = 10000,
<<<<<<< HEAD
        result_data: Optional["ResultData"] = None,
        manifest: Optional["ResultManifest"] = None,
=======
        result_data: Optional[ResultData] = None,
        manifest: Optional[ResultManifest] = None,
>>>>>>> e96e5b8c
    ):
        """
        Initialize a SeaResultSet with the response from a SEA query execution.

        Args:
            connection: The parent connection
            execute_response: Response from the execute command
            sea_client: The SeaDatabricksClient instance for direct access
            buffer_size_bytes: Buffer size for fetching results
            arraysize: Default number of rows to fetch
            result_data: Result data from SEA response (optional)
            manifest: Manifest from SEA response (optional)
        """
<<<<<<< HEAD
        # Extract and store SEA-specific properties
        self.statement_id = (
            execute_response.command_id.to_sea_statement_id()
            if execute_response.command_id
            else None
        )

        # Build the results queue
        results_queue = None

        if result_data:
            from typing import cast, List

            # Convert description to the expected format
            desc = None
            if execute_response.description:
                desc = cast(List[Tuple[Any, ...]], execute_response.description)

            results_queue = SeaResultSetQueueFactory.build_queue(
                result_data,
                manifest,
                str(self.statement_id),
                description=desc,
                schema_bytes=execute_response.arrow_schema_bytes
                if execute_response.arrow_schema_bytes
                else None,
                max_download_threads=sea_client.max_download_threads,
                ssl_options=sea_client.ssl_options,
                sea_client=sea_client,
                lz4_compressed=execute_response.lz4_compressed,
            )

        # Call parent constructor with common attributes
=======

        if result_data:
            queue = SeaResultSetQueueFactory.build_queue(
                sea_result_data=result_data,
                manifest=manifest,
                statement_id=execute_response.command_id.to_sea_statement_id(),
                description=execute_response.description,
                schema_bytes=execute_response.arrow_schema_bytes,
            )
        else:
            logger.warning("No result data provided for SEA result set")
            queue = JsonQueue([])

>>>>>>> e96e5b8c
        super().__init__(
            connection=connection,
            backend=sea_client,
            arraysize=arraysize,
            buffer_size_bytes=buffer_size_bytes,
            command_id=execute_response.command_id,
            status=execute_response.status,
            has_been_closed_server_side=execute_response.has_been_closed_server_side,
<<<<<<< HEAD
            description=execute_response.description,
            is_staging_operation=execute_response.is_staging_operation,
            lz4_compressed=execute_response.lz4_compressed,
            arrow_schema_bytes=execute_response.arrow_schema_bytes or b"",
        )

        # Initialize queue for result data if not provided
        self.results = results_queue or JsonQueue([])

=======
            results_queue=queue,
            description=execute_response.description,
            is_staging_operation=execute_response.is_staging_operation,
            lz4_compressed=execute_response.lz4_compressed,
            arrow_schema_bytes=execute_response.arrow_schema_bytes,
        )

>>>>>>> e96e5b8c
    def _convert_to_row_objects(self, rows):
        """
        Convert raw data rows to Row objects with named columns based on description.

        Args:
            rows: List of raw data rows

        Returns:
            List of Row objects with named columns
        """
        if not self.description or not rows:
            return rows

        column_names = [col[0] for col in self.description]
        ResultRow = Row(*column_names)
        return [ResultRow(*row) for row in rows]

    def _fill_results_buffer(self):
        """Fill the results buffer from the backend."""
<<<<<<< HEAD
        # For INLINE disposition, we already have all the data
        # No need to fetch more data from the backend
        self.has_more_rows = False

    def _convert_rows_to_arrow_table(self, rows):
        """Convert rows to Arrow table."""
        if not self.description:
            return pyarrow.Table.from_pylist([])

        # Create dict of column data
        column_data = {}
        column_names = [col[0] for col in self.description]

        for i, name in enumerate(column_names):
            column_data[name] = [row[i] for row in rows]

        return pyarrow.Table.from_pydict(column_data)

    def _create_empty_arrow_table(self):
        """Create an empty Arrow table with the correct schema."""
        if not self.description:
            return pyarrow.Table.from_pylist([])

        column_names = [col[0] for col in self.description]
        return pyarrow.Table.from_pydict({name: [] for name in column_names})
=======
        return None
>>>>>>> e96e5b8c

    def fetchone(self) -> Optional[Row]:
        """
        Fetch the next row of a query result set, returning a single sequence,
        or None when no more data is available.
        """
<<<<<<< HEAD
        # Note: We check for the specific queue type to maintain consistency with ThriftResultSet
        # This pattern is maintained from the existing code
        if isinstance(self.results, JsonQueue):
            rows = self.results.next_n_rows(1)
            if not rows:
                return None

            # Convert to Row object
            converted_rows = self._convert_to_row_objects(rows)
            return converted_rows[0] if converted_rows else None
        elif isinstance(self.results, SeaCloudFetchQueue):
            # For ARROW format with EXTERNAL_LINKS disposition
            arrow_table = self.results.next_n_rows(1)
            if arrow_table.num_rows == 0:
                return None

            # Convert Arrow table to Row object
            column_names = [col[0] for col in self.description]
            ResultRow = Row(*column_names)

            # Get the first row as a list of values
            row_values = [
                arrow_table.column(i)[0].as_py() for i in range(arrow_table.num_columns)
            ]

            # Increment the row index
            self._next_row_index += 1

            return ResultRow(*row_values)
        else:
            # This should not happen with current implementation
            raise NotImplementedError("Unsupported queue type")
=======
        rows = self.results.next_n_rows(1)
        if not rows:
            return None

        # Convert to Row object
        converted_rows = self._convert_to_row_objects(rows)
        return converted_rows[0] if converted_rows else None
>>>>>>> e96e5b8c

    def fetchmany(self, size: Optional[int] = None) -> List[Row]:
        """
        Fetch the next set of rows of a query result, returning a list of rows.

        An empty sequence is returned when no more rows are available.
        """
        if size is None:
            size = self.arraysize

        if size < 0:
            raise ValueError(f"size argument for fetchmany is {size} but must be >= 0")

<<<<<<< HEAD
        # Note: We check for the specific queue type to maintain consistency with ThriftResultSet
        if isinstance(self.results, JsonQueue):
            rows = self.results.next_n_rows(size)
            self._next_row_index += len(rows)

            # Convert to Row objects
            return self._convert_to_row_objects(rows)
        elif isinstance(self.results, SeaCloudFetchQueue):
            # For ARROW format with EXTERNAL_LINKS disposition
            arrow_table = self.results.next_n_rows(size)
            if arrow_table.num_rows == 0:
                return []

            # Convert Arrow table to Row objects
            column_names = [col[0] for col in self.description]
            ResultRow = Row(*column_names)

            # Convert each row to a Row object
            result_rows = []
            for i in range(arrow_table.num_rows):
                row_values = [
                    arrow_table.column(j)[i].as_py()
                    for j in range(arrow_table.num_columns)
                ]
                result_rows.append(ResultRow(*row_values))

            # Increment the row index
            self._next_row_index += arrow_table.num_rows

            return result_rows
        else:
            # This should not happen with current implementation
            raise NotImplementedError("Unsupported queue type")

    def fetchall(self) -> List[Row]:
        """
        Fetch all (remaining) rows of a query result, returning them as a list of rows.
        """
        # Note: We check for the specific queue type to maintain consistency with ThriftResultSet
        if isinstance(self.results, JsonQueue):
            rows = self.results.remaining_rows()
            self._next_row_index += len(rows)

            # Convert to Row objects
            return self._convert_to_row_objects(rows)
        elif isinstance(self.results, SeaCloudFetchQueue):
            # For ARROW format with EXTERNAL_LINKS disposition
            logger.info(f"SeaResultSet.fetchall: Getting all remaining rows")
            arrow_table = self.results.remaining_rows()
            logger.info(
                f"SeaResultSet.fetchall: Got arrow table with {arrow_table.num_rows} rows"
            )

            if arrow_table.num_rows == 0:
                logger.info(
                    "SeaResultSet.fetchall: No rows returned, returning empty list"
                )
                return []

            # Convert Arrow table to Row objects
            column_names = [col[0] for col in self.description]
            ResultRow = Row(*column_names)

            # Convert each row to a Row object
            result_rows = []
            for i in range(arrow_table.num_rows):
                row_values = [
                    arrow_table.column(j)[i].as_py()
                    for j in range(arrow_table.num_columns)
                ]
                result_rows.append(ResultRow(*row_values))

            # Increment the row index
            self._next_row_index += arrow_table.num_rows
            logger.info(
                f"SeaResultSet.fetchall: Converted {len(result_rows)} rows, new row index: {self._next_row_index}"
            )

            return result_rows
        else:
            # This should not happen with current implementation
            raise NotImplementedError("Unsupported queue type")
=======
        rows = self.results.next_n_rows(size)
        self._next_row_index += len(rows)

        # Convert to Row objects
        return self._convert_to_row_objects(rows)

    def fetchall(self) -> List[Row]:
        """
        Fetch all (remaining) rows of a query result, returning them as a list of rows.
        """

        rows = self.results.remaining_rows()
        self._next_row_index += len(rows)

        # Convert to Row objects
        return self._convert_to_row_objects(rows)

    def _create_empty_arrow_table(self) -> Any:
        """
        Create an empty PyArrow table with the schema from the result set.

        Returns:
            An empty PyArrow table with the correct schema.
        """
        import pyarrow

        # Try to use schema bytes if available
        if self._arrow_schema_bytes:
            schema = pyarrow.ipc.read_schema(
                pyarrow.BufferReader(self._arrow_schema_bytes)
            )
            return pyarrow.Table.from_pydict(
                {name: [] for name in schema.names}, schema=schema
            )

        # Fall back to creating schema from description
        if self.description:
            # Map SQL types to PyArrow types
            type_map = {
                "boolean": pyarrow.bool_(),
                "tinyint": pyarrow.int8(),
                "smallint": pyarrow.int16(),
                "int": pyarrow.int32(),
                "bigint": pyarrow.int64(),
                "float": pyarrow.float32(),
                "double": pyarrow.float64(),
                "string": pyarrow.string(),
                "binary": pyarrow.binary(),
                "timestamp": pyarrow.timestamp("us"),
                "date": pyarrow.date32(),
                "decimal": pyarrow.decimal128(38, 18),  # Default precision and scale
            }

            fields = []
            for col_desc in self.description:
                col_name = col_desc[0]
                col_type = col_desc[1].lower() if col_desc[1] else "string"

                # Handle decimal with precision and scale
                if (
                    col_type == "decimal"
                    and col_desc[4] is not None
                    and col_desc[5] is not None
                ):
                    arrow_type = pyarrow.decimal128(col_desc[4], col_desc[5])
                else:
                    arrow_type = type_map.get(col_type, pyarrow.string())

                fields.append(pyarrow.field(col_name, arrow_type))

            schema = pyarrow.schema(fields)
            return pyarrow.Table.from_pydict(
                {name: [] for name in schema.names}, schema=schema
            )

        # If no schema information is available, return an empty table
        return pyarrow.Table.from_pydict({})

    def _convert_rows_to_arrow_table(self, rows: List[Row]) -> Any:
        """
        Convert a list of Row objects to a PyArrow table.

        Args:
            rows: List of Row objects to convert.

        Returns:
            PyArrow table containing the data from the rows.
        """
        import pyarrow

        if not rows:
            return self._create_empty_arrow_table()

        # Extract column names from description
        if self.description:
            column_names = [col[0] for col in self.description]
        else:
            # If no description, use the attribute names from the first row
            column_names = rows[0]._fields

        # Convert rows to columns
        columns: dict[str, list] = {name: [] for name in column_names}

        for row in rows:
            for i, name in enumerate(column_names):
                if hasattr(row, "_asdict"):  # If it's a Row object
                    columns[name].append(row[i])
                else:  # If it's a raw list
                    columns[name].append(row[i])

        # Create PyArrow table
        return pyarrow.Table.from_pydict(columns)
>>>>>>> e96e5b8c

    def fetchmany_arrow(self, size: int) -> Any:
        """Fetch the next set of rows as an Arrow table."""
        if not pyarrow:
            raise ImportError("PyArrow is required for Arrow support")

<<<<<<< HEAD
        if isinstance(self.results, JsonQueue):
            rows = self.fetchmany(size)
            if not rows:
                # Return empty Arrow table with schema
                return self._create_empty_arrow_table()

            # Convert rows to Arrow table
            return self._convert_rows_to_arrow_table(rows)
        elif isinstance(self.results, SeaCloudFetchQueue):
            # For ARROW format with EXTERNAL_LINKS disposition
            arrow_table = self.results.next_n_rows(size)
            self._next_row_index += arrow_table.num_rows
            return arrow_table
        else:
            raise NotImplementedError("Unsupported queue type")
=======
        rows = self.fetchmany(size)
        if not rows:
            # Return empty Arrow table with schema
            return self._create_empty_arrow_table()

        # Convert rows to Arrow table
        return self._convert_rows_to_arrow_table(rows)
>>>>>>> e96e5b8c

    def fetchall_arrow(self) -> Any:
        """Fetch all remaining rows as an Arrow table."""
        if not pyarrow:
            raise ImportError("PyArrow is required for Arrow support")

<<<<<<< HEAD
        if isinstance(self.results, JsonQueue):
            rows = self.fetchall()
            if not rows:
                # Return empty Arrow table with schema
                return self._create_empty_arrow_table()

            # Convert rows to Arrow table
            return self._convert_rows_to_arrow_table(rows)
        elif isinstance(self.results, SeaCloudFetchQueue):
            # For ARROW format with EXTERNAL_LINKS disposition
            arrow_table = self.results.remaining_rows()
            self._next_row_index += arrow_table.num_rows
            return arrow_table
        else:
            raise NotImplementedError("Unsupported queue type")
=======
        rows = self.fetchall()
        if not rows:
            # Return empty Arrow table with schema
            return self._create_empty_arrow_table()

        # Convert rows to Arrow table
        return self._convert_rows_to_arrow_table(rows)
>>>>>>> e96e5b8c
<|MERGE_RESOLUTION|>--- conflicted
+++ resolved
@@ -6,7 +6,6 @@
 import pandas
 
 from databricks.sql.backend.sea.backend import SeaDatabricksClient
-<<<<<<< HEAD
 from databricks.sql.backend.sea.models.base import (
     ExternalLink,
     ResultData,
@@ -14,9 +13,6 @@
 )
 from databricks.sql.cloud_fetch_queue import SeaCloudFetchQueue
 from databricks.sql.utils import SeaResultSetQueueFactory
-=======
-from databricks.sql.backend.sea.models.base import ResultData, ResultManifest
->>>>>>> e96e5b8c
 
 try:
     import pyarrow
@@ -30,16 +26,7 @@
 from databricks.sql.thrift_api.TCLIService import ttypes
 from databricks.sql.types import Row
 from databricks.sql.exc import Error, RequestError, CursorAlreadyClosedError
-<<<<<<< HEAD
 from databricks.sql.utils import ColumnTable, ColumnQueue, JsonQueue
-=======
-from databricks.sql.utils import (
-    ColumnTable,
-    ColumnQueue,
-    JsonQueue,
-    SeaResultSetQueueFactory,
-)
->>>>>>> e96e5b8c
 from databricks.sql.backend.types import CommandId, CommandState, ExecuteResponse
 
 logger = logging.getLogger(__name__)
@@ -65,11 +52,7 @@
         description=None,
         is_staging_operation: bool = False,
         lz4_compressed: bool = False,
-<<<<<<< HEAD
         arrow_schema_bytes: bytes = b"",
-=======
-        arrow_schema_bytes: Optional[bytes] = b"",
->>>>>>> e96e5b8c
     ):
         """
         A ResultSet manages the results of a single command.
@@ -236,11 +219,7 @@
             description=execute_response.description,
             is_staging_operation=execute_response.is_staging_operation,
             lz4_compressed=execute_response.lz4_compressed,
-<<<<<<< HEAD
             arrow_schema_bytes=execute_response.arrow_schema_bytes or b"",
-=======
-            arrow_schema_bytes=execute_response.arrow_schema_bytes,
->>>>>>> e96e5b8c
         )
 
         # Initialize results queue if not provided
@@ -480,13 +459,8 @@
         sea_client: "SeaDatabricksClient",
         buffer_size_bytes: int = 104857600,
         arraysize: int = 10000,
-<<<<<<< HEAD
         result_data: Optional["ResultData"] = None,
         manifest: Optional["ResultManifest"] = None,
-=======
-        result_data: Optional[ResultData] = None,
-        manifest: Optional[ResultManifest] = None,
->>>>>>> e96e5b8c
     ):
         """
         Initialize a SeaResultSet with the response from a SEA query execution.
@@ -500,41 +474,6 @@
             result_data: Result data from SEA response (optional)
             manifest: Manifest from SEA response (optional)
         """
-<<<<<<< HEAD
-        # Extract and store SEA-specific properties
-        self.statement_id = (
-            execute_response.command_id.to_sea_statement_id()
-            if execute_response.command_id
-            else None
-        )
-
-        # Build the results queue
-        results_queue = None
-
-        if result_data:
-            from typing import cast, List
-
-            # Convert description to the expected format
-            desc = None
-            if execute_response.description:
-                desc = cast(List[Tuple[Any, ...]], execute_response.description)
-
-            results_queue = SeaResultSetQueueFactory.build_queue(
-                result_data,
-                manifest,
-                str(self.statement_id),
-                description=desc,
-                schema_bytes=execute_response.arrow_schema_bytes
-                if execute_response.arrow_schema_bytes
-                else None,
-                max_download_threads=sea_client.max_download_threads,
-                ssl_options=sea_client.ssl_options,
-                sea_client=sea_client,
-                lz4_compressed=execute_response.lz4_compressed,
-            )
-
-        # Call parent constructor with common attributes
-=======
 
         if result_data:
             queue = SeaResultSetQueueFactory.build_queue(
@@ -548,7 +487,6 @@
             logger.warning("No result data provided for SEA result set")
             queue = JsonQueue([])
 
->>>>>>> e96e5b8c
         super().__init__(
             connection=connection,
             backend=sea_client,
@@ -557,17 +495,6 @@
             command_id=execute_response.command_id,
             status=execute_response.status,
             has_been_closed_server_side=execute_response.has_been_closed_server_side,
-<<<<<<< HEAD
-            description=execute_response.description,
-            is_staging_operation=execute_response.is_staging_operation,
-            lz4_compressed=execute_response.lz4_compressed,
-            arrow_schema_bytes=execute_response.arrow_schema_bytes or b"",
-        )
-
-        # Initialize queue for result data if not provided
-        self.results = results_queue or JsonQueue([])
-
-=======
             results_queue=queue,
             description=execute_response.description,
             is_staging_operation=execute_response.is_staging_operation,
@@ -575,7 +502,6 @@
             arrow_schema_bytes=execute_response.arrow_schema_bytes,
         )
 
->>>>>>> e96e5b8c
     def _convert_to_row_objects(self, rows):
         """
         Convert raw data rows to Row objects with named columns based on description.
@@ -595,7 +521,6 @@
 
     def _fill_results_buffer(self):
         """Fill the results buffer from the backend."""
-<<<<<<< HEAD
         # For INLINE disposition, we already have all the data
         # No need to fetch more data from the backend
         self.has_more_rows = False
@@ -621,16 +546,12 @@
 
         column_names = [col[0] for col in self.description]
         return pyarrow.Table.from_pydict({name: [] for name in column_names})
-=======
-        return None
->>>>>>> e96e5b8c
 
     def fetchone(self) -> Optional[Row]:
         """
         Fetch the next row of a query result set, returning a single sequence,
         or None when no more data is available.
         """
-<<<<<<< HEAD
         # Note: We check for the specific queue type to maintain consistency with ThriftResultSet
         # This pattern is maintained from the existing code
         if isinstance(self.results, JsonQueue):
@@ -663,15 +584,6 @@
         else:
             # This should not happen with current implementation
             raise NotImplementedError("Unsupported queue type")
-=======
-        rows = self.results.next_n_rows(1)
-        if not rows:
-            return None
-
-        # Convert to Row object
-        converted_rows = self._convert_to_row_objects(rows)
-        return converted_rows[0] if converted_rows else None
->>>>>>> e96e5b8c
 
     def fetchmany(self, size: Optional[int] = None) -> List[Row]:
         """
@@ -685,7 +597,6 @@
         if size < 0:
             raise ValueError(f"size argument for fetchmany is {size} but must be >= 0")
 
-<<<<<<< HEAD
         # Note: We check for the specific queue type to maintain consistency with ThriftResultSet
         if isinstance(self.results, JsonQueue):
             rows = self.results.next_n_rows(size)
@@ -768,127 +679,12 @@
         else:
             # This should not happen with current implementation
             raise NotImplementedError("Unsupported queue type")
-=======
-        rows = self.results.next_n_rows(size)
-        self._next_row_index += len(rows)
-
-        # Convert to Row objects
-        return self._convert_to_row_objects(rows)
-
-    def fetchall(self) -> List[Row]:
-        """
-        Fetch all (remaining) rows of a query result, returning them as a list of rows.
-        """
-
-        rows = self.results.remaining_rows()
-        self._next_row_index += len(rows)
-
-        # Convert to Row objects
-        return self._convert_to_row_objects(rows)
-
-    def _create_empty_arrow_table(self) -> Any:
-        """
-        Create an empty PyArrow table with the schema from the result set.
-
-        Returns:
-            An empty PyArrow table with the correct schema.
-        """
-        import pyarrow
-
-        # Try to use schema bytes if available
-        if self._arrow_schema_bytes:
-            schema = pyarrow.ipc.read_schema(
-                pyarrow.BufferReader(self._arrow_schema_bytes)
-            )
-            return pyarrow.Table.from_pydict(
-                {name: [] for name in schema.names}, schema=schema
-            )
-
-        # Fall back to creating schema from description
-        if self.description:
-            # Map SQL types to PyArrow types
-            type_map = {
-                "boolean": pyarrow.bool_(),
-                "tinyint": pyarrow.int8(),
-                "smallint": pyarrow.int16(),
-                "int": pyarrow.int32(),
-                "bigint": pyarrow.int64(),
-                "float": pyarrow.float32(),
-                "double": pyarrow.float64(),
-                "string": pyarrow.string(),
-                "binary": pyarrow.binary(),
-                "timestamp": pyarrow.timestamp("us"),
-                "date": pyarrow.date32(),
-                "decimal": pyarrow.decimal128(38, 18),  # Default precision and scale
-            }
-
-            fields = []
-            for col_desc in self.description:
-                col_name = col_desc[0]
-                col_type = col_desc[1].lower() if col_desc[1] else "string"
-
-                # Handle decimal with precision and scale
-                if (
-                    col_type == "decimal"
-                    and col_desc[4] is not None
-                    and col_desc[5] is not None
-                ):
-                    arrow_type = pyarrow.decimal128(col_desc[4], col_desc[5])
-                else:
-                    arrow_type = type_map.get(col_type, pyarrow.string())
-
-                fields.append(pyarrow.field(col_name, arrow_type))
-
-            schema = pyarrow.schema(fields)
-            return pyarrow.Table.from_pydict(
-                {name: [] for name in schema.names}, schema=schema
-            )
-
-        # If no schema information is available, return an empty table
-        return pyarrow.Table.from_pydict({})
-
-    def _convert_rows_to_arrow_table(self, rows: List[Row]) -> Any:
-        """
-        Convert a list of Row objects to a PyArrow table.
-
-        Args:
-            rows: List of Row objects to convert.
-
-        Returns:
-            PyArrow table containing the data from the rows.
-        """
-        import pyarrow
-
-        if not rows:
-            return self._create_empty_arrow_table()
-
-        # Extract column names from description
-        if self.description:
-            column_names = [col[0] for col in self.description]
-        else:
-            # If no description, use the attribute names from the first row
-            column_names = rows[0]._fields
-
-        # Convert rows to columns
-        columns: dict[str, list] = {name: [] for name in column_names}
-
-        for row in rows:
-            for i, name in enumerate(column_names):
-                if hasattr(row, "_asdict"):  # If it's a Row object
-                    columns[name].append(row[i])
-                else:  # If it's a raw list
-                    columns[name].append(row[i])
-
-        # Create PyArrow table
-        return pyarrow.Table.from_pydict(columns)
->>>>>>> e96e5b8c
 
     def fetchmany_arrow(self, size: int) -> Any:
         """Fetch the next set of rows as an Arrow table."""
         if not pyarrow:
             raise ImportError("PyArrow is required for Arrow support")
 
-<<<<<<< HEAD
         if isinstance(self.results, JsonQueue):
             rows = self.fetchmany(size)
             if not rows:
@@ -904,22 +700,12 @@
             return arrow_table
         else:
             raise NotImplementedError("Unsupported queue type")
-=======
-        rows = self.fetchmany(size)
-        if not rows:
-            # Return empty Arrow table with schema
-            return self._create_empty_arrow_table()
-
-        # Convert rows to Arrow table
-        return self._convert_rows_to_arrow_table(rows)
->>>>>>> e96e5b8c
 
     def fetchall_arrow(self) -> Any:
         """Fetch all remaining rows as an Arrow table."""
         if not pyarrow:
             raise ImportError("PyArrow is required for Arrow support")
 
-<<<<<<< HEAD
         if isinstance(self.results, JsonQueue):
             rows = self.fetchall()
             if not rows:
@@ -934,13 +720,4 @@
             self._next_row_index += arrow_table.num_rows
             return arrow_table
         else:
-            raise NotImplementedError("Unsupported queue type")
-=======
-        rows = self.fetchall()
-        if not rows:
-            # Return empty Arrow table with schema
-            return self._create_empty_arrow_table()
-
-        # Convert rows to Arrow table
-        return self._convert_rows_to_arrow_table(rows)
->>>>>>> e96e5b8c
+            raise NotImplementedError("Unsupported queue type")