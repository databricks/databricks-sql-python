from __future__ import annotations

from abc import ABC, abstractmethod
import json
from typing import List, Optional, Any, Union, Tuple, TYPE_CHECKING

import logging
import time
import pandas

from databricks.sql.backend.sea.backend import SeaDatabricksClient
<<<<<<< HEAD
from databricks.sql.backend.sea.models.base import (
    ExternalLink,
    ResultData,
    ResultManifest,
)
from databricks.sql.utils import SeaResultSetQueueFactory
=======
from databricks.sql.backend.sea.models.base import ResultData, ResultManifest
from databricks.sql.backend.sea.conversion import SqlTypeConverter
>>>>>>> bb015e6f

try:
    import pyarrow
except ImportError:
    pyarrow = None

if TYPE_CHECKING:
    from databricks.sql.backend.thrift_backend import ThriftDatabricksClient
    from databricks.sql.client import Connection
from databricks.sql.backend.databricks_client import DatabricksClient
from databricks.sql.thrift_api.TCLIService import ttypes
from databricks.sql.types import Row
from databricks.sql.exc import Error, RequestError, CursorAlreadyClosedError
from databricks.sql.utils import ColumnTable, ColumnQueue, JsonQueue
from databricks.sql.backend.types import CommandId, CommandState, ExecuteResponse

logger = logging.getLogger(__name__)


class ResultSet(ABC):
    """
    Abstract base class for result sets returned by different backend implementations.

    This class defines the interface that all concrete result set implementations must follow.
    """

    def __init__(
        self,
        connection: "Connection",
        backend: "DatabricksClient",
        arraysize: int,
        buffer_size_bytes: int,
        command_id: CommandId,
        status: CommandState,
        has_been_closed_server_side: bool = False,
        is_direct_results: bool = False,
        results_queue=None,
        description=None,
        is_staging_operation: bool = False,
        lz4_compressed: bool = False,
        arrow_schema_bytes: Optional[bytes] = None,
    ):
        """
        A ResultSet manages the results of a single command.

        Parameters:
            :param connection: The parent connection
            :param backend: The backend client
            :param arraysize: The max number of rows to fetch at a time (PEP-249)
            :param buffer_size_bytes: The size (in bytes) of the internal buffer + max fetch
            :param command_id: The command ID
            :param status: The command status
            :param has_been_closed_server_side: Whether the command has been closed on the server
            :param is_direct_results: Whether the command has more rows
            :param results_queue: The results queue
            :param description: column description of the results
            :param is_staging_operation: Whether the command is a staging operation
        """

        self.connection = connection
        self.backend = backend
        self.arraysize = arraysize
        self.buffer_size_bytes = buffer_size_bytes
        self._next_row_index = 0
        self.description = description
        self.command_id = command_id
        self.status = status
        self.has_been_closed_server_side = has_been_closed_server_side
        self.is_direct_results = is_direct_results
        self.results = results_queue
        self._is_staging_operation = is_staging_operation
        self.lz4_compressed = lz4_compressed
        self._arrow_schema_bytes = arrow_schema_bytes

    def __iter__(self):
        while True:
            row = self.fetchone()
            if row:
                yield row
            else:
                break

    def _convert_arrow_table(self, table):
        column_names = [c[0] for c in self.description]
        ResultRow = Row(*column_names)

        if self.connection.disable_pandas is True:
            return [
                ResultRow(*[v.as_py() for v in r]) for r in zip(*table.itercolumns())
            ]

        # Need to use nullable types, as otherwise type can change when there are missing values.
        # See https://arrow.apache.org/docs/python/pandas.html#nullable-types
        # NOTE: This api is epxerimental https://pandas.pydata.org/pandas-docs/stable/user_guide/integer_na.html
        dtype_mapping = {
            pyarrow.int8(): pandas.Int8Dtype(),
            pyarrow.int16(): pandas.Int16Dtype(),
            pyarrow.int32(): pandas.Int32Dtype(),
            pyarrow.int64(): pandas.Int64Dtype(),
            pyarrow.uint8(): pandas.UInt8Dtype(),
            pyarrow.uint16(): pandas.UInt16Dtype(),
            pyarrow.uint32(): pandas.UInt32Dtype(),
            pyarrow.uint64(): pandas.UInt64Dtype(),
            pyarrow.bool_(): pandas.BooleanDtype(),
            pyarrow.float32(): pandas.Float32Dtype(),
            pyarrow.float64(): pandas.Float64Dtype(),
            pyarrow.string(): pandas.StringDtype(),
        }

        # Need to rename columns, as the to_pandas function cannot handle duplicate column names
        table_renamed = table.rename_columns([str(c) for c in range(table.num_columns)])
        df = table_renamed.to_pandas(
            types_mapper=dtype_mapping.get,
            date_as_object=True,
            timestamp_as_object=True,
        )

        res = df.to_numpy(na_value=None, dtype="object")
        return [ResultRow(*v) for v in res]

    @property
    def rownumber(self):
        return self._next_row_index

    @property
    def is_staging_operation(self) -> bool:
        """Whether this result set represents a staging operation."""
        return self._is_staging_operation

    @abstractmethod
    def fetchone(self) -> Optional[Row]:
        """Fetch the next row of a query result set."""
        pass

    @abstractmethod
    def fetchmany(self, size: int) -> List[Row]:
        """Fetch the next set of rows of a query result."""
        pass

    @abstractmethod
    def fetchall(self) -> List[Row]:
        """Fetch all remaining rows of a query result."""
        pass

    @abstractmethod
    def fetchmany_arrow(self, size: int) -> "pyarrow.Table":
        """Fetch the next set of rows as an Arrow table."""
        pass

    @abstractmethod
    def fetchall_arrow(self) -> "pyarrow.Table":
        """Fetch all remaining rows as an Arrow table."""
        pass

    def close(self) -> None:
        """
        Close the result set.

        If the connection has not been closed, and the result set has not already
        been closed on the server for some other reason, issue a request to the server to close it.
        """
        try:
            if (
                self.status != CommandState.CLOSED
                and not self.has_been_closed_server_side
                and self.connection.open
            ):
                self.backend.close_command(self.command_id)
        except RequestError as e:
            if isinstance(e.args[1], CursorAlreadyClosedError):
                logger.info("Operation was canceled by a prior request")
        finally:
            self.has_been_closed_server_side = True
            self.status = CommandState.CLOSED


class ThriftResultSet(ResultSet):
    """ResultSet implementation for the Thrift backend."""

    def __init__(
        self,
        connection: "Connection",
        execute_response: "ExecuteResponse",
        thrift_client: "ThriftDatabricksClient",
        buffer_size_bytes: int = 104857600,
        arraysize: int = 10000,
        use_cloud_fetch: bool = True,
        t_row_set=None,
        max_download_threads: int = 10,
        ssl_options=None,
        is_direct_results: bool = True,
    ):
        """
        Initialize a ThriftResultSet with direct access to the ThriftDatabricksClient.

        Parameters:
            :param connection: The parent connection
            :param execute_response: Response from the execute command
            :param thrift_client: The ThriftDatabricksClient instance for direct access
            :param buffer_size_bytes: Buffer size for fetching results
            :param arraysize: Default number of rows to fetch
            :param use_cloud_fetch: Whether to use cloud fetch for retrieving results
            :param t_row_set: The TRowSet containing result data (if available)
            :param max_download_threads: Maximum number of download threads for cloud fetch
            :param ssl_options: SSL options for cloud fetch
            :param is_direct_results: Whether there are more rows to fetch
        """

        # Initialize ThriftResultSet-specific attributes
        self._use_cloud_fetch = use_cloud_fetch
        self.is_direct_results = is_direct_results

        # Build the results queue if t_row_set is provided
        results_queue = None
        if t_row_set and execute_response.result_format is not None:
            from databricks.sql.utils import ThriftResultSetQueueFactory

            # Create the results queue using the provided format
            results_queue = ThriftResultSetQueueFactory.build_queue(
                row_set_type=execute_response.result_format,
                t_row_set=t_row_set,
                arrow_schema_bytes=execute_response.arrow_schema_bytes or b"",
                max_download_threads=max_download_threads,
                lz4_compressed=execute_response.lz4_compressed,
                description=execute_response.description,
                ssl_options=ssl_options,
            )

        # Call parent constructor with common attributes
        super().__init__(
            connection=connection,
            backend=thrift_client,
            arraysize=arraysize,
            buffer_size_bytes=buffer_size_bytes,
            command_id=execute_response.command_id,
            status=execute_response.status,
            has_been_closed_server_side=execute_response.has_been_closed_server_side,
            is_direct_results=is_direct_results,
            results_queue=results_queue,
            description=execute_response.description,
            is_staging_operation=execute_response.is_staging_operation,
            lz4_compressed=execute_response.lz4_compressed,
            arrow_schema_bytes=execute_response.arrow_schema_bytes or b"",
        )

        # Initialize results queue if not provided
        if not self.results:
            self._fill_results_buffer()

    def _fill_results_buffer(self):
        results, is_direct_results = self.backend.fetch_results(
            command_id=self.command_id,
            max_rows=self.arraysize,
            max_bytes=self.buffer_size_bytes,
            expected_row_start_offset=self._next_row_index,
            lz4_compressed=self.lz4_compressed,
            arrow_schema_bytes=self._arrow_schema_bytes,
            description=self.description,
            use_cloud_fetch=self._use_cloud_fetch,
        )
        self.results = results
        self.is_direct_results = is_direct_results

    def _convert_columnar_table(self, table):
        column_names = [c[0] for c in self.description]
        ResultRow = Row(*column_names)
        result = []
        for row_index in range(table.num_rows):
            curr_row = []
            for col_index in range(table.num_columns):
                curr_row.append(table.get_item(col_index, row_index))
            result.append(ResultRow(*curr_row))

        return result

    def merge_columnar(self, result1, result2) -> "ColumnTable":
        """
        Function to merge / combining the columnar results into a single result
        :param result1:
        :param result2:
        :return:
        """

        if result1.column_names != result2.column_names:
            raise ValueError("The columns in the results don't match")

        merged_result = [
            result1.column_table[i] + result2.column_table[i]
            for i in range(result1.num_columns)
        ]
        return ColumnTable(merged_result, result1.column_names)

    def fetchmany_arrow(self, size: int) -> "pyarrow.Table":
        """
        Fetch the next set of rows of a query result, returning a PyArrow table.

        An empty sequence is returned when no more rows are available.
        """
        if size < 0:
            raise ValueError("size argument for fetchmany is %s but must be >= 0", size)
        results = self.results.next_n_rows(size)
        n_remaining_rows = size - results.num_rows
        self._next_row_index += results.num_rows

        while (
            n_remaining_rows > 0
            and not self.has_been_closed_server_side
            and self.is_direct_results
        ):
            self._fill_results_buffer()
            partial_results = self.results.next_n_rows(n_remaining_rows)
            results = pyarrow.concat_tables([results, partial_results])
            n_remaining_rows -= partial_results.num_rows
            self._next_row_index += partial_results.num_rows

        return results

    def fetchmany_columnar(self, size: int):
        """
        Fetch the next set of rows of a query result, returning a Columnar Table.
        An empty sequence is returned when no more rows are available.
        """
        if size < 0:
            raise ValueError("size argument for fetchmany is %s but must be >= 0", size)

        results = self.results.next_n_rows(size)
        n_remaining_rows = size - results.num_rows
        self._next_row_index += results.num_rows

        while (
            n_remaining_rows > 0
            and not self.has_been_closed_server_side
            and self.is_direct_results
        ):
            self._fill_results_buffer()
            partial_results = self.results.next_n_rows(n_remaining_rows)
            results = self.merge_columnar(results, partial_results)
            n_remaining_rows -= partial_results.num_rows
            self._next_row_index += partial_results.num_rows

        return results

    def fetchall_arrow(self) -> "pyarrow.Table":
        """Fetch all (remaining) rows of a query result, returning them as a PyArrow table."""
        results = self.results.remaining_rows()
        self._next_row_index += results.num_rows

        while not self.has_been_closed_server_side and self.is_direct_results:
            self._fill_results_buffer()
            partial_results = self.results.remaining_rows()
            if isinstance(results, ColumnTable) and isinstance(
                partial_results, ColumnTable
            ):
                results = self.merge_columnar(results, partial_results)
            else:
                results = pyarrow.concat_tables([results, partial_results])
            self._next_row_index += partial_results.num_rows

        # If PyArrow is installed and we have a ColumnTable result, convert it to PyArrow Table
        # Valid only for metadata commands result set
        if isinstance(results, ColumnTable) and pyarrow:
            data = {
                name: col
                for name, col in zip(results.column_names, results.column_table)
            }
            return pyarrow.Table.from_pydict(data)
        return results

    def fetchall_columnar(self):
        """Fetch all (remaining) rows of a query result, returning them as a Columnar table."""
        results = self.results.remaining_rows()
        self._next_row_index += results.num_rows

        while not self.has_been_closed_server_side and self.is_direct_results:
            self._fill_results_buffer()
            partial_results = self.results.remaining_rows()
            results = self.merge_columnar(results, partial_results)
            self._next_row_index += partial_results.num_rows

        return results

    def fetchone(self) -> Optional[Row]:
        """
        Fetch the next row of a query result set, returning a single sequence,
        or None when no more data is available.
        """
        if isinstance(self.results, ColumnQueue):
            res = self._convert_columnar_table(self.fetchmany_columnar(1))
        else:
            res = self._convert_arrow_table(self.fetchmany_arrow(1))

        if len(res) > 0:
            return res[0]
        else:
            return None

    def fetchall(self) -> List[Row]:
        """
        Fetch all (remaining) rows of a query result, returning them as a list of rows.
        """
        if isinstance(self.results, ColumnQueue):
            return self._convert_columnar_table(self.fetchall_columnar())
        else:
            return self._convert_arrow_table(self.fetchall_arrow())

    def fetchmany(self, size: int) -> List[Row]:
        """
        Fetch the next set of rows of a query result, returning a list of rows.

        An empty sequence is returned when no more rows are available.
        """
        if isinstance(self.results, ColumnQueue):
            return self._convert_columnar_table(self.fetchmany_columnar(size))
        else:
            return self._convert_arrow_table(self.fetchmany_arrow(size))

    @staticmethod
    def _get_schema_description(table_schema_message):
        """
        Takes a TableSchema message and returns a description 7-tuple as specified by PEP-249
        """

        def map_col_type(type_):
            if type_.startswith("decimal"):
                return "decimal"
            else:
                return type_

        return [
            (column.name, map_col_type(column.datatype), None, None, None, None, None)
            for column in table_schema_message.columns
        ]


class SeaResultSet(ResultSet):
    """ResultSet implementation for SEA backend."""

    def __init__(
        self,
        connection: Connection,
        execute_response: ExecuteResponse,
        sea_client: SeaDatabricksClient,
        result_data: ResultData,
        manifest: Optional[ResultManifest] = None,
        buffer_size_bytes: int = 104857600,
        arraysize: int = 10000,
    ):
        """
        Initialize a SeaResultSet with the response from a SEA query execution.

        Args:
            connection: The parent connection
            execute_response: Response from the execute command
            sea_client: The SeaDatabricksClient instance for direct access
            buffer_size_bytes: Buffer size for fetching results
            arraysize: Default number of rows to fetch
            result_data: Result data from SEA response
            manifest: Manifest from SEA response
        """

<<<<<<< HEAD
        results_queue = None
        if result_data:
            results_queue = SeaResultSetQueueFactory.build_queue(
                result_data,
                manifest,
                str(execute_response.command_id.to_sea_statement_id()),
                ssl_options=connection.session.ssl_options,
                description=execute_response.description,
                max_download_threads=sea_client.max_download_threads,
                sea_client=sea_client,
                lz4_compressed=execute_response.lz4_compressed,
            )
=======
        results_queue = SeaResultSetQueueFactory.build_queue(
            result_data,
            manifest,
            str(execute_response.command_id.to_sea_statement_id()),
            description=execute_response.description,
            max_download_threads=sea_client.max_download_threads,
            sea_client=sea_client,
            lz4_compressed=execute_response.lz4_compressed,
        )
>>>>>>> bb015e6f

        # Call parent constructor with common attributes
        super().__init__(
            connection=connection,
            backend=sea_client,
            arraysize=arraysize,
            buffer_size_bytes=buffer_size_bytes,
            command_id=execute_response.command_id,
            status=execute_response.status,
            has_been_closed_server_side=execute_response.has_been_closed_server_side,
            results_queue=results_queue,
            description=execute_response.description,
            is_staging_operation=execute_response.is_staging_operation,
            lz4_compressed=execute_response.lz4_compressed,
            arrow_schema_bytes=execute_response.arrow_schema_bytes or b"",
        )

    def _convert_json_to_arrow(self, rows: List) -> "pyarrow.Table":
        """
        Convert raw data rows to Arrow table.
        """
        if not rows:
            return pyarrow.Table.from_pydict({})

        columns = []
        num_cols = len(rows[0])
        for i in range(num_cols):
            columns.append([row[i] for row in rows])
        names = [col[0] for col in self.description]
        return pyarrow.Table.from_arrays(columns, names=names)

    def _convert_json_types(self, rows: List) -> List:
        """
        Convert raw data rows to Row objects with named columns based on description.
        Also converts string values to appropriate Python types based on column metadata.
        """

        if not self.description or not rows:
            return rows

        # JSON + INLINE gives us string values, so we convert them to appropriate
        #   types based on column metadata
        converted_rows = []
        for row in rows:
            converted_row = []

            for i, value in enumerate(row):
                column_type = self.description[i][1]
                precision = self.description[i][4]
                scale = self.description[i][5]

                try:
                    converted_value = SqlTypeConverter.convert_value(
                        value, column_type, precision=precision, scale=scale
                    )
                    converted_row.append(converted_value)
                except Exception as e:
                    logger.warning(
                        f"Error converting value '{value}' to {column_type}: {e}"
                    )
                    converted_row.append(value)

            converted_rows.append(converted_row)

        return converted_rows

    def _create_json_table(self, rows: List) -> List[Row]:
        """
        Convert raw data rows to Row objects with named columns based on description.
        Also converts string values to appropriate Python types based on column metadata.

        Args:
            rows: List of raw data rows
        Returns:
            List of Row objects with named columns and converted values
        """

        if not self.description or not rows:
            return rows

        ResultRow = Row(*[col[0] for col in self.description])
        rows = self._convert_json_types(rows)

        return [ResultRow(*row) for row in rows]

    def fetchmany_json(self, size: int) -> List:
        """
        Fetch the next set of rows as a columnar table.

        Args:
            size: Number of rows to fetch

        Returns:
            Columnar table containing the fetched rows

        Raises:
            ValueError: If size is negative
        """

        if size < 0:
            raise ValueError(f"size argument for fetchmany is {size} but must be >= 0")

        results = self.results.next_n_rows(size)
        self._next_row_index += len(results)

        return results

    def fetchall_json(self) -> List:
        """
        Fetch all remaining rows as a columnar table.

        Returns:
            Columnar table containing all remaining rows
        """

        results = self.results.remaining_rows()
        self._next_row_index += len(results)

        return results

    def _convert_complex_types_to_string(
        self, rows: "pyarrow.Table"
    ) -> "pyarrow.Table":
        """
        Convert complex types (array, struct, map) to string representation.

        Args:
            rows: Input PyArrow table

        Returns:
            PyArrow table with complex types converted to strings
        """

        if not pyarrow:
            return rows

        def convert_complex_column_to_string(col: "pyarrow.Array") -> "pyarrow.Array":
            python_values = col.to_pylist()
            json_strings = [
                (None if val is None else json.dumps(val)) for val in python_values
            ]
            return pyarrow.array(json_strings, type=pyarrow.string())

        converted_columns = []
        for col in rows.columns:
            converted_col = col
            if (
                pyarrow.types.is_list(col.type)
                or pyarrow.types.is_large_list(col.type)
                or pyarrow.types.is_struct(col.type)
                or pyarrow.types.is_map(col.type)
            ):
                converted_col = convert_complex_column_to_string(col)
            converted_columns.append(converted_col)

        return pyarrow.Table.from_arrays(converted_columns, names=rows.column_names)

    def fetchmany_arrow(self, size: int) -> "pyarrow.Table":
        """
        Fetch the next set of rows as an Arrow table.

        Args:
            size: Number of rows to fetch

        Returns:
            PyArrow Table containing the fetched rows

        Raises:
            ImportError: If PyArrow is not installed
            ValueError: If size is negative
        """

        if size < 0:
            raise ValueError(f"size argument for fetchmany is {size} but must be >= 0")

        if not isinstance(self.results, JsonQueue):
            raise NotImplementedError("fetchmany_arrow only supported for JSON data")

        rows = self._convert_json_types(self.results.next_n_rows(size))
        results = self._convert_json_to_arrow(rows)
        self._next_row_index += results.num_rows

        if not self.backend._use_arrow_native_complex_types:
            results = self._convert_complex_types_to_string(results)

        return results

    def fetchall_arrow(self) -> "pyarrow.Table":
        """
        Fetch all remaining rows as an Arrow table.
        """

        if not isinstance(self.results, JsonQueue):
            raise NotImplementedError("fetchall_arrow only supported for JSON data")

        rows = self._convert_json_types(self.results.remaining_rows())
        results = self._convert_json_to_arrow(rows)
        self._next_row_index += results.num_rows

        if not self.backend._use_arrow_native_complex_types:
            results = self._convert_complex_types_to_string(results)

        return results

    def fetchone(self) -> Optional[Row]:
        """
        Fetch the next row of a query result set, returning a single sequence,
        or None when no more data is available.

        Returns:
            A single Row object or None if no more rows are available
        """

        if isinstance(self.results, JsonQueue):
            res = self._create_json_table(self.fetchmany_json(1))
        else:
            res = self._convert_arrow_table(self.fetchmany_arrow(1))

        return res[0] if res else None

    def fetchmany(self, size: int) -> List[Row]:
        """
        Fetch the next set of rows of a query result, returning a list of rows.

        Args:
            size: Number of rows to fetch (defaults to arraysize if None)

        Returns:
            List of Row objects

        Raises:
            ValueError: If size is negative
        """

        if isinstance(self.results, JsonQueue):
            return self._create_json_table(self.fetchmany_json(size))
        else:
            return self._convert_arrow_table(self.fetchmany_arrow(size))

    def fetchall(self) -> List[Row]:
        """
        Fetch all remaining rows of a query result, returning them as a list of rows.

        Returns:
            List of Row objects containing all remaining rows
        """

        if isinstance(self.results, JsonQueue):
            return self._create_json_table(self.fetchall_json())
        else:
            return self._convert_arrow_table(self.fetchall_arrow())<|MERGE_RESOLUTION|>--- conflicted
+++ resolved
@@ -9,17 +9,8 @@
 import pandas
 
 from databricks.sql.backend.sea.backend import SeaDatabricksClient
-<<<<<<< HEAD
-from databricks.sql.backend.sea.models.base import (
-    ExternalLink,
-    ResultData,
-    ResultManifest,
-)
-from databricks.sql.utils import SeaResultSetQueueFactory
-=======
 from databricks.sql.backend.sea.models.base import ResultData, ResultManifest
 from databricks.sql.backend.sea.conversion import SqlTypeConverter
->>>>>>> bb015e6f
 
 try:
     import pyarrow
@@ -480,20 +471,6 @@
             manifest: Manifest from SEA response
         """
 
-<<<<<<< HEAD
-        results_queue = None
-        if result_data:
-            results_queue = SeaResultSetQueueFactory.build_queue(
-                result_data,
-                manifest,
-                str(execute_response.command_id.to_sea_statement_id()),
-                ssl_options=connection.session.ssl_options,
-                description=execute_response.description,
-                max_download_threads=sea_client.max_download_threads,
-                sea_client=sea_client,
-                lz4_compressed=execute_response.lz4_compressed,
-            )
-=======
         results_queue = SeaResultSetQueueFactory.build_queue(
             result_data,
             manifest,
@@ -503,7 +480,6 @@
             sea_client=sea_client,
             lz4_compressed=execute_response.lz4_compressed,
         )
->>>>>>> bb015e6f
 
         # Call parent constructor with common attributes
         super().__init__(
