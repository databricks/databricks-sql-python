from abc import ABC, abstractmethod
from typing import List, Optional, Any, Union, Tuple, TYPE_CHECKING

import logging
import time
import pandas

from databricks.sql.backend.sea.backend import SeaDatabricksClient

try:
    import pyarrow
except ImportError:
    pyarrow = None

if TYPE_CHECKING:
    from databricks.sql.backend.thrift_backend import ThriftDatabricksClient
    from databricks.sql.client import Connection
from databricks.sql.backend.databricks_client import DatabricksClient
from databricks.sql.thrift_api.TCLIService import ttypes
from databricks.sql.types import Row
from databricks.sql.exc import Error, RequestError, CursorAlreadyClosedError
from databricks.sql.utils import ColumnTable, ColumnQueue
from databricks.sql.backend.types import CommandId, CommandState, ExecuteResponse

logger = logging.getLogger(__name__)


class ResultSet(ABC):
    """
    Abstract base class for result sets returned by different backend implementations.

    This class defines the interface that all concrete result set implementations must follow.
    """

    def __init__(
        self,
        connection: "Connection",
        backend: "DatabricksClient",
        arraysize: int,
        buffer_size_bytes: int,
        command_id: CommandId,
        status: CommandState,
        has_been_closed_server_side: bool = False,
<<<<<<< HEAD
        has_more_rows: bool = False,
=======
        is_direct_results: bool = False,
>>>>>>> 6d63df0c
        results_queue=None,
        description=None,
        is_staging_operation: bool = False,
    ):
        """
        A ResultSet manages the results of a single command.

<<<<<<< HEAD
        Args:
            connection: The parent connection
            backend: The backend client
            arraysize: The max number of rows to fetch at a time (PEP-249)
            buffer_size_bytes: The size (in bytes) of the internal buffer + max fetch
            command_id: The command ID
            status: The command status
            has_been_closed_server_side: Whether the command has been closed on the server
            has_more_rows: Whether the command has more rows
            results_queue: The results queue
            description: column description of the results
            is_staging_operation: Whether the command is a staging operation
=======
        Parameters:
            :param connection: The parent connection
            :param backend: The backend client
            :param arraysize: The max number of rows to fetch at a time (PEP-249)
            :param buffer_size_bytes: The size (in bytes) of the internal buffer + max fetch
            :param command_id: The command ID
            :param status: The command status
            :param has_been_closed_server_side: Whether the command has been closed on the server
            :param is_direct_results: Whether the command has more rows
            :param results_queue: The results queue
            :param description: column description of the results
            :param is_staging_operation: Whether the command is a staging operation
>>>>>>> 6d63df0c
        """

        self.connection = connection
        self.backend = backend
        self.arraysize = arraysize
        self.buffer_size_bytes = buffer_size_bytes
        self._next_row_index = 0
        self.description = description
        self.command_id = command_id
        self.status = status
        self.has_been_closed_server_side = has_been_closed_server_side
<<<<<<< HEAD
        self.has_more_rows = has_more_rows
=======
        self.is_direct_results = is_direct_results
>>>>>>> 6d63df0c
        self.results = results_queue
        self._is_staging_operation = is_staging_operation

    def __iter__(self):
        while True:
            row = self.fetchone()
            if row:
                yield row
            else:
                break

    @property
    def rownumber(self):
        return self._next_row_index

    @property
    def is_staging_operation(self) -> bool:
        """Whether this result set represents a staging operation."""
        return self._is_staging_operation

    # Define abstract methods that concrete implementations must implement
    @abstractmethod
    def _fill_results_buffer(self):
        """Fill the results buffer from the backend."""
        pass

    @abstractmethod
    def fetchone(self) -> Optional[Row]:
        """Fetch the next row of a query result set."""
        pass

    @abstractmethod
    def fetchmany(self, size: int) -> List[Row]:
        """Fetch the next set of rows of a query result."""
        pass

    @abstractmethod
    def fetchall(self) -> List[Row]:
        """Fetch all remaining rows of a query result."""
        pass

    @abstractmethod
    def fetchmany_arrow(self, size: int) -> "pyarrow.Table":
        """Fetch the next set of rows as an Arrow table."""
        pass

    @abstractmethod
    def fetchall_arrow(self) -> "pyarrow.Table":
        """Fetch all remaining rows as an Arrow table."""
        pass

    def close(self) -> None:
        """
        Close the result set.

        If the connection has not been closed, and the result set has not already
        been closed on the server for some other reason, issue a request to the server to close it.
        """
        try:
            if (
                self.status != CommandState.CLOSED
                and not self.has_been_closed_server_side
                and self.connection.open
            ):
                self.backend.close_command(self.command_id)
        except RequestError as e:
            if isinstance(e.args[1], CursorAlreadyClosedError):
                logger.info("Operation was canceled by a prior request")
        finally:
            self.has_been_closed_server_side = True
            self.status = CommandState.CLOSED


class ThriftResultSet(ResultSet):
    """ResultSet implementation for the Thrift backend."""

    def __init__(
        self,
        connection: "Connection",
        execute_response: "ExecuteResponse",
        thrift_client: "ThriftDatabricksClient",
        buffer_size_bytes: int = 104857600,
        arraysize: int = 10000,
        use_cloud_fetch: bool = True,
<<<<<<< HEAD
        arrow_schema_bytes: Optional[bytes] = None,
=======
        t_row_set=None,
        max_download_threads: int = 10,
        ssl_options=None,
        is_direct_results: bool = True,
>>>>>>> 6d63df0c
    ):
        """
        Initialize a ThriftResultSet with direct access to the ThriftDatabricksClient.

<<<<<<< HEAD
        Args:
            connection: The parent connection
            execute_response: Response from the execute command
            thrift_client: The ThriftDatabricksClient instance for direct access
            buffer_size_bytes: Buffer size for fetching results
            arraysize: Default number of rows to fetch
            use_cloud_fetch: Whether to use cloud fetch for retrieving results
            arrow_schema_bytes: Arrow schema bytes for the result set
        """
        # Initialize ThriftResultSet-specific attributes
        self._arrow_schema_bytes = arrow_schema_bytes
        self._use_cloud_fetch = use_cloud_fetch
        self.lz4_compressed = execute_response.lz4_compressed

=======
        Parameters:
            :param connection: The parent connection
            :param execute_response: Response from the execute command
            :param thrift_client: The ThriftDatabricksClient instance for direct access
            :param buffer_size_bytes: Buffer size for fetching results
            :param arraysize: Default number of rows to fetch
            :param use_cloud_fetch: Whether to use cloud fetch for retrieving results
            :param t_row_set: The TRowSet containing result data (if available)
            :param max_download_threads: Maximum number of download threads for cloud fetch
            :param ssl_options: SSL options for cloud fetch
            :param is_direct_results: Whether there are more rows to fetch
        """
        # Initialize ThriftResultSet-specific attributes
        self._arrow_schema_bytes = execute_response.arrow_schema_bytes
        self._use_cloud_fetch = use_cloud_fetch
        self.lz4_compressed = execute_response.lz4_compressed

        # Build the results queue if t_row_set is provided
        results_queue = None
        if t_row_set and execute_response.result_format is not None:
            from databricks.sql.utils import ResultSetQueueFactory

            # Create the results queue using the provided format
            results_queue = ResultSetQueueFactory.build_queue(
                row_set_type=execute_response.result_format,
                t_row_set=t_row_set,
                arrow_schema_bytes=execute_response.arrow_schema_bytes or b"",
                max_download_threads=max_download_threads,
                lz4_compressed=execute_response.lz4_compressed,
                description=execute_response.description,
                ssl_options=ssl_options,
            )

>>>>>>> 6d63df0c
        # Call parent constructor with common attributes
        super().__init__(
            connection=connection,
            backend=thrift_client,
            arraysize=arraysize,
            buffer_size_bytes=buffer_size_bytes,
            command_id=execute_response.command_id,
            status=execute_response.status,
            has_been_closed_server_side=execute_response.has_been_closed_server_side,
<<<<<<< HEAD
            has_more_rows=execute_response.has_more_rows,
            results_queue=execute_response.results_queue,
=======
            is_direct_results=is_direct_results,
            results_queue=results_queue,
>>>>>>> 6d63df0c
            description=execute_response.description,
            is_staging_operation=execute_response.is_staging_operation,
        )

        # Initialize results queue if not provided
        if not self.results:
            self._fill_results_buffer()

    def _fill_results_buffer(self):
<<<<<<< HEAD
        results, has_more_rows = self.backend.fetch_results(
=======
        results, is_direct_results = self.backend.fetch_results(
>>>>>>> 6d63df0c
            command_id=self.command_id,
            max_rows=self.arraysize,
            max_bytes=self.buffer_size_bytes,
            expected_row_start_offset=self._next_row_index,
            lz4_compressed=self.lz4_compressed,
            arrow_schema_bytes=self._arrow_schema_bytes,
            description=self.description,
            use_cloud_fetch=self._use_cloud_fetch,
        )
        self.results = results
        self.is_direct_results = is_direct_results

    def _convert_columnar_table(self, table):
        column_names = [c[0] for c in self.description]
        ResultRow = Row(*column_names)
        result = []
        for row_index in range(table.num_rows):
            curr_row = []
            for col_index in range(table.num_columns):
                curr_row.append(table.get_item(col_index, row_index))
            result.append(ResultRow(*curr_row))

        return result

    def _convert_arrow_table(self, table):
        column_names = [c[0] for c in self.description]
        ResultRow = Row(*column_names)

        if self.connection.disable_pandas is True:
            return [
                ResultRow(*[v.as_py() for v in r]) for r in zip(*table.itercolumns())
            ]

        # Need to use nullable types, as otherwise type can change when there are missing values.
        # See https://arrow.apache.org/docs/python/pandas.html#nullable-types
        # NOTE: This api is epxerimental https://pandas.pydata.org/pandas-docs/stable/user_guide/integer_na.html
        dtype_mapping = {
            pyarrow.int8(): pandas.Int8Dtype(),
            pyarrow.int16(): pandas.Int16Dtype(),
            pyarrow.int32(): pandas.Int32Dtype(),
            pyarrow.int64(): pandas.Int64Dtype(),
            pyarrow.uint8(): pandas.UInt8Dtype(),
            pyarrow.uint16(): pandas.UInt16Dtype(),
            pyarrow.uint32(): pandas.UInt32Dtype(),
            pyarrow.uint64(): pandas.UInt64Dtype(),
            pyarrow.bool_(): pandas.BooleanDtype(),
            pyarrow.float32(): pandas.Float32Dtype(),
            pyarrow.float64(): pandas.Float64Dtype(),
            pyarrow.string(): pandas.StringDtype(),
        }

        # Need to rename columns, as the to_pandas function cannot handle duplicate column names
        table_renamed = table.rename_columns([str(c) for c in range(table.num_columns)])
        df = table_renamed.to_pandas(
            types_mapper=dtype_mapping.get,
            date_as_object=True,
            timestamp_as_object=True,
        )

        res = df.to_numpy(na_value=None, dtype="object")
        return [ResultRow(*v) for v in res]

    def merge_columnar(self, result1, result2) -> "ColumnTable":
        """
        Function to merge / combining the columnar results into a single result
        :param result1:
        :param result2:
        :return:
        """

        if result1.column_names != result2.column_names:
            raise ValueError("The columns in the results don't match")

        merged_result = [
            result1.column_table[i] + result2.column_table[i]
            for i in range(result1.num_columns)
        ]
        return ColumnTable(merged_result, result1.column_names)

    def fetchmany_arrow(self, size: int) -> "pyarrow.Table":
        """
        Fetch the next set of rows of a query result, returning a PyArrow table.

        An empty sequence is returned when no more rows are available.
        """
        if size < 0:
            raise ValueError("size argument for fetchmany is %s but must be >= 0", size)
        results = self.results.next_n_rows(size)
        n_remaining_rows = size - results.num_rows
        self._next_row_index += results.num_rows

        while (
            n_remaining_rows > 0
            and not self.has_been_closed_server_side
            and self.is_direct_results
        ):
            self._fill_results_buffer()
            partial_results = self.results.next_n_rows(n_remaining_rows)
            results = pyarrow.concat_tables([results, partial_results])
            n_remaining_rows -= partial_results.num_rows
            self._next_row_index += partial_results.num_rows

        return results

    def fetchmany_columnar(self, size: int):
        """
        Fetch the next set of rows of a query result, returning a Columnar Table.
        An empty sequence is returned when no more rows are available.
        """
        if size < 0:
            raise ValueError("size argument for fetchmany is %s but must be >= 0", size)

        results = self.results.next_n_rows(size)
        n_remaining_rows = size - results.num_rows
        self._next_row_index += results.num_rows

        while (
            n_remaining_rows > 0
            and not self.has_been_closed_server_side
            and self.is_direct_results
        ):
            self._fill_results_buffer()
            partial_results = self.results.next_n_rows(n_remaining_rows)
            results = self.merge_columnar(results, partial_results)
            n_remaining_rows -= partial_results.num_rows
            self._next_row_index += partial_results.num_rows

        return results

    def fetchall_arrow(self) -> "pyarrow.Table":
        """Fetch all (remaining) rows of a query result, returning them as a PyArrow table."""
        results = self.results.remaining_rows()
        self._next_row_index += results.num_rows

        while not self.has_been_closed_server_side and self.is_direct_results:
            self._fill_results_buffer()
            partial_results = self.results.remaining_rows()
            if isinstance(results, ColumnTable) and isinstance(
                partial_results, ColumnTable
            ):
                results = self.merge_columnar(results, partial_results)
            else:
                results = pyarrow.concat_tables([results, partial_results])
            self._next_row_index += partial_results.num_rows

        # If PyArrow is installed and we have a ColumnTable result, convert it to PyArrow Table
        # Valid only for metadata commands result set
        if isinstance(results, ColumnTable) and pyarrow:
            data = {
                name: col
                for name, col in zip(results.column_names, results.column_table)
            }
            return pyarrow.Table.from_pydict(data)
        return results

    def fetchall_columnar(self):
        """Fetch all (remaining) rows of a query result, returning them as a Columnar table."""
        results = self.results.remaining_rows()
        self._next_row_index += results.num_rows

        while not self.has_been_closed_server_side and self.is_direct_results:
            self._fill_results_buffer()
            partial_results = self.results.remaining_rows()
            results = self.merge_columnar(results, partial_results)
            self._next_row_index += partial_results.num_rows

        return results

    def fetchone(self) -> Optional[Row]:
        """
        Fetch the next row of a query result set, returning a single sequence,
        or None when no more data is available.
        """
        if isinstance(self.results, ColumnQueue):
            res = self._convert_columnar_table(self.fetchmany_columnar(1))
        else:
            res = self._convert_arrow_table(self.fetchmany_arrow(1))

        if len(res) > 0:
            return res[0]
        else:
            return None

    def fetchall(self) -> List[Row]:
        """
        Fetch all (remaining) rows of a query result, returning them as a list of rows.
        """
        if isinstance(self.results, ColumnQueue):
            return self._convert_columnar_table(self.fetchall_columnar())
        else:
            return self._convert_arrow_table(self.fetchall_arrow())

    def fetchmany(self, size: int) -> List[Row]:
        """
        Fetch the next set of rows of a query result, returning a list of rows.

        An empty sequence is returned when no more rows are available.
        """
        if isinstance(self.results, ColumnQueue):
            return self._convert_columnar_table(self.fetchmany_columnar(size))
        else:
            return self._convert_arrow_table(self.fetchmany_arrow(size))

    @staticmethod
    def _get_schema_description(table_schema_message):
        """
        Takes a TableSchema message and returns a description 7-tuple as specified by PEP-249
        """

        def map_col_type(type_):
            if type_.startswith("decimal"):
                return "decimal"
            else:
                return type_

        return [
            (column.name, map_col_type(column.datatype), None, None, None, None, None)
            for column in table_schema_message.columns
        ]


class SeaResultSet(ResultSet):
    """ResultSet implementation for the SEA backend."""

    def __init__(
        self,
        connection: "Connection",
        execute_response: "ExecuteResponse",
        sea_client: "SeaDatabricksClient",
        buffer_size_bytes: int = 104857600,
        arraysize: int = 10000,
    ):
        """
        Initialize a SeaResultSet with the response from a SEA query execution.

        Args:
            connection: The parent connection
            sea_client: The SeaDatabricksClient instance for direct access
            buffer_size_bytes: Buffer size for fetching results
            arraysize: Default number of rows to fetch
            execute_response: Response from the execute command (new style)
            sea_response: Direct SEA response (legacy style)
        """

        super().__init__(
            connection=connection,
            backend=sea_client,
            arraysize=arraysize,
            buffer_size_bytes=buffer_size_bytes,
            command_id=execute_response.command_id,
            status=execute_response.status,
            has_been_closed_server_side=execute_response.has_been_closed_server_side,
            has_more_rows=execute_response.has_more_rows,
            results_queue=execute_response.results_queue,
            description=execute_response.description,
            is_staging_operation=execute_response.is_staging_operation,
        )

    def _fill_results_buffer(self):
        """Fill the results buffer from the backend."""
        raise NotImplementedError("fetchone is not implemented for SEA backend")

    def fetchone(self) -> Optional[Row]:
        """
        Fetch the next row of a query result set, returning a single sequence,
        or None when no more data is available.
        """

        raise NotImplementedError("fetchone is not implemented for SEA backend")

    def fetchmany(self, size: Optional[int] = None) -> List[Row]:
        """
        Fetch the next set of rows of a query result, returning a list of rows.

        An empty sequence is returned when no more rows are available.
        """

        raise NotImplementedError("fetchmany is not implemented for SEA backend")

    def fetchall(self) -> List[Row]:
        """
        Fetch all (remaining) rows of a query result, returning them as a list of rows.
        """
        raise NotImplementedError("fetchall is not implemented for SEA backend")

    def fetchmany_arrow(self, size: int) -> Any:
        """Fetch the next set of rows as an Arrow table."""
        raise NotImplementedError("fetchmany_arrow is not implemented for SEA backend")

    def fetchall_arrow(self) -> Any:
        """Fetch all remaining rows as an Arrow table."""
        raise NotImplementedError("fetchall_arrow is not implemented for SEA backend")<|MERGE_RESOLUTION|>--- conflicted
+++ resolved
@@ -41,11 +41,7 @@
         command_id: CommandId,
         status: CommandState,
         has_been_closed_server_side: bool = False,
-<<<<<<< HEAD
-        has_more_rows: bool = False,
-=======
         is_direct_results: bool = False,
->>>>>>> 6d63df0c
         results_queue=None,
         description=None,
         is_staging_operation: bool = False,
@@ -53,20 +49,6 @@
         """
         A ResultSet manages the results of a single command.
 
-<<<<<<< HEAD
-        Args:
-            connection: The parent connection
-            backend: The backend client
-            arraysize: The max number of rows to fetch at a time (PEP-249)
-            buffer_size_bytes: The size (in bytes) of the internal buffer + max fetch
-            command_id: The command ID
-            status: The command status
-            has_been_closed_server_side: Whether the command has been closed on the server
-            has_more_rows: Whether the command has more rows
-            results_queue: The results queue
-            description: column description of the results
-            is_staging_operation: Whether the command is a staging operation
-=======
         Parameters:
             :param connection: The parent connection
             :param backend: The backend client
@@ -79,7 +61,6 @@
             :param results_queue: The results queue
             :param description: column description of the results
             :param is_staging_operation: Whether the command is a staging operation
->>>>>>> 6d63df0c
         """
 
         self.connection = connection
@@ -91,11 +72,7 @@
         self.command_id = command_id
         self.status = status
         self.has_been_closed_server_side = has_been_closed_server_side
-<<<<<<< HEAD
-        self.has_more_rows = has_more_rows
-=======
         self.is_direct_results = is_direct_results
->>>>>>> 6d63df0c
         self.results = results_queue
         self._is_staging_operation = is_staging_operation
 
@@ -180,34 +157,14 @@
         buffer_size_bytes: int = 104857600,
         arraysize: int = 10000,
         use_cloud_fetch: bool = True,
-<<<<<<< HEAD
-        arrow_schema_bytes: Optional[bytes] = None,
-=======
         t_row_set=None,
         max_download_threads: int = 10,
         ssl_options=None,
         is_direct_results: bool = True,
->>>>>>> 6d63df0c
     ):
         """
         Initialize a ThriftResultSet with direct access to the ThriftDatabricksClient.
 
-<<<<<<< HEAD
-        Args:
-            connection: The parent connection
-            execute_response: Response from the execute command
-            thrift_client: The ThriftDatabricksClient instance for direct access
-            buffer_size_bytes: Buffer size for fetching results
-            arraysize: Default number of rows to fetch
-            use_cloud_fetch: Whether to use cloud fetch for retrieving results
-            arrow_schema_bytes: Arrow schema bytes for the result set
-        """
-        # Initialize ThriftResultSet-specific attributes
-        self._arrow_schema_bytes = arrow_schema_bytes
-        self._use_cloud_fetch = use_cloud_fetch
-        self.lz4_compressed = execute_response.lz4_compressed
-
-=======
         Parameters:
             :param connection: The parent connection
             :param execute_response: Response from the execute command
@@ -241,7 +198,6 @@
                 ssl_options=ssl_options,
             )
 
->>>>>>> 6d63df0c
         # Call parent constructor with common attributes
         super().__init__(
             connection=connection,
@@ -251,13 +207,8 @@
             command_id=execute_response.command_id,
             status=execute_response.status,
             has_been_closed_server_side=execute_response.has_been_closed_server_side,
-<<<<<<< HEAD
-            has_more_rows=execute_response.has_more_rows,
-            results_queue=execute_response.results_queue,
-=======
             is_direct_results=is_direct_results,
             results_queue=results_queue,
->>>>>>> 6d63df0c
             description=execute_response.description,
             is_staging_operation=execute_response.is_staging_operation,
         )
@@ -267,11 +218,7 @@
             self._fill_results_buffer()
 
     def _fill_results_buffer(self):
-<<<<<<< HEAD
-        results, has_more_rows = self.backend.fetch_results(
-=======
         results, is_direct_results = self.backend.fetch_results(
->>>>>>> 6d63df0c
             command_id=self.command_id,
             max_rows=self.arraysize,
             max_bytes=self.buffer_size_bytes,
