from __future__ import annotations

from abc import ABC, abstractmethod
from typing import List, Optional, TYPE_CHECKING, Tuple

import logging
import pandas

try:
    import pyarrow
except ImportError:
    pyarrow = None

if TYPE_CHECKING:
    from databricks.sql.backend.thrift_backend import ThriftDatabricksClient
    from databricks.sql.client import Connection
from databricks.sql.backend.databricks_client import DatabricksClient
from databricks.sql.types import Row
from databricks.sql.exc import RequestError, CursorAlreadyClosedError
from databricks.sql.utils import (
    ColumnTable,
    ColumnQueue,
)
from databricks.sql.backend.types import CommandId, CommandState, ExecuteResponse
from databricks.sql.telemetry.models.event import StatementType

logger = logging.getLogger(__name__)


class ResultSet(ABC):
    """
    Abstract base class for result sets returned by different backend implementations.

    This class defines the interface that all concrete result set implementations must follow.
    """

    def __init__(
        self,
        connection: Connection,
        backend: DatabricksClient,
        arraysize: int,
        buffer_size_bytes: int,
        command_id: CommandId,
        status: CommandState,
        has_been_closed_server_side: bool = False,
        has_more_rows: bool = False,
        results_queue=None,
        description: List[Tuple] = [],
        is_staging_operation: bool = False,
        lz4_compressed: bool = False,
        arrow_schema_bytes: Optional[bytes] = None,
    ):
        """
        A ResultSet manages the results of a single command.

        Parameters:
            :param connection: The parent connection that was used to execute this command
            :param backend: The specialised backend client to be invoked in the fetch phase
            :param arraysize: The max number of rows to fetch at a time (PEP-249)
            :param buffer_size_bytes: The size (in bytes) of the internal buffer + max fetch
            :param command_id: The command ID
            :param status: The command status
            :param has_been_closed_server_side: Whether the command has been closed on the server
            :param has_more_rows: Whether the command has more rows
            :param results_queue: The results queue
            :param description: column description of the results
            :param is_staging_operation: Whether the command is a staging operation
        """

        self.connection = connection
        self.backend = backend
        self.arraysize = arraysize
        self.buffer_size_bytes = buffer_size_bytes
        self._next_row_index = 0
        self.description = description
        self.command_id = command_id
        self.status = status
        self.has_been_closed_server_side = has_been_closed_server_side
        self.has_more_rows = has_more_rows
        self.results = results_queue
        self._is_staging_operation = is_staging_operation
        self.lz4_compressed = lz4_compressed
        self._arrow_schema_bytes = arrow_schema_bytes

    def __iter__(self):
        while True:
            row = self.fetchone()
            if row:
                yield row
            else:
                break

    def _convert_arrow_table(self, table):
        column_names = [c[0] for c in self.description]
        ResultRow = Row(*column_names)

        if self.connection.disable_pandas is True:
            return [
                ResultRow(*[v.as_py() for v in r]) for r in zip(*table.itercolumns())
            ]

        # Need to use nullable types, as otherwise type can change when there are missing values.
        # See https://arrow.apache.org/docs/python/pandas.html#nullable-types
        # NOTE: This api is epxerimental https://pandas.pydata.org/pandas-docs/stable/user_guide/integer_na.html
        dtype_mapping = {
            pyarrow.int8(): pandas.Int8Dtype(),
            pyarrow.int16(): pandas.Int16Dtype(),
            pyarrow.int32(): pandas.Int32Dtype(),
            pyarrow.int64(): pandas.Int64Dtype(),
            pyarrow.uint8(): pandas.UInt8Dtype(),
            pyarrow.uint16(): pandas.UInt16Dtype(),
            pyarrow.uint32(): pandas.UInt32Dtype(),
            pyarrow.uint64(): pandas.UInt64Dtype(),
            pyarrow.bool_(): pandas.BooleanDtype(),
            pyarrow.float32(): pandas.Float32Dtype(),
            pyarrow.float64(): pandas.Float64Dtype(),
            pyarrow.string(): pandas.StringDtype(),
        }

        # Need to rename columns, as the to_pandas function cannot handle duplicate column names
        table_renamed = table.rename_columns([str(c) for c in range(table.num_columns)])
        df = table_renamed.to_pandas(
            types_mapper=dtype_mapping.get,
            date_as_object=True,
            timestamp_as_object=True,
        )

        res = df.to_numpy(na_value=None, dtype="object")
        return [ResultRow(*v) for v in res]

    @property
    def rownumber(self):
        return self._next_row_index

    @property
    def is_staging_operation(self) -> bool:
        """Whether this result set represents a staging operation."""
        return self._is_staging_operation

    @abstractmethod
    def fetchone(self) -> Optional[Row]:
        """Fetch the next row of a query result set."""
        pass

    @abstractmethod
    def fetchmany(self, size: int) -> List[Row]:
        """Fetch the next set of rows of a query result."""
        pass

    @abstractmethod
    def fetchall(self) -> List[Row]:
        """Fetch all remaining rows of a query result."""
        pass

    @abstractmethod
    def fetchmany_arrow(self, size: int) -> "pyarrow.Table":
        """Fetch the next set of rows as an Arrow table."""
        pass

    @abstractmethod
    def fetchall_arrow(self) -> "pyarrow.Table":
        """Fetch all remaining rows as an Arrow table."""
        pass

    def close(self) -> None:
        """
        Close the result set.

        If the connection has not been closed, and the result set has not already
        been closed on the server for some other reason, issue a request to the server to close it.
        """
        try:
<<<<<<< HEAD
            self.results.close()
=======
            if self.results is not None:
                self.results.close()
            else:
                logger.warning("result set close: queue not initialized")

>>>>>>> 0a7a6ab2
            if (
                self.status != CommandState.CLOSED
                and not self.has_been_closed_server_side
                and self.connection.open
            ):
                self.backend.close_command(self.command_id)
        except RequestError as e:
            if isinstance(e.args[1], CursorAlreadyClosedError):
                logger.info("Operation was canceled by a prior request")
        finally:
            self.has_been_closed_server_side = True
            self.status = CommandState.CLOSED


class ThriftResultSet(ResultSet):
    """ResultSet implementation for the Thrift backend."""

    def __init__(
        self,
        connection: Connection,
        execute_response: ExecuteResponse,
        thrift_client: ThriftDatabricksClient,
        session_id_hex: Optional[str],
        buffer_size_bytes: int = 104857600,
        arraysize: int = 10000,
        use_cloud_fetch: bool = True,
        t_row_set=None,
        max_download_threads: int = 10,
        ssl_options=None,
        has_more_rows: bool = True,
    ):
        """
        Initialize a ThriftResultSet with direct access to the ThriftDatabricksClient.

        Parameters:
            :param connection: The parent connection
            :param execute_response: Response from the execute command
            :param thrift_client: The ThriftDatabricksClient instance for direct access
            :param buffer_size_bytes: Buffer size for fetching results
            :param arraysize: Default number of rows to fetch
            :param use_cloud_fetch: Whether to use cloud fetch for retrieving results
            :param t_row_set: The TRowSet containing result data (if available)
            :param max_download_threads: Maximum number of download threads for cloud fetch
            :param ssl_options: SSL options for cloud fetch
            :param has_more_rows: Whether there are more rows to fetch
        """
<<<<<<< HEAD
        self.num_downloaded_chunks = 0
=======
        self.num_chunks = 0
>>>>>>> 0a7a6ab2

        # Initialize ThriftResultSet-specific attributes
        self._use_cloud_fetch = use_cloud_fetch
        self.has_more_rows = has_more_rows

        # Build the results queue if t_row_set is provided
        results_queue = None
        if t_row_set and execute_response.result_format is not None:
            from databricks.sql.utils import ThriftResultSetQueueFactory

            # Create the results queue using the provided format
            results_queue = ThriftResultSetQueueFactory.build_queue(
                row_set_type=execute_response.result_format,
                t_row_set=t_row_set,
                arrow_schema_bytes=execute_response.arrow_schema_bytes or b"",
                max_download_threads=max_download_threads,
                lz4_compressed=execute_response.lz4_compressed,
                description=execute_response.description,
                ssl_options=ssl_options,
<<<<<<< HEAD
                session_id_hex=session_id_hex,
                statement_id=execute_response.command_id.to_hex_guid(),
                chunk_id=self.num_downloaded_chunks,
            )
            if t_row_set.resultLinks:
                self.num_downloaded_chunks += len(t_row_set.resultLinks)
=======
                session_id_hex=connection.get_session_id_hex(),
                statement_id=execute_response.command_id.to_hex_guid(),
                chunk_id=self.num_chunks,
            )
            if t_row_set.resultLinks:
                self.num_chunks += len(t_row_set.resultLinks)
>>>>>>> 0a7a6ab2

        # Call parent constructor with common attributes
        super().__init__(
            connection=connection,
            backend=thrift_client,
            arraysize=arraysize,
            buffer_size_bytes=buffer_size_bytes,
            command_id=execute_response.command_id,
            status=execute_response.status,
            has_been_closed_server_side=execute_response.has_been_closed_server_side,
            has_more_rows=has_more_rows,
            results_queue=results_queue,
            description=execute_response.description,
            is_staging_operation=execute_response.is_staging_operation,
            lz4_compressed=execute_response.lz4_compressed,
            arrow_schema_bytes=execute_response.arrow_schema_bytes,
        )

        # Initialize results queue if not provided
        if not self.results:
            self._fill_results_buffer()

    def _fill_results_buffer(self):
<<<<<<< HEAD
        results, is_direct_results, result_links_count = self.backend.fetch_results(
=======
        results, has_more_rows, result_links_count = self.backend.fetch_results(
>>>>>>> 0a7a6ab2
            command_id=self.command_id,
            max_rows=self.arraysize,
            max_bytes=self.buffer_size_bytes,
            expected_row_start_offset=self._next_row_index,
            lz4_compressed=self.lz4_compressed,
            arrow_schema_bytes=self._arrow_schema_bytes,
            description=self.description,
            use_cloud_fetch=self._use_cloud_fetch,
<<<<<<< HEAD
            chunk_id=self.num_downloaded_chunks,
        )
        self.results = results
        self.is_direct_results = is_direct_results
        self.num_downloaded_chunks += result_links_count
=======
            chunk_id=self.num_chunks,
        )
        self.results = results
        self.has_more_rows = has_more_rows
        self.num_chunks += result_links_count
>>>>>>> 0a7a6ab2

    def _convert_columnar_table(self, table):
        column_names = [c[0] for c in self.description]
        ResultRow = Row(*column_names)
        result = []
        for row_index in range(table.num_rows):
            curr_row = []
            for col_index in range(table.num_columns):
                curr_row.append(table.get_item(col_index, row_index))
            result.append(ResultRow(*curr_row))

        return result

    def merge_columnar(self, result1, result2) -> "ColumnTable":
        """
        Function to merge / combining the columnar results into a single result
        :param result1:
        :param result2:
        :return:
        """

        if result1.column_names != result2.column_names:
            raise ValueError("The columns in the results don't match")

        merged_result = [
            result1.column_table[i] + result2.column_table[i]
            for i in range(result1.num_columns)
        ]
        return ColumnTable(merged_result, result1.column_names)

    def fetchmany_arrow(self, size: int) -> "pyarrow.Table":
        """
        Fetch the next set of rows of a query result, returning a PyArrow table.

        An empty sequence is returned when no more rows are available.
        """
        if size < 0:
            raise ValueError("size argument for fetchmany is %s but must be >= 0", size)
        results = self.results.next_n_rows(size)
        partial_result_chunks = [results]
        n_remaining_rows = size - results.num_rows
        self._next_row_index += results.num_rows

        while (
            n_remaining_rows > 0
            and not self.has_been_closed_server_side
            and self.has_more_rows
        ):
            self._fill_results_buffer()
            partial_results = self.results.next_n_rows(n_remaining_rows)
            partial_result_chunks.append(partial_results)
            n_remaining_rows -= partial_results.num_rows
            self._next_row_index += partial_results.num_rows

        return pyarrow.concat_tables(partial_result_chunks, use_threads=True)

    def fetchmany_columnar(self, size: int):
        """
        Fetch the next set of rows of a query result, returning a Columnar Table.
        An empty sequence is returned when no more rows are available.
        """
        if size < 0:
            raise ValueError("size argument for fetchmany is %s but must be >= 0", size)

        results = self.results.next_n_rows(size)
        n_remaining_rows = size - results.num_rows
        self._next_row_index += results.num_rows

        while (
            n_remaining_rows > 0
            and not self.has_been_closed_server_side
            and self.has_more_rows
        ):
            self._fill_results_buffer()
            partial_results = self.results.next_n_rows(n_remaining_rows)
            results = self.merge_columnar(results, partial_results)
            n_remaining_rows -= partial_results.num_rows
            self._next_row_index += partial_results.num_rows

        return results

    def fetchall_arrow(self) -> "pyarrow.Table":
        """Fetch all (remaining) rows of a query result, returning them as a PyArrow table."""
        results = self.results.remaining_rows()
        self._next_row_index += results.num_rows
        partial_result_chunks = [results]
        while not self.has_been_closed_server_side and self.has_more_rows:
            self._fill_results_buffer()
            partial_results = self.results.remaining_rows()
            if isinstance(results, ColumnTable) and isinstance(
                partial_results, ColumnTable
            ):
                results = self.merge_columnar(results, partial_results)
            else:
                partial_result_chunks.append(partial_results)
            self._next_row_index += partial_results.num_rows

        # If PyArrow is installed and we have a ColumnTable result, convert it to PyArrow Table
        # Valid only for metadata commands result set
        if isinstance(results, ColumnTable) and pyarrow:
            data = {
                name: col
                for name, col in zip(results.column_names, results.column_table)
            }
            return pyarrow.Table.from_pydict(data)
        return pyarrow.concat_tables(partial_result_chunks, use_threads=True)

    def fetchall_columnar(self):
        """Fetch all (remaining) rows of a query result, returning them as a Columnar table."""
        results = self.results.remaining_rows()
        self._next_row_index += results.num_rows

        while not self.has_been_closed_server_side and self.has_more_rows:
            self._fill_results_buffer()
            partial_results = self.results.remaining_rows()
            results = self.merge_columnar(results, partial_results)
            self._next_row_index += partial_results.num_rows

        return results

    def fetchone(self) -> Optional[Row]:
        """
        Fetch the next row of a query result set, returning a single sequence,
        or None when no more data is available.
        """
        if isinstance(self.results, ColumnQueue):
            res = self._convert_columnar_table(self.fetchmany_columnar(1))
        else:
            res = self._convert_arrow_table(self.fetchmany_arrow(1))

        if len(res) > 0:
            return res[0]
        else:
            return None

    def fetchall(self) -> List[Row]:
        """
        Fetch all (remaining) rows of a query result, returning them as a list of rows.
        """
        if isinstance(self.results, ColumnQueue):
            return self._convert_columnar_table(self.fetchall_columnar())
        else:
            return self._convert_arrow_table(self.fetchall_arrow())

    def fetchmany(self, size: int) -> List[Row]:
        """
        Fetch the next set of rows of a query result, returning a list of rows.

        An empty sequence is returned when no more rows are available.
        """
        if isinstance(self.results, ColumnQueue):
            return self._convert_columnar_table(self.fetchmany_columnar(size))
        else:
            return self._convert_arrow_table(self.fetchmany_arrow(size))

    @staticmethod
    def _get_schema_description(table_schema_message):
        """
        Takes a TableSchema message and returns a description 7-tuple as specified by PEP-249
        """

        def map_col_type(type_):
            if type_.startswith("decimal"):
                return "decimal"
            else:
                return type_

        return [
            (column.name, map_col_type(column.datatype), None, None, None, None, None)
            for column in table_schema_message.columns
        ]<|MERGE_RESOLUTION|>--- conflicted
+++ resolved
@@ -170,15 +170,11 @@
         been closed on the server for some other reason, issue a request to the server to close it.
         """
         try:
-<<<<<<< HEAD
-            self.results.close()
-=======
             if self.results is not None:
                 self.results.close()
             else:
                 logger.warning("result set close: queue not initialized")
 
->>>>>>> 0a7a6ab2
             if (
                 self.status != CommandState.CLOSED
                 and not self.has_been_closed_server_side
@@ -201,7 +197,6 @@
         connection: Connection,
         execute_response: ExecuteResponse,
         thrift_client: ThriftDatabricksClient,
-        session_id_hex: Optional[str],
         buffer_size_bytes: int = 104857600,
         arraysize: int = 10000,
         use_cloud_fetch: bool = True,
@@ -225,11 +220,7 @@
             :param ssl_options: SSL options for cloud fetch
             :param has_more_rows: Whether there are more rows to fetch
         """
-<<<<<<< HEAD
-        self.num_downloaded_chunks = 0
-=======
         self.num_chunks = 0
->>>>>>> 0a7a6ab2
 
         # Initialize ThriftResultSet-specific attributes
         self._use_cloud_fetch = use_cloud_fetch
@@ -249,21 +240,12 @@
                 lz4_compressed=execute_response.lz4_compressed,
                 description=execute_response.description,
                 ssl_options=ssl_options,
-<<<<<<< HEAD
-                session_id_hex=session_id_hex,
-                statement_id=execute_response.command_id.to_hex_guid(),
-                chunk_id=self.num_downloaded_chunks,
-            )
-            if t_row_set.resultLinks:
-                self.num_downloaded_chunks += len(t_row_set.resultLinks)
-=======
                 session_id_hex=connection.get_session_id_hex(),
                 statement_id=execute_response.command_id.to_hex_guid(),
                 chunk_id=self.num_chunks,
             )
             if t_row_set.resultLinks:
                 self.num_chunks += len(t_row_set.resultLinks)
->>>>>>> 0a7a6ab2
 
         # Call parent constructor with common attributes
         super().__init__(
@@ -287,11 +269,7 @@
             self._fill_results_buffer()
 
     def _fill_results_buffer(self):
-<<<<<<< HEAD
-        results, is_direct_results, result_links_count = self.backend.fetch_results(
-=======
         results, has_more_rows, result_links_count = self.backend.fetch_results(
->>>>>>> 0a7a6ab2
             command_id=self.command_id,
             max_rows=self.arraysize,
             max_bytes=self.buffer_size_bytes,
@@ -300,19 +278,11 @@
             arrow_schema_bytes=self._arrow_schema_bytes,
             description=self.description,
             use_cloud_fetch=self._use_cloud_fetch,
-<<<<<<< HEAD
-            chunk_id=self.num_downloaded_chunks,
-        )
-        self.results = results
-        self.is_direct_results = is_direct_results
-        self.num_downloaded_chunks += result_links_count
-=======
             chunk_id=self.num_chunks,
         )
         self.results = results
         self.has_more_rows = has_more_rows
         self.num_chunks += result_links_count
->>>>>>> 0a7a6ab2
 
     def _convert_columnar_table(self, table):
         column_names = [c[0] for c in self.description]
