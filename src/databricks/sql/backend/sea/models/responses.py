--- conflicted
+++ resolved
@@ -4,12 +4,8 @@
 These models define the structures used in SEA API responses.
 """
 
-<<<<<<< HEAD
 import base64
 from typing import Dict, Any, List
-=======
-from typing import Dict, Any, List, Optional
->>>>>>> 28c6bb1d
 from dataclasses import dataclass
 
 from databricks.sql.backend.types import CommandState
