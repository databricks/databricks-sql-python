"""
Response models for the SEA (Statement Execution API) backend.

These models define the structures used in SEA API responses.
"""

<<<<<<< HEAD
from typing import Dict, Any, List
=======
import base64
from typing import Dict, Any, List, Optional
>>>>>>> 640cc82e
from dataclasses import dataclass

from databricks.sql.backend.types import CommandState
from databricks.sql.backend.sea.models.base import (
    StatementStatus,
    ResultManifest,
    ResultData,
    ServiceError,
    ExternalLink,
    ChunkInfo,
)


def _parse_status(data: Dict[str, Any]) -> StatementStatus:
    """Parse status from response data."""
    status_data = data.get("status", {})
    error = None
    if "error" in status_data:
        error_data = status_data["error"]
        error = ServiceError(
            message=error_data.get("message", ""),
            error_code=error_data.get("error_code"),
        )

    state = CommandState.from_sea_state(status_data.get("state", ""))
    if state is None:
        raise ValueError(f"Invalid state: {status_data.get('state', '')}")

    return StatementStatus(
        state=state,
        error=error,
        sql_state=status_data.get("sql_state"),
    )


def _parse_manifest(data: Dict[str, Any]) -> ResultManifest:
    """Parse manifest from response data."""

    manifest_data = data.get("manifest", {})
    chunks = None
    if "chunks" in manifest_data:
        chunks = [
            ChunkInfo(
                chunk_index=chunk.get("chunk_index", 0),
                byte_count=chunk.get("byte_count", 0),
                row_offset=chunk.get("row_offset", 0),
                row_count=chunk.get("row_count", 0),
            )
            for chunk in manifest_data.get("chunks", [])
        ]

    return ResultManifest(
        format=manifest_data.get("format", ""),
        schema=manifest_data.get("schema", {}),
        total_row_count=manifest_data.get("total_row_count", 0),
        total_byte_count=manifest_data.get("total_byte_count", 0),
        total_chunk_count=manifest_data.get("total_chunk_count", 0),
        truncated=manifest_data.get("truncated", False),
        chunks=chunks,
        result_compression=manifest_data.get("result_compression"),
        is_volume_operation=manifest_data.get("is_volume_operation", False),
    )


def _parse_result(data: Dict[str, Any]) -> ResultData:
    """Parse result data from response data."""
    result_data = data.get("result", {})
    external_links = None

    if "external_links" in result_data:
        external_links = []
        for link_data in result_data["external_links"]:
            external_links.append(
                ExternalLink(
                    external_link=link_data.get("external_link", ""),
                    expiration=link_data.get("expiration", ""),
                    chunk_index=link_data.get("chunk_index", 0),
                    byte_count=link_data.get("byte_count", 0),
                    row_count=link_data.get("row_count", 0),
                    row_offset=link_data.get("row_offset", 0),
                    next_chunk_index=link_data.get("next_chunk_index"),
                    next_chunk_internal_link=link_data.get("next_chunk_internal_link"),
                    http_headers=link_data.get("http_headers"),
                )
            )

    # Handle attachment field - decode from base64 if present
    attachment = result_data.get("attachment")
    if attachment is not None:
        attachment = base64.b64decode(attachment)

    return ResultData(
        data=result_data.get("data_array"),
        external_links=external_links,
        byte_count=result_data.get("byte_count"),
        chunk_index=result_data.get("chunk_index"),
        next_chunk_index=result_data.get("next_chunk_index"),
        next_chunk_internal_link=result_data.get("next_chunk_internal_link"),
        row_count=result_data.get("row_count"),
        row_offset=result_data.get("row_offset"),
        attachment=attachment,
    )


@dataclass
class ExecuteStatementResponse:
    """Representation of the response from executing a SQL statement."""

    statement_id: str
    status: StatementStatus
    manifest: ResultManifest
    result: ResultData

    @classmethod
    def from_dict(cls, data: Dict[str, Any]) -> "ExecuteStatementResponse":
        """Create an ExecuteStatementResponse from a dictionary."""
        return cls(
            statement_id=data.get("statement_id", ""),
            status=_parse_status(data),
            manifest=_parse_manifest(data),
            result=_parse_result(data),
        )


@dataclass
class GetStatementResponse:
    """Representation of the response from getting information about a statement."""

    statement_id: str
    status: StatementStatus
    manifest: ResultManifest
    result: ResultData

    @classmethod
    def from_dict(cls, data: Dict[str, Any]) -> "GetStatementResponse":
        """Create a GetStatementResponse from a dictionary."""
        return cls(
            statement_id=data.get("statement_id", ""),
            status=_parse_status(data),
            manifest=_parse_manifest(data),
            result=_parse_result(data),
        )


@dataclass
class CreateSessionResponse:
    """Representation of the response from creating a new session."""

    session_id: str

    @classmethod
    def from_dict(cls, data: Dict[str, Any]) -> "CreateSessionResponse":
        """Create a CreateSessionResponse from a dictionary."""
        return cls(session_id=data.get("session_id", ""))


@dataclass
class GetChunksResponse:
<<<<<<< HEAD
    """Response from getting chunks for a statement."""

    statement_id: str
    external_links: List[ExternalLink]
=======
    """
    Response from getting chunks for a statement.

    The response model can be found in the docs, here:
    https://docs.databricks.com/api/workspace/statementexecution/getstatementresultchunkn
    """

    data: Optional[List[List[Any]]] = None
    external_links: Optional[List[ExternalLink]] = None
    byte_count: Optional[int] = None
    chunk_index: Optional[int] = None
    next_chunk_index: Optional[int] = None
    next_chunk_internal_link: Optional[str] = None
    row_count: Optional[int] = None
    row_offset: Optional[int] = None
>>>>>>> 640cc82e

    @classmethod
    def from_dict(cls, data: Dict[str, Any]) -> "GetChunksResponse":
        """Create a GetChunksResponse from a dictionary."""
<<<<<<< HEAD
        external_links = []
        if "external_links" in data:
            for link_data in data["external_links"]:
                external_links.append(
                    ExternalLink(
                        external_link=link_data.get("external_link", ""),
                        expiration=link_data.get("expiration", ""),
                        chunk_index=link_data.get("chunk_index", 0),
                        byte_count=link_data.get("byte_count", 0),
                        row_count=link_data.get("row_count", 0),
                        row_offset=link_data.get("row_offset", 0),
                        next_chunk_index=link_data.get("next_chunk_index"),
                        next_chunk_internal_link=link_data.get(
                            "next_chunk_internal_link"
                        ),
                        http_headers=link_data.get("http_headers"),
                    )
                )

        return cls(
            statement_id=data.get("statement_id", ""),
            external_links=external_links,
=======
        result = _parse_result({"result": data})
        return cls(
            data=result.data,
            external_links=result.external_links,
            byte_count=result.byte_count,
            chunk_index=result.chunk_index,
            next_chunk_index=result.next_chunk_index,
            next_chunk_internal_link=result.next_chunk_internal_link,
            row_count=result.row_count,
            row_offset=result.row_offset,
>>>>>>> 640cc82e
        )<|MERGE_RESOLUTION|>--- conflicted
+++ resolved
@@ -4,12 +4,8 @@
 These models define the structures used in SEA API responses.
 """
 
-<<<<<<< HEAD
-from typing import Dict, Any, List
-=======
 import base64
 from typing import Dict, Any, List, Optional
->>>>>>> 640cc82e
 from dataclasses import dataclass
 
 from databricks.sql.backend.types import CommandState
@@ -168,12 +164,6 @@
 
 @dataclass
 class GetChunksResponse:
-<<<<<<< HEAD
-    """Response from getting chunks for a statement."""
-
-    statement_id: str
-    external_links: List[ExternalLink]
-=======
     """
     Response from getting chunks for a statement.
 
@@ -189,35 +179,10 @@
     next_chunk_internal_link: Optional[str] = None
     row_count: Optional[int] = None
     row_offset: Optional[int] = None
->>>>>>> 640cc82e
 
     @classmethod
     def from_dict(cls, data: Dict[str, Any]) -> "GetChunksResponse":
         """Create a GetChunksResponse from a dictionary."""
-<<<<<<< HEAD
-        external_links = []
-        if "external_links" in data:
-            for link_data in data["external_links"]:
-                external_links.append(
-                    ExternalLink(
-                        external_link=link_data.get("external_link", ""),
-                        expiration=link_data.get("expiration", ""),
-                        chunk_index=link_data.get("chunk_index", 0),
-                        byte_count=link_data.get("byte_count", 0),
-                        row_count=link_data.get("row_count", 0),
-                        row_offset=link_data.get("row_offset", 0),
-                        next_chunk_index=link_data.get("next_chunk_index"),
-                        next_chunk_internal_link=link_data.get(
-                            "next_chunk_internal_link"
-                        ),
-                        http_headers=link_data.get("http_headers"),
-                    )
-                )
-
-        return cls(
-            statement_id=data.get("statement_id", ""),
-            external_links=external_links,
-=======
         result = _parse_result({"result": data})
         return cls(
             data=result.data,
@@ -228,5 +193,4 @@
             next_chunk_internal_link=result.next_chunk_internal_link,
             row_count=result.row_count,
             row_offset=result.row_offset,
->>>>>>> 640cc82e
         )