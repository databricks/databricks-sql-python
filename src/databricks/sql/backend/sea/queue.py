from __future__ import annotations

from abc import ABC
import threading
from typing import Dict, List, Optional, Tuple, Union

from databricks.sql.cloudfetch.download_manager import ResultFileDownloadManager

from databricks.sql.cloudfetch.downloader import ResultSetDownloadHandler

try:
    import pyarrow
except ImportError:
    pyarrow = None

import dateutil

from databricks.sql.backend.sea.backend import SeaDatabricksClient
from databricks.sql.backend.sea.models.base import (
    ExternalLink,
    ResultData,
    ResultManifest,
)
from databricks.sql.backend.sea.utils.constants import ResultFormat
from databricks.sql.exc import ProgrammingError
from databricks.sql.thrift_api.TCLIService.ttypes import TSparkArrowResultLink
from databricks.sql.types import SSLOptions
from databricks.sql.utils import (
    ArrowQueue,
    CloudFetchQueue,
    ResultSetQueue,
    create_arrow_table_from_arrow_file,
)

import logging

logger = logging.getLogger(__name__)


class SeaResultSetQueueFactory(ABC):
    @staticmethod
    def build_queue(
        result_data: ResultData,
        manifest: ResultManifest,
        statement_id: str,
        ssl_options: SSLOptions,
        description: List[Tuple],
        max_download_threads: int,
        sea_client: SeaDatabricksClient,
        lz4_compressed: bool,
    ) -> ResultSetQueue:
        """
        Factory method to build a result set queue for SEA backend.

        Args:
            result_data (ResultData): Result data from SEA response
            manifest (ResultManifest): Manifest from SEA response
            statement_id (str): Statement ID for the query
            description (List[List[Any]]): Column descriptions
            max_download_threads (int): Maximum number of download threads
            sea_client (SeaDatabricksClient): SEA client for fetching additional links
            lz4_compressed (bool): Whether the data is LZ4 compressed

        Returns:
            ResultSetQueue: The appropriate queue for the result data
        """

        if manifest.format == ResultFormat.JSON_ARRAY.value:
            # INLINE disposition with JSON_ARRAY format
            return JsonQueue(result_data.data)
        elif manifest.format == ResultFormat.ARROW_STREAM.value:
            if result_data.attachment is not None:
                arrow_file = (
                    ResultSetDownloadHandler._decompress_data(result_data.attachment)
                    if lz4_compressed
                    else result_data.attachment
                )
                arrow_table = create_arrow_table_from_arrow_file(
                    arrow_file, description
                )
                logger.debug(f"Created arrow table with {arrow_table.num_rows} rows")
                return ArrowQueue(arrow_table, manifest.total_row_count)

            # EXTERNAL_LINKS disposition
            return SeaCloudFetchQueue(
                initial_links=result_data.external_links or [],
                max_download_threads=max_download_threads,
                ssl_options=ssl_options,
                sea_client=sea_client,
                statement_id=statement_id,
                total_chunk_count=manifest.total_chunk_count,
                lz4_compressed=lz4_compressed,
                description=description,
            )
        raise ProgrammingError("Invalid result format")


class JsonQueue(ResultSetQueue):
    """Queue implementation for JSON_ARRAY format data."""

    def __init__(self, data_array: Optional[List[List[str]]]):
        """Initialize with JSON array data."""
        self.data_array = data_array or []
        self.cur_row_index = 0
        self.num_rows = len(self.data_array)

    def next_n_rows(self, num_rows: int) -> List[List[str]]:
        """Get the next n rows from the data array."""
        length = min(num_rows, self.num_rows - self.cur_row_index)
        slice = self.data_array[self.cur_row_index : self.cur_row_index + length]
        self.cur_row_index += length
        return slice

    def remaining_rows(self) -> List[List[str]]:
        """Get all remaining rows from the data array."""
        slice = self.data_array[self.cur_row_index :]
        self.cur_row_index += len(slice)
        return slice


class LinkFetcher:
    def __init__(
        self,
        download_manager: ResultFileDownloadManager,
        backend: "SeaDatabricksClient",
        statement_id: str,
        initial_links: List["ExternalLink"],
        total_chunk_count: int,
    ):
        self.download_manager = download_manager
        self.backend = backend
        self._statement_id = statement_id

        self._shutdown_event = threading.Event()

        self._link_data_update = threading.Condition()
        self._error: Optional[Exception] = None
        self.chunk_index_to_link: Dict[int, "ExternalLink"] = {}

        for link in initial_links:
            self.chunk_index_to_link[link.chunk_index] = link
            self.download_manager.add_link(self._convert_to_thrift_link(link))
        self.total_chunk_count = total_chunk_count

    def _get_next_chunk_index(self) -> Optional[int]:
        with self._link_data_update:
            max_chunk_index = max(self.chunk_index_to_link.keys(), default=None)
            if max_chunk_index is None:
                return 0
            max_link = self.chunk_index_to_link[max_chunk_index]
            return max_link.next_chunk_index

    def _trigger_next_batch_download(self) -> bool:
        next_chunk_index = self._get_next_chunk_index()
        if next_chunk_index is None:
            return False

        try:
            links = self.backend.get_chunk_links(self._statement_id, next_chunk_index)
            with self._link_data_update:
                for l in links:
                    self.chunk_index_to_link[l.chunk_index] = l
                    self.download_manager.add_link(self._convert_to_thrift_link(l))
                self._link_data_update.notify_all()
        except Exception as e:
            logger.error(
                f"LinkFetcher: Error fetching links for chunk {next_chunk_index}: {e}"
            )
            with self._link_data_update:
                self._error = e
                self._link_data_update.notify_all()
            return False

        return True

    def get_chunk_link(self, chunk_index: int) -> Optional["ExternalLink"]:
        if chunk_index >= self.total_chunk_count:
            return None

        with self._link_data_update:
            while chunk_index not in self.chunk_index_to_link:
                if self._error:
                    raise self._error
                self._link_data_update.wait()

            return self.chunk_index_to_link.get(chunk_index, None)

    def _convert_to_thrift_link(self, link: "ExternalLink") -> TSparkArrowResultLink:
        """Convert SEA external links to Thrift format for compatibility with existing download manager."""
        # Parse the ISO format expiration time
        expiry_time = int(dateutil.parser.parse(link.expiration).timestamp())
        return TSparkArrowResultLink(
            fileLink=link.external_link,
            expiryTime=expiry_time,
            rowCount=link.row_count,
            bytesNum=link.byte_count,
            startRowOffset=link.row_offset,
            httpHeaders=link.http_headers or {},
        )

    def _worker_loop(self):
        while not self._shutdown_event.is_set():
            links_downloaded = self._trigger_next_batch_download()
            if not links_downloaded:
                break

    def start(self):
        self._worker_thread = threading.Thread(target=self._worker_loop)
        self._worker_thread.start()

    def stop(self):
        self._shutdown_event.set()
        self._worker_thread.join()


class SeaCloudFetchQueue(CloudFetchQueue):
    """Queue implementation for EXTERNAL_LINKS disposition with ARROW format for SEA backend."""

    def __init__(
        self,
        initial_links: List["ExternalLink"],
        max_download_threads: int,
        ssl_options: SSLOptions,
        sea_client: "SeaDatabricksClient",
        statement_id: str,
        total_chunk_count: int,
        lz4_compressed: bool = False,
        description: List[Tuple] = [],
    ):
        """
        Initialize the SEA CloudFetchQueue.

        Args:
            initial_links: Initial list of external links to download
            schema_bytes: Arrow schema bytes
            max_download_threads: Maximum number of download threads
            ssl_options: SSL options for downloads
            sea_client: SEA client for fetching additional links
            statement_id: Statement ID for the query
            total_chunk_count: Total number of chunks in the result set
            lz4_compressed: Whether the data is LZ4 compressed
            description: Column descriptions
        """

        super().__init__(
            max_download_threads=max_download_threads,
            ssl_options=ssl_options,
            schema_bytes=None,
            lz4_compressed=lz4_compressed,
            description=description,
        )

        self._sea_client = sea_client
        self._statement_id = statement_id

        logger.debug(
            "SeaCloudFetchQueue: Initialize CloudFetch loader for statement {}, total chunks: {}".format(
                statement_id, total_chunk_count
            )
        )

        if total_chunk_count < 1:
            return

        self.current_chunk_index = 0

        self.download_manager = ResultFileDownloadManager(
            links=[],
            max_download_threads=max_download_threads,
            lz4_compressed=lz4_compressed,
            ssl_options=ssl_options,
        )

<<<<<<< HEAD
        self.link_fetcher = LinkFetcher(
            download_manager=self.download_manager,
            backend=self._sea_client,
            statement_id=self._statement_id,
            initial_links=initial_links,
            total_chunk_count=total_chunk_count,
        )
        self.link_fetcher.start()
=======
        # Track the current chunk we're processing
        self._current_chunk_link = initial_link
>>>>>>> 671dbcab

        # Initialize table and position
        self.table = self._create_table_from_link(self._current_chunk_link)

<<<<<<< HEAD
    def _create_next_table(self) -> Union["pyarrow.Table", None]:
        """Create next table by retrieving the logical next downloaded file."""
=======
    def _convert_to_thrift_link(self, link: "ExternalLink") -> TSparkArrowResultLink:
        """Convert SEA external links to Thrift format for compatibility with existing download manager."""
        # Parse the ISO format expiration time
        expiry_time = int(dateutil.parser.parse(link.expiration).timestamp())
        return TSparkArrowResultLink(
            fileLink=link.external_link,
            expiryTime=expiry_time,
            rowCount=link.row_count,
            bytesNum=link.byte_count,
            startRowOffset=link.row_offset,
            httpHeaders=link.http_headers or {},
        )

    def _get_chunk_link(self, chunk_index: int) -> Optional["ExternalLink"]:
        if chunk_index not in self._chunk_index_to_link:
            links = self._sea_client.get_chunk_links(self._statement_id, chunk_index)
            self._chunk_index_to_link.update({link.chunk_index: link for link in links})
        return self._chunk_index_to_link.get(chunk_index, None)

    def _progress_chunk_link(self):
        """Progress to the next chunk link."""
        if not self._current_chunk_link:
            return None

        next_chunk_index = self._current_chunk_link.next_chunk_index

        if next_chunk_index is None:
            self._current_chunk_link = None
            return None

        self._current_chunk_link = self._get_chunk_link(next_chunk_index)
        if not self._current_chunk_link:
            logger.error(
                "SeaCloudFetchQueue: unable to retrieve link for chunk {}".format(
                    next_chunk_index
                )
            )
            return None

        logger.debug(
            f"SeaCloudFetchQueue: Progressed to link for chunk {next_chunk_index}: {self._current_chunk_link}"
        )

    def _create_table_from_link(
        self, link: "ExternalLink"
    ) -> Union["pyarrow.Table", None]:
        """Create a table from a link."""

>>>>>>> 671dbcab
        if not self.download_manager:
            logger.debug("SeaCloudFetchQueue: No download manager, returning")
            return None

<<<<<<< HEAD
        chunk_link = self.link_fetcher.get_chunk_link(self.current_chunk_index)
        if not chunk_link:
            return None

        row_offset = chunk_link.row_offset
        arrow_table = self._create_table_at_offset(row_offset)

        self.current_chunk_index += 1
=======
        thrift_link = self._convert_to_thrift_link(link)
        self.download_manager.add_link(thrift_link)

        row_offset = link.row_offset
        arrow_table = self._create_table_at_offset(row_offset)

        return arrow_table

    def _create_next_table(self) -> Union["pyarrow.Table", None]:
        """Create next table by retrieving the logical next downloaded file."""

        self._progress_chunk_link()
>>>>>>> 671dbcab

        if not self._current_chunk_link:
            logger.debug("SeaCloudFetchQueue: No current chunk link, returning")
            return None

        return self._create_table_from_link(self._current_chunk_link)<|MERGE_RESOLUTION|>--- conflicted
+++ resolved
@@ -271,7 +271,6 @@
             ssl_options=ssl_options,
         )
 
-<<<<<<< HEAD
         self.link_fetcher = LinkFetcher(
             download_manager=self.download_manager,
             backend=self._sea_client,
@@ -280,18 +279,10 @@
             total_chunk_count=total_chunk_count,
         )
         self.link_fetcher.start()
-=======
-        # Track the current chunk we're processing
-        self._current_chunk_link = initial_link
->>>>>>> 671dbcab
 
         # Initialize table and position
         self.table = self._create_table_from_link(self._current_chunk_link)
 
-<<<<<<< HEAD
-    def _create_next_table(self) -> Union["pyarrow.Table", None]:
-        """Create next table by retrieving the logical next downloaded file."""
-=======
     def _convert_to_thrift_link(self, link: "ExternalLink") -> TSparkArrowResultLink:
         """Convert SEA external links to Thrift format for compatibility with existing download manager."""
         # Parse the ISO format expiration time
@@ -335,17 +326,16 @@
             f"SeaCloudFetchQueue: Progressed to link for chunk {next_chunk_index}: {self._current_chunk_link}"
         )
 
-    def _create_table_from_link(
-        self, link: "ExternalLink"
-    ) -> Union["pyarrow.Table", None]:
-        """Create a table from a link."""
-
->>>>>>> 671dbcab
+    def _create_next_table(self) -> Union["pyarrow.Table", None]:
+        """Create next table by retrieving the logical next downloaded file."""
+        if not self._current_chunk_link:
+            logger.debug("SeaCloudFetchQueue: No current chunk link, returning")
+            return None
+
         if not self.download_manager:
             logger.debug("SeaCloudFetchQueue: No download manager, returning")
             return None
 
-<<<<<<< HEAD
         chunk_link = self.link_fetcher.get_chunk_link(self.current_chunk_index)
         if not chunk_link:
             return None
@@ -354,20 +344,6 @@
         arrow_table = self._create_table_at_offset(row_offset)
 
         self.current_chunk_index += 1
-=======
-        thrift_link = self._convert_to_thrift_link(link)
-        self.download_manager.add_link(thrift_link)
-
-        row_offset = link.row_offset
-        arrow_table = self._create_table_at_offset(row_offset)
-
-        return arrow_table
-
-    def _create_next_table(self) -> Union["pyarrow.Table", None]:
-        """Create next table by retrieving the logical next downloaded file."""
-
-        self._progress_chunk_link()
->>>>>>> 671dbcab
 
         if not self._current_chunk_link:
             logger.debug("SeaCloudFetchQueue: No current chunk link, returning")
