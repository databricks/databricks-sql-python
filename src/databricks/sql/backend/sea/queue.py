from __future__ import annotations

from abc import ABC
import threading
from typing import Dict, List, Optional, Tuple, Union, TYPE_CHECKING

from databricks.sql.cloudfetch.download_manager import ResultFileDownloadManager
from databricks.sql.telemetry.models.enums import StatementType

from databricks.sql.cloudfetch.downloader import ResultSetDownloadHandler

try:
    import pyarrow
except ImportError:
    pyarrow = None

import dateutil

if TYPE_CHECKING:
    from databricks.sql.backend.sea.backend import SeaDatabricksClient
    from databricks.sql.backend.sea.models.base import (
        ExternalLink,
        ResultData,
        ResultManifest,
    )
from databricks.sql.backend.sea.utils.constants import ResultFormat
from databricks.sql.exc import ProgrammingError, ServerOperationError
from databricks.sql.thrift_api.TCLIService.ttypes import TSparkArrowResultLink
from databricks.sql.types import SSLOptions
from databricks.sql.utils import (
    ArrowQueue,
    CloudFetchQueue,
    ResultSetQueue,
    create_arrow_table_from_arrow_file,
)

import logging

logger = logging.getLogger(__name__)


class SeaResultSetQueueFactory(ABC):
    @staticmethod
    def build_queue(
        result_data: ResultData,
        manifest: ResultManifest,
        statement_id: str,
        ssl_options: SSLOptions,
        description: List[Tuple],
        max_download_threads: int,
        sea_client: SeaDatabricksClient,
        lz4_compressed: bool,
    ) -> ResultSetQueue:
        """
        Factory method to build a result set queue for SEA backend.

        Args:
            result_data (ResultData): Result data from SEA response
            manifest (ResultManifest): Manifest from SEA response
            statement_id (str): Statement ID for the query
            description (List[List[Any]]): Column descriptions
            max_download_threads (int): Maximum number of download threads
            sea_client (SeaDatabricksClient): SEA client for fetching additional links
            lz4_compressed (bool): Whether the data is LZ4 compressed

        Returns:
            ResultSetQueue: The appropriate queue for the result data
        """

        if manifest.format == ResultFormat.JSON_ARRAY.value:
            # INLINE disposition with JSON_ARRAY format
            return JsonQueue(result_data.data)
        elif manifest.format == ResultFormat.ARROW_STREAM.value:
            if result_data.attachment is not None:
                arrow_file = (
                    ResultSetDownloadHandler._decompress_data(result_data.attachment)
                    if lz4_compressed
                    else result_data.attachment
                )
                arrow_table = create_arrow_table_from_arrow_file(
                    arrow_file, description
                )
                logger.debug(f"Created arrow table with {arrow_table.num_rows} rows")
                return ArrowQueue(arrow_table, manifest.total_row_count)

            # EXTERNAL_LINKS disposition
            return SeaCloudFetchQueue(
                result_data=result_data,
                max_download_threads=max_download_threads,
                ssl_options=ssl_options,
                sea_client=sea_client,
                statement_id=statement_id,
                total_chunk_count=manifest.total_chunk_count,
                lz4_compressed=lz4_compressed,
                description=description,
            )
        raise ProgrammingError("Invalid result format")


class JsonQueue(ResultSetQueue):
    """Queue implementation for JSON_ARRAY format data."""

    def __init__(self, data_array: Optional[List[List[str]]]):
        """Initialize with JSON array data."""
        self.data_array = data_array or []
        self.cur_row_index = 0
        self.num_rows = len(self.data_array)

    def next_n_rows(self, num_rows: int) -> List[List[str]]:
        """Get the next n rows from the data array."""
        length = min(num_rows, self.num_rows - self.cur_row_index)
        slice = self.data_array[self.cur_row_index : self.cur_row_index + length]
        self.cur_row_index += length
        return slice

    def remaining_rows(self) -> List[List[str]]:
        """Get all remaining rows from the data array."""
        slice = self.data_array[self.cur_row_index :]
        self.cur_row_index += len(slice)
        return slice

    def close(self):
        return


class LinkFetcher:
    """
    Background helper that incrementally retrieves *external links* for a
    result set produced by the SEA backend and feeds them to a
    :class:`databricks.sql.cloudfetch.download_manager.ResultFileDownloadManager`.

    The SEA backend splits large result sets into *chunks*.  Each chunk is
    stored remotely (e.g., in object storage) and exposed via a signed URL
    encapsulated by an :class:`ExternalLink`.  Only the first batch of links is
    returned with the initial query response.  The remaining links must be
    pulled on demand using the *next-chunk* token embedded in each
    :pyattr:`ExternalLink.next_chunk_index`.

    LinkFetcher takes care of this choreography so callers (primarily
    ``SeaCloudFetchQueue``) can simply ask for the link of a specific
    ``chunk_index`` and block until it becomes available.

    Key responsibilities:

    • Maintain an in-memory mapping from ``chunk_index`` → ``ExternalLink``.
    • Launch a background worker thread that continuously requests the next
      batch of links from the backend until all chunks have been discovered or
      an unrecoverable error occurs.
    • Bridge SEA link objects to the Thrift representation expected by the
      existing download manager.
    • Provide a synchronous API (`get_chunk_link`) that blocks until the desired
      link is present in the cache.
    """

    def __init__(
        self,
        download_manager: ResultFileDownloadManager,
        backend: SeaDatabricksClient,
        statement_id: str,
        initial_links: List[ExternalLink],
        total_chunk_count: int,
    ):
        self.download_manager = download_manager
        self.backend = backend
        self._statement_id = statement_id

        self._shutdown_event = threading.Event()

        self._link_data_update = threading.Condition()
        self._error: Optional[Exception] = None
        self.chunk_index_to_link: Dict[int, ExternalLink] = {}

        self._add_links(initial_links)
        self.total_chunk_count = total_chunk_count

        # DEBUG: capture initial state for observability
        logger.debug(
            "LinkFetcher[%s]: initialized with %d initial link(s); expecting %d total chunk(s)",
            statement_id,
            len(initial_links),
            total_chunk_count,
        )

    def _add_links(self, links: List[ExternalLink]):
        """Cache *links* locally and enqueue them with the download manager."""
        logger.debug(
            "LinkFetcher[%s]: caching %d link(s) – chunks %s",
            self._statement_id,
            len(links),
            ", ".join(str(l.chunk_index) for l in links) if links else "<none>",
        )

        self.chunk_index_to_link.update({link.chunk_index: link for link in links})
        self.download_manager.add_links(
            [LinkFetcher._convert_to_thrift_link(link) for link in links]
        )

    def _get_next_chunk_index(self) -> Optional[int]:
        """Return the next *chunk_index* that should be requested from the backend, or ``None`` if we have them all."""
        with self._link_data_update:
            max_chunk_index = max(self.chunk_index_to_link.keys(), default=None)
            if max_chunk_index is None:
                return 0
            max_link = self.chunk_index_to_link[max_chunk_index]
            return max_link.next_chunk_index

    def _trigger_next_batch_download(self) -> bool:
        """Fetch the next batch of links from the backend and return *True* on success."""
        logger.debug(
            "LinkFetcher[%s]: requesting next batch of links", self._statement_id
        )
        next_chunk_index = self._get_next_chunk_index()
        if next_chunk_index is None:
            return False

        try:
            links = self.backend.get_chunk_links(self._statement_id, next_chunk_index)
            with self._link_data_update:
                self._add_links(links)
                self._link_data_update.notify_all()
        except Exception as e:
            logger.error(
                f"LinkFetcher: Error fetching links for chunk {next_chunk_index}: {e}"
            )
            with self._link_data_update:
                self._error = e
                self._link_data_update.notify_all()
            return False

        logger.debug(
            "LinkFetcher[%s]: received %d new link(s)",
            self._statement_id,
            len(links),
        )
        return True

    def get_chunk_link(self, chunk_index: int) -> Optional[ExternalLink]:
        """Return (blocking) the :class:`ExternalLink` associated with *chunk_index*."""
        logger.debug(
            "LinkFetcher[%s]: waiting for link of chunk %d",
            self._statement_id,
            chunk_index,
        )
        if chunk_index >= self.total_chunk_count:
            return None

        with self._link_data_update:
            while chunk_index not in self.chunk_index_to_link:
                if self._error:
                    raise self._error
                if self._shutdown_event.is_set():
                    raise ProgrammingError(
                        "LinkFetcher is shutting down without providing link for chunk index {}".format(
                            chunk_index
                        )
                    )
                self._link_data_update.wait()

            return self.chunk_index_to_link[chunk_index]

    @staticmethod
    def _convert_to_thrift_link(link: ExternalLink) -> TSparkArrowResultLink:
        """Convert SEA external links to Thrift format for compatibility with existing download manager."""
        # Parse the ISO format expiration time
        expiry_time = int(dateutil.parser.parse(link.expiration).timestamp())
        return TSparkArrowResultLink(
            fileLink=link.external_link,
            expiryTime=expiry_time,
            rowCount=link.row_count,
            bytesNum=link.byte_count,
            startRowOffset=link.row_offset,
            httpHeaders=link.http_headers or {},
        )

    def _worker_loop(self):
        """Entry point for the background thread."""
        logger.debug("LinkFetcher[%s]: worker thread started", self._statement_id)
        while not self._shutdown_event.is_set():
            links_downloaded = self._trigger_next_batch_download()
            if not links_downloaded:
                self._shutdown_event.set()
        logger.debug("LinkFetcher[%s]: worker thread exiting", self._statement_id)
        with self._link_data_update:
            self._link_data_update.notify_all()

    def _restart_from_expired_link(self, link: TSparkArrowResultLink):
        """Restart the link fetcher from the expired link."""
        self.stop()

        with self._link_data_update:
            self.download_manager.cancel_tasks_from_offset(link.startRowOffset)

            chunks_to_restart = []
            for chunk_index, l in self.chunk_index_to_link.items():
                if l.row_offset < link.startRowOffset:
                    continue
                chunks_to_restart.append(chunk_index)
            for chunk_index in chunks_to_restart:
                self.chunk_index_to_link.pop(chunk_index)

        self.start()

    def start(self):
        """Spawn the worker thread."""
        logger.debug("LinkFetcher[%s]: starting worker thread", self._statement_id)
        self._shutdown_event.clear()
        self._worker_thread = threading.Thread(
            target=self._worker_loop, name=f"LinkFetcher-{self._statement_id}"
        )
        self._worker_thread.start()

    def stop(self):
        """Signal the worker thread to stop and wait for its termination."""
        logger.debug("LinkFetcher[%s]: stopping worker thread", self._statement_id)
        self._shutdown_event.set()
        self._worker_thread.join()
        logger.debug("LinkFetcher[%s]: worker thread stopped", self._statement_id)


class SeaCloudFetchQueue(CloudFetchQueue):
    """Queue implementation for EXTERNAL_LINKS disposition with ARROW format for SEA backend."""

    def __init__(
        self,
        result_data: ResultData,
        max_download_threads: int,
        ssl_options: SSLOptions,
        sea_client: SeaDatabricksClient,
        statement_id: str,
        total_chunk_count: int,
        lz4_compressed: bool = False,
        description: List[Tuple] = [],
    ):
        """
        Initialize the SEA CloudFetchQueue.

        Args:
            initial_links: Initial list of external links to download
            schema_bytes: Arrow schema bytes
            max_download_threads: Maximum number of download threads
            ssl_options: SSL options for downloads
            sea_client: SEA client for fetching additional links
            statement_id: Statement ID for the query
            total_chunk_count: Total number of chunks in the result set
            lz4_compressed: Whether the data is LZ4 compressed
            description: Column descriptions
        """

        super().__init__(
            max_download_threads=max_download_threads,
            ssl_options=ssl_options,
            statement_id=statement_id,
            schema_bytes=None,
            lz4_compressed=lz4_compressed,
            description=description,
<<<<<<< HEAD
            expiry_callback=self._expiry_callback,
=======
            # TODO: fix these arguments when telemetry is implemented in SEA
            session_id_hex=None,
            chunk_id=0,
>>>>>>> 620906b5
        )

        logger.debug(
            "SeaCloudFetchQueue: Initialize CloudFetch loader for statement {}, total chunks: {}".format(
                statement_id, total_chunk_count
            )
        )

        initial_links = result_data.external_links or []

        # Track the current chunk we're processing
        self._current_chunk_index = 0

        self.link_fetcher = None  # for empty responses, we do not need a link fetcher
        if total_chunk_count > 0:
            self.link_fetcher = LinkFetcher(
                download_manager=self.download_manager,
                backend=sea_client,
                statement_id=statement_id,
                initial_links=initial_links,
                total_chunk_count=total_chunk_count,
            )
            self.link_fetcher.start()

        # Initialize table and position
        self.table = self._create_next_table()

    def _expiry_callback(self, link: TSparkArrowResultLink):
        logger.info(
            f"SeaCloudFetchQueue: Link expired, restarting from offset {link.startRowOffset}"
        )
        if not self.link_fetcher:
            return
        self.link_fetcher._restart_from_expired_link(link)

    def _create_next_table(self) -> "pyarrow.Table":
        """Create next table by retrieving the logical next downloaded file."""
        if self.link_fetcher is None:
            return self._create_empty_table()

        chunk_link = self.link_fetcher.get_chunk_link(self._current_chunk_index)
        if chunk_link is None:
            return self._create_empty_table()

        row_offset = chunk_link.row_offset
        # NOTE: link has already been submitted to download manager at this point
        arrow_table = self._create_table_at_offset(row_offset)

        self._current_chunk_index += 1

        return arrow_table

    def close(self):
        super().close()
        if self.link_fetcher:
            self.link_fetcher.stop()<|MERGE_RESOLUTION|>--- conflicted
+++ resolved
@@ -353,13 +353,10 @@
             schema_bytes=None,
             lz4_compressed=lz4_compressed,
             description=description,
-<<<<<<< HEAD
             expiry_callback=self._expiry_callback,
-=======
             # TODO: fix these arguments when telemetry is implemented in SEA
             session_id_hex=None,
             chunk_id=0,
->>>>>>> 620906b5
         )
 
         logger.debug(
