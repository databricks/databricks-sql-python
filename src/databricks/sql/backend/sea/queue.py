from __future__ import annotations

from abc import ABC
<<<<<<< HEAD
import threading
from typing import Dict, List, Optional, Tuple, Union

from databricks.sql.cloudfetch.download_manager import ResultFileDownloadManager

from databricks.sql.cloudfetch.downloader import ResultSetDownloadHandler

try:
    import pyarrow
except ImportError:
    pyarrow = None

import dateutil

from databricks.sql.backend.sea.backend import SeaDatabricksClient
from databricks.sql.backend.sea.models.base import (
    ExternalLink,
    ResultData,
    ResultManifest,
)
=======
from typing import List, Optional, Tuple, Union, TYPE_CHECKING

from databricks.sql.cloudfetch.download_manager import ResultFileDownloadManager

from databricks.sql.cloudfetch.downloader import ResultSetDownloadHandler

try:
    import pyarrow
except ImportError:
    pyarrow = None

import dateutil

if TYPE_CHECKING:
    from databricks.sql.backend.sea.backend import SeaDatabricksClient
    from databricks.sql.backend.sea.models.base import (
        ExternalLink,
        ResultData,
        ResultManifest,
    )
>>>>>>> 640cc82e
from databricks.sql.backend.sea.utils.constants import ResultFormat
from databricks.sql.exc import ProgrammingError, ServerOperationError
from databricks.sql.thrift_api.TCLIService.ttypes import TSparkArrowResultLink
from databricks.sql.types import SSLOptions
from databricks.sql.utils import (
    ArrowQueue,
    CloudFetchQueue,
    ResultSetQueue,
    create_arrow_table_from_arrow_file,
)

import logging

logger = logging.getLogger(__name__)


class SeaResultSetQueueFactory(ABC):
    @staticmethod
    def build_queue(
        result_data: ResultData,
        manifest: ResultManifest,
        statement_id: str,
        ssl_options: SSLOptions,
        description: List[Tuple],
        max_download_threads: int,
        sea_client: SeaDatabricksClient,
        lz4_compressed: bool,
    ) -> ResultSetQueue:
        """
        Factory method to build a result set queue for SEA backend.

        Args:
            result_data (ResultData): Result data from SEA response
            manifest (ResultManifest): Manifest from SEA response
            statement_id (str): Statement ID for the query
            description (List[List[Any]]): Column descriptions
            max_download_threads (int): Maximum number of download threads
            sea_client (SeaDatabricksClient): SEA client for fetching additional links
            lz4_compressed (bool): Whether the data is LZ4 compressed

        Returns:
            ResultSetQueue: The appropriate queue for the result data
        """

        if manifest.format == ResultFormat.JSON_ARRAY.value:
            # INLINE disposition with JSON_ARRAY format
            return JsonQueue(result_data.data)
        elif manifest.format == ResultFormat.ARROW_STREAM.value:
            if result_data.attachment is not None:
                arrow_file = (
                    ResultSetDownloadHandler._decompress_data(result_data.attachment)
                    if lz4_compressed
                    else result_data.attachment
                )
                arrow_table = create_arrow_table_from_arrow_file(
                    arrow_file, description
                )
                logger.debug(f"Created arrow table with {arrow_table.num_rows} rows")
                return ArrowQueue(arrow_table, manifest.total_row_count)

            # EXTERNAL_LINKS disposition
            return SeaCloudFetchQueue(
                result_data=result_data,
                max_download_threads=max_download_threads,
                ssl_options=ssl_options,
                sea_client=sea_client,
                statement_id=statement_id,
                total_chunk_count=manifest.total_chunk_count,
                lz4_compressed=lz4_compressed,
                description=description,
            )
        raise ProgrammingError("Invalid result format")


class JsonQueue(ResultSetQueue):
    """Queue implementation for JSON_ARRAY format data."""

    def __init__(self, data_array: Optional[List[List[str]]]):
        """Initialize with JSON array data."""
        self.data_array = data_array or []
        self.cur_row_index = 0
        self.num_rows = len(self.data_array)

    def next_n_rows(self, num_rows: int) -> List[List[str]]:
        """Get the next n rows from the data array."""
        length = min(num_rows, self.num_rows - self.cur_row_index)
        slice = self.data_array[self.cur_row_index : self.cur_row_index + length]
        self.cur_row_index += length
        return slice

    def remaining_rows(self) -> List[List[str]]:
        """Get all remaining rows from the data array."""
        slice = self.data_array[self.cur_row_index :]
        self.cur_row_index += len(slice)
        return slice

    def close(self):
        return


<<<<<<< HEAD
class LinkFetcher:
    def __init__(
        self,
        download_manager: ResultFileDownloadManager,
        backend: "SeaDatabricksClient",
        statement_id: str,
        initial_links: List["ExternalLink"],
        total_chunk_count: int,
    ):
        self.download_manager = download_manager
        self.backend = backend
        self._statement_id = statement_id

        self._shutdown_event = threading.Event()

        self._link_data_update = threading.Condition()
        self._error: Optional[Exception] = None
        self.chunk_index_to_link: Dict[int, "ExternalLink"] = {}

        for link in initial_links:
            self.chunk_index_to_link[link.chunk_index] = link
            self.download_manager.add_link(self._convert_to_thrift_link(link))
        self.total_chunk_count = total_chunk_count

    def _get_next_chunk_index(self) -> Optional[int]:
        with self._link_data_update:
            max_chunk_index = max(self.chunk_index_to_link.keys(), default=None)
            if max_chunk_index is None:
                return 0
            max_link = self.chunk_index_to_link[max_chunk_index]
            return max_link.next_chunk_index

    def _trigger_next_batch_download(self) -> bool:
        next_chunk_index = self._get_next_chunk_index()
        if next_chunk_index is None:
            return False

        try:
            links = self.backend.get_chunk_links(self._statement_id, next_chunk_index)
            with self._link_data_update:
                for l in links:
                    self.chunk_index_to_link[l.chunk_index] = l
                    self.download_manager.add_link(self._convert_to_thrift_link(l))
                self._link_data_update.notify_all()
        except Exception as e:
            logger.error(
                f"LinkFetcher: Error fetching links for chunk {next_chunk_index}: {e}"
            )
            with self._link_data_update:
                self._error = e
                self._link_data_update.notify_all()
            return False

        return True

    def get_chunk_link(self, chunk_index: int) -> Optional["ExternalLink"]:
        if chunk_index >= self.total_chunk_count:
            return None

        with self._link_data_update:
            while chunk_index not in self.chunk_index_to_link:
                if self._error:
                    raise self._error
                self._link_data_update.wait()

            return self.chunk_index_to_link.get(chunk_index, None)

    def _convert_to_thrift_link(self, link: "ExternalLink") -> TSparkArrowResultLink:
        """Convert SEA external links to Thrift format for compatibility with existing download manager."""
        # Parse the ISO format expiration time
        expiry_time = int(dateutil.parser.parse(link.expiration).timestamp())
        return TSparkArrowResultLink(
            fileLink=link.external_link,
            expiryTime=expiry_time,
            rowCount=link.row_count,
            bytesNum=link.byte_count,
            startRowOffset=link.row_offset,
            httpHeaders=link.http_headers or {},
        )

    def _worker_loop(self):
        while not self._shutdown_event.is_set():
            links_downloaded = self._trigger_next_batch_download()
            if not links_downloaded:
                break

    def start(self):
        self._worker_thread = threading.Thread(target=self._worker_loop)
        self._worker_thread.start()

    def stop(self):
        self._shutdown_event.set()
        self._worker_thread.join()


=======
>>>>>>> 640cc82e
class SeaCloudFetchQueue(CloudFetchQueue):
    """Queue implementation for EXTERNAL_LINKS disposition with ARROW format for SEA backend."""

    def __init__(
        self,
        result_data: ResultData,
        max_download_threads: int,
        ssl_options: SSLOptions,
<<<<<<< HEAD
        sea_client: "SeaDatabricksClient",
=======
        sea_client: SeaDatabricksClient,
>>>>>>> 640cc82e
        statement_id: str,
        total_chunk_count: int,
        lz4_compressed: bool = False,
        description: List[Tuple] = [],
    ):
        """
        Initialize the SEA CloudFetchQueue.

        Args:
            initial_links: Initial list of external links to download
            schema_bytes: Arrow schema bytes
            max_download_threads: Maximum number of download threads
            ssl_options: SSL options for downloads
            sea_client: SEA client for fetching additional links
            statement_id: Statement ID for the query
            total_chunk_count: Total number of chunks in the result set
            lz4_compressed: Whether the data is LZ4 compressed
            description: Column descriptions
        """

        super().__init__(
            max_download_threads=max_download_threads,
            ssl_options=ssl_options,
            schema_bytes=None,
            lz4_compressed=lz4_compressed,
            description=description,
        )

        self._sea_client = sea_client
        self._statement_id = statement_id
        self._total_chunk_count = total_chunk_count

        logger.debug(
            "SeaCloudFetchQueue: Initialize CloudFetch loader for statement {}, total chunks: {}".format(
                statement_id, total_chunk_count
            )
        )

        initial_links = result_data.external_links or []
        self._chunk_index_to_link = {link.chunk_index: link for link in initial_links}

        # Track the current chunk we're processing
        self._current_chunk_index = 0
        first_link = self._chunk_index_to_link.get(self._current_chunk_index, None)
        if not first_link:
            # possibly an empty response
<<<<<<< HEAD
            return

        self.current_chunk_index = 0

        self.download_manager = ResultFileDownloadManager(
            links=[],
            max_download_threads=max_download_threads,
            lz4_compressed=lz4_compressed,
            ssl_options=ssl_options,
        )

        self.link_fetcher = LinkFetcher(
            download_manager=self.download_manager,
            backend=self._sea_client,
            statement_id=self._statement_id,
            initial_links=initial_links,
            total_chunk_count=total_chunk_count,
        )
        self.link_fetcher.start()

        # Initialize table and position
        self.table = self._create_next_table()

    def _create_next_table(self) -> Union["pyarrow.Table", None]:
        """Create next table by retrieving the logical next downloaded file."""
        if not self.download_manager:
            logger.debug("SeaCloudFetchQueue: No download manager, returning")
            return None

        chunk_link = self.link_fetcher.get_chunk_link(self.current_chunk_index)
        if not chunk_link:
            return None

        row_offset = chunk_link.row_offset
        arrow_table = self._create_table_at_offset(row_offset)

        self.current_chunk_index += 1

        return arrow_table
=======
            return None

        # Track the current chunk we're processing
        self._current_chunk_index = 0
        # Initialize table and position
        self.table = self._create_table_from_link(first_link)

    def _convert_to_thrift_link(self, link: ExternalLink) -> TSparkArrowResultLink:
        """Convert SEA external links to Thrift format for compatibility with existing download manager."""
        # Parse the ISO format expiration time
        expiry_time = int(dateutil.parser.parse(link.expiration).timestamp())
        return TSparkArrowResultLink(
            fileLink=link.external_link,
            expiryTime=expiry_time,
            rowCount=link.row_count,
            bytesNum=link.byte_count,
            startRowOffset=link.row_offset,
            httpHeaders=link.http_headers or {},
        )

    def _get_chunk_link(self, chunk_index: int) -> Optional["ExternalLink"]:
        if chunk_index >= self._total_chunk_count:
            return None

        if chunk_index not in self._chunk_index_to_link:
            links = self._sea_client.get_chunk_links(self._statement_id, chunk_index)
            self._chunk_index_to_link.update({l.chunk_index: l for l in links})

        link = self._chunk_index_to_link.get(chunk_index, None)
        if not link:
            raise ServerOperationError(
                f"Error fetching link for chunk {chunk_index}",
                {
                    "operation-id": self._statement_id,
                    "diagnostic-info": None,
                },
            )
        return link

    def _create_table_from_link(
        self, link: ExternalLink
    ) -> Union["pyarrow.Table", None]:
        """Create a table from a link."""

        thrift_link = self._convert_to_thrift_link(link)
        self.download_manager.add_link(thrift_link)

        row_offset = link.row_offset
        arrow_table = self._create_table_at_offset(row_offset)

        return arrow_table

    def _create_next_table(self) -> Union["pyarrow.Table", None]:
        """Create next table by retrieving the logical next downloaded file."""
        self._current_chunk_index += 1
        next_chunk_link = self._get_chunk_link(self._current_chunk_index)
        if not next_chunk_link:
            return None
        return self._create_table_from_link(next_chunk_link)
>>>>>>> 640cc82e
<|MERGE_RESOLUTION|>--- conflicted
+++ resolved
@@ -1,28 +1,6 @@
 from __future__ import annotations
 
 from abc import ABC
-<<<<<<< HEAD
-import threading
-from typing import Dict, List, Optional, Tuple, Union
-
-from databricks.sql.cloudfetch.download_manager import ResultFileDownloadManager
-
-from databricks.sql.cloudfetch.downloader import ResultSetDownloadHandler
-
-try:
-    import pyarrow
-except ImportError:
-    pyarrow = None
-
-import dateutil
-
-from databricks.sql.backend.sea.backend import SeaDatabricksClient
-from databricks.sql.backend.sea.models.base import (
-    ExternalLink,
-    ResultData,
-    ResultManifest,
-)
-=======
 from typing import List, Optional, Tuple, Union, TYPE_CHECKING
 
 from databricks.sql.cloudfetch.download_manager import ResultFileDownloadManager
@@ -43,7 +21,6 @@
         ResultData,
         ResultManifest,
     )
->>>>>>> 640cc82e
 from databricks.sql.backend.sea.utils.constants import ResultFormat
 from databricks.sql.exc import ProgrammingError, ServerOperationError
 from databricks.sql.thrift_api.TCLIService.ttypes import TSparkArrowResultLink
@@ -144,7 +121,6 @@
         return
 
 
-<<<<<<< HEAD
 class LinkFetcher:
     def __init__(
         self,
@@ -240,8 +216,6 @@
         self._worker_thread.join()
 
 
-=======
->>>>>>> 640cc82e
 class SeaCloudFetchQueue(CloudFetchQueue):
     """Queue implementation for EXTERNAL_LINKS disposition with ARROW format for SEA backend."""
 
@@ -250,11 +224,7 @@
         result_data: ResultData,
         max_download_threads: int,
         ssl_options: SSLOptions,
-<<<<<<< HEAD
         sea_client: "SeaDatabricksClient",
-=======
-        sea_client: SeaDatabricksClient,
->>>>>>> 640cc82e
         statement_id: str,
         total_chunk_count: int,
         lz4_compressed: bool = False,
@@ -301,7 +271,6 @@
         first_link = self._chunk_index_to_link.get(self._current_chunk_index, None)
         if not first_link:
             # possibly an empty response
-<<<<<<< HEAD
             return
 
         self.current_chunk_index = 0
@@ -340,65 +309,4 @@
 
         self.current_chunk_index += 1
 
-        return arrow_table
-=======
-            return None
-
-        # Track the current chunk we're processing
-        self._current_chunk_index = 0
-        # Initialize table and position
-        self.table = self._create_table_from_link(first_link)
-
-    def _convert_to_thrift_link(self, link: ExternalLink) -> TSparkArrowResultLink:
-        """Convert SEA external links to Thrift format for compatibility with existing download manager."""
-        # Parse the ISO format expiration time
-        expiry_time = int(dateutil.parser.parse(link.expiration).timestamp())
-        return TSparkArrowResultLink(
-            fileLink=link.external_link,
-            expiryTime=expiry_time,
-            rowCount=link.row_count,
-            bytesNum=link.byte_count,
-            startRowOffset=link.row_offset,
-            httpHeaders=link.http_headers or {},
-        )
-
-    def _get_chunk_link(self, chunk_index: int) -> Optional["ExternalLink"]:
-        if chunk_index >= self._total_chunk_count:
-            return None
-
-        if chunk_index not in self._chunk_index_to_link:
-            links = self._sea_client.get_chunk_links(self._statement_id, chunk_index)
-            self._chunk_index_to_link.update({l.chunk_index: l for l in links})
-
-        link = self._chunk_index_to_link.get(chunk_index, None)
-        if not link:
-            raise ServerOperationError(
-                f"Error fetching link for chunk {chunk_index}",
-                {
-                    "operation-id": self._statement_id,
-                    "diagnostic-info": None,
-                },
-            )
-        return link
-
-    def _create_table_from_link(
-        self, link: ExternalLink
-    ) -> Union["pyarrow.Table", None]:
-        """Create a table from a link."""
-
-        thrift_link = self._convert_to_thrift_link(link)
-        self.download_manager.add_link(thrift_link)
-
-        row_offset = link.row_offset
-        arrow_table = self._create_table_at_offset(row_offset)
-
-        return arrow_table
-
-    def _create_next_table(self) -> Union["pyarrow.Table", None]:
-        """Create next table by retrieving the logical next downloaded file."""
-        self._current_chunk_index += 1
-        next_chunk_link = self._get_chunk_link(self._current_chunk_index)
-        if not next_chunk_link:
-            return None
-        return self._create_table_from_link(next_chunk_link)
->>>>>>> 640cc82e
+        return arrow_table