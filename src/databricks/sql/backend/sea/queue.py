--- conflicted
+++ resolved
@@ -3,10 +3,6 @@
 from abc import ABC
 from typing import List, Optional, Tuple, Union, TYPE_CHECKING
 
-<<<<<<< HEAD
-from databricks.sql.backend.sea.client import SeaDatabricksClient
-from databricks.sql.backend.sea.models.base import ResultData, ResultManifest
-=======
 from databricks.sql.cloudfetch.download_manager import ResultFileDownloadManager
 
 from databricks.sql.cloudfetch.downloader import ResultSetDownloadHandler
@@ -25,7 +21,6 @@
         ResultData,
         ResultManifest,
     )
->>>>>>> 8fbca9db
 from databricks.sql.backend.sea.utils.constants import ResultFormat
 from databricks.sql.exc import ProgrammingError, ServerOperationError
 from databricks.sql.thrift_api.TCLIService.ttypes import TSparkArrowResultLink
