import logging
<<<<<<< HEAD
import uuid
import time
import re
from typing import Dict, Tuple, List, Optional, Any, Union, TYPE_CHECKING, Set
=======
import time
import re
from typing import Dict, Tuple, List, Optional, Union, TYPE_CHECKING, Set
>>>>>>> e96e5b8c

from databricks.sql.backend.sea.utils.constants import (
    ALLOWED_SESSION_CONF_TO_DEFAULT_VALUES_MAP,
)

if TYPE_CHECKING:
    from databricks.sql.client import Cursor
    from databricks.sql.result_set import ResultSet
    from databricks.sql.backend.sea.models.responses import GetChunksResponse

from databricks.sql.backend.databricks_client import DatabricksClient
from databricks.sql.backend.types import (
    SessionId,
    CommandId,
    CommandState,
    BackendType,
    ExecuteResponse,
)
from databricks.sql.exc import Error, NotSupportedError, ServerOperationError
from databricks.sql.backend.sea.utils.http_client import SeaHttpClient
<<<<<<< HEAD
from databricks.sql.thrift_api.TCLIService import ttypes
from databricks.sql.types import SSLOptions
from databricks.sql.utils import SeaResultSetQueueFactory
=======
from databricks.sql.types import SSLOptions
>>>>>>> e96e5b8c
from databricks.sql.backend.sea.models.base import (
    ResultData,
    ExternalLink,
    ResultManifest,
)

from databricks.sql.backend.sea.models import (
    ExecuteStatementRequest,
    GetStatementRequest,
    CancelStatementRequest,
    CloseStatementRequest,
    CreateSessionRequest,
    DeleteSessionRequest,
    StatementParameter,
    ExecuteStatementResponse,
    GetStatementResponse,
    CreateSessionResponse,
)

logger = logging.getLogger(__name__)


def _filter_session_configuration(
    session_configuration: Optional[Dict[str, str]]
) -> Optional[Dict[str, str]]:
    if not session_configuration:
        return None

    filtered_session_configuration = {}
    ignored_configs: Set[str] = set()

    for key, value in session_configuration.items():
        if key.upper() in ALLOWED_SESSION_CONF_TO_DEFAULT_VALUES_MAP:
            filtered_session_configuration[key.lower()] = value
        else:
            ignored_configs.add(key)

    if ignored_configs:
        logger.warning(
            "Some session configurations were ignored because they are not supported: %s",
            ignored_configs,
        )
        logger.warning(
            "Supported session configurations are: %s",
            list(ALLOWED_SESSION_CONF_TO_DEFAULT_VALUES_MAP.keys()),
        )

    return filtered_session_configuration


class SeaDatabricksClient(DatabricksClient):
    """
    Statement Execution API (SEA) implementation of the DatabricksClient interface.

    This implementation provides session management functionality for SEA,
    while other operations raise NotImplementedError.
    """

    # SEA API paths
    BASE_PATH = "/api/2.0/sql/"
    SESSION_PATH = BASE_PATH + "sessions"
    SESSION_PATH_WITH_ID = SESSION_PATH + "/{}"
    STATEMENT_PATH = BASE_PATH + "statements"
    STATEMENT_PATH_WITH_ID = STATEMENT_PATH + "/{}"
    CANCEL_STATEMENT_PATH_WITH_ID = STATEMENT_PATH + "/{}/cancel"
    CHUNKS_PATH_WITH_ID = STATEMENT_PATH + "/{}/result/chunks"
    CHUNK_PATH_WITH_ID_AND_INDEX = STATEMENT_PATH + "/{}/result/chunks/{}"

    def __init__(
        self,
        server_hostname: str,
        port: int,
        http_path: str,
        http_headers: List[Tuple[str, str]],
        auth_provider,
        ssl_options: SSLOptions,
        **kwargs,
    ):
        """
        Initialize the SEA backend client.

        Args:
            server_hostname: Hostname of the Databricks server
            port: Port number for the connection
            http_path: HTTP path for the connection
            http_headers: List of HTTP headers to include in requests
            auth_provider: Authentication provider
            ssl_options: SSL configuration options
            **kwargs: Additional keyword arguments
        """

        logger.debug(
            "SeaDatabricksClient.__init__(server_hostname=%s, port=%s, http_path=%s)",
            server_hostname,
            port,
            http_path,
        )

        self._max_download_threads = kwargs.get("max_download_threads", 10)
        self.ssl_options = ssl_options

        # Extract warehouse ID from http_path
        self.warehouse_id = self._extract_warehouse_id(http_path)

        # Initialize HTTP client
        self.http_client = SeaHttpClient(
            server_hostname=server_hostname,
            port=port,
            http_path=http_path,
            http_headers=http_headers,
            auth_provider=auth_provider,
            ssl_options=ssl_options,
            **kwargs,
        )

    def _extract_warehouse_id(self, http_path: str) -> str:
        """
        Extract the warehouse ID from the HTTP path.

        Args:
            http_path: The HTTP path from which to extract the warehouse ID

        Returns:
            The extracted warehouse ID

        Raises:
            ValueError: If the warehouse ID cannot be extracted from the path
        """

        warehouse_pattern = re.compile(r".*/warehouses/(.+)")
        endpoint_pattern = re.compile(r".*/endpoints/(.+)")

        for pattern in [warehouse_pattern, endpoint_pattern]:
            match = pattern.match(http_path)
            if not match:
                continue
            warehouse_id = match.group(1)
            logger.debug(
                f"Extracted warehouse ID: {warehouse_id} from path: {http_path}"
            )
            return warehouse_id

        # If no match found, raise error
        error_message = (
            f"Could not extract warehouse ID from http_path: {http_path}. "
            f"Expected format: /path/to/warehouses/{{warehouse_id}} or "
            f"/path/to/endpoints/{{warehouse_id}}."
            f"Note: SEA only works for warehouses."
        )
        logger.error(error_message)
        raise ValueError(error_message)

    @property
    def max_download_threads(self) -> int:
        """Get the maximum number of download threads for cloud fetch operations."""
        return self._max_download_threads

    def open_session(
        self,
        session_configuration: Optional[Dict[str, str]],
        catalog: Optional[str],
        schema: Optional[str],
    ) -> SessionId:
        """
        Opens a new session with the Databricks SQL service using SEA.

        Args:
            session_configuration: Optional dictionary of configuration parameters for the session.
                                   Only specific parameters are supported as documented at:
                                   https://docs.databricks.com/aws/en/sql/language-manual/sql-ref-parameters
            catalog: Optional catalog name to use as the initial catalog for the session
            schema: Optional schema name to use as the initial schema for the session

        Returns:
            SessionId: A session identifier object that can be used for subsequent operations

        Raises:
            Error: If the session configuration is invalid
            OperationalError: If there's an error establishing the session
        """

        logger.debug(
            "SeaDatabricksClient.open_session(session_configuration=%s, catalog=%s, schema=%s)",
            session_configuration,
            catalog,
            schema,
        )

        session_configuration = _filter_session_configuration(session_configuration)

        request_data = CreateSessionRequest(
            warehouse_id=self.warehouse_id,
            session_confs=session_configuration,
            catalog=catalog,
            schema=schema,
        )

        response = self.http_client._make_request(
            method="POST", path=self.SESSION_PATH, data=request_data.to_dict()
        )

        session_response = CreateSessionResponse.from_dict(response)
        session_id = session_response.session_id
        if not session_id:
            raise ServerOperationError(
                "Failed to create session: No session ID returned",
                {
                    "operation-id": None,
                    "diagnostic-info": None,
                },
            )

        return SessionId.from_sea_session_id(session_id)

    def close_session(self, session_id: SessionId) -> None:
        """
        Closes an existing session with the Databricks SQL service.

        Args:
            session_id: The session identifier returned by open_session()

        Raises:
            ValueError: If the session ID is invalid
            OperationalError: If there's an error closing the session
        """

        logger.debug("SeaDatabricksClient.close_session(session_id=%s)", session_id)

        if session_id.backend_type != BackendType.SEA:
            raise ValueError("Not a valid SEA session ID")
        sea_session_id = session_id.to_sea_session_id()

        request_data = DeleteSessionRequest(
            warehouse_id=self.warehouse_id,
            session_id=sea_session_id,
        )

        self.http_client._make_request(
            method="DELETE",
            path=self.SESSION_PATH_WITH_ID.format(sea_session_id),
            data=request_data.to_dict(),
        )

    @staticmethod
    def get_default_session_configuration_value(name: str) -> Optional[str]:
        """
        Get the default value for a session configuration parameter.

        Args:
            name: The name of the session configuration parameter

        Returns:
            The default value if the parameter is supported, None otherwise
        """
        return ALLOWED_SESSION_CONF_TO_DEFAULT_VALUES_MAP.get(name.upper())

    @staticmethod
    def is_session_configuration_parameter_supported(name: str) -> bool:
        """
        Check if a session configuration parameter is supported.

        Args:
            name: The name of the session configuration parameter

        Returns:
            True if the parameter is supported, False otherwise
        """
        return name.upper() in ALLOWED_SESSION_CONF_TO_DEFAULT_VALUES_MAP

    @staticmethod
    def get_allowed_session_configurations() -> List[str]:
        """
        Get the list of allowed session configuration parameters.

        Returns:
            List of allowed session configuration parameter names
        """
        return list(ALLOWED_SESSION_CONF_TO_DEFAULT_VALUES_MAP.keys())

<<<<<<< HEAD
    def fetch_chunk_links(
        self, statement_id: str, chunk_index: int
    ) -> List["ExternalLink"]:
        """
        Fetch links for a specific chunk index from the SEA API.

        Args:
            statement_id: The statement ID
            chunk_index: The chunk index to fetch

        Returns:
            List[ExternalLink]: List of external links for the chunk

        Raises:
            Error: If there's an error fetching the chunk links
        """
        from databricks.sql.backend.sea.models.responses import GetChunksResponse
        from databricks.sql.backend.sea.models.base import ExternalLink

        logger.info(f"Fetching chunk {chunk_index} links for statement {statement_id}")

        # Use the chunk-specific endpoint if we have a specific chunk index
        path = self.CHUNK_PATH_WITH_ID_AND_INDEX.format(statement_id, chunk_index)

        response_data = self.http_client._make_request(
            method="GET",
            path=path,
        )

        # Extract the external_links from the response
        external_links = response_data.get("external_links", [])
        logger.info(
            f"Received {len(external_links)} external links for chunk {chunk_index}"
        )

        # Convert the links to ExternalLink objects
        links = []
        for link_data in external_links:
            link = ExternalLink(
                external_link=link_data.get("external_link", ""),
                expiration=link_data.get("expiration", ""),
                chunk_index=link_data.get("chunk_index", 0),
                byte_count=link_data.get("byte_count", 0),
                row_count=link_data.get("row_count", 0),
                row_offset=link_data.get("row_offset", 0),
                next_chunk_index=link_data.get("next_chunk_index"),
                next_chunk_internal_link=link_data.get("next_chunk_internal_link"),
                http_headers=link_data.get("http_headers", {}),
            )
            links.append(link)

        return links

    def get_chunk_links(
        self, statement_id: str, chunk_index: int
    ) -> "GetChunksResponse":
        """
        Get links for chunks starting from the specified index.

        Args:
            statement_id: The statement ID
            chunk_index: The starting chunk index

        Returns:
            GetChunksResponse: Response containing external links
        """
        from databricks.sql.backend.sea.models.responses import GetChunksResponse

        params = {"chunk_index": chunk_index}

        response_data = self.http_client._make_request(
            method="GET",
            path=self.CHUNKS_PATH_WITH_ID.format(statement_id),
            params=params,
        )

        return GetChunksResponse.from_dict(response_data)

=======
>>>>>>> e96e5b8c
    def _get_schema_bytes(self, sea_response) -> Optional[bytes]:
        """
        Extract schema bytes from the SEA response.

        For ARROW format, we need to get the schema bytes from the first chunk.
        If the first chunk is not available, we need to get it from the server.

        Args:
            sea_response: The response from the SEA API

        Returns:
            bytes: The schema bytes or None if not available
        """
        import requests
        import lz4.frame

        # Check if we have the first chunk in the response
        result_data = sea_response.get("result", {})
        external_links = result_data.get("external_links", [])

        if not external_links:
            return None

        # Find the first chunk (chunk_index = 0)
        first_chunk = None
        for link in external_links:
            if link.get("chunk_index") == 0:
                first_chunk = link
                break

        if not first_chunk:
            # Try to fetch the first chunk from the server
            statement_id = sea_response.get("statement_id")
            if not statement_id:
                return None

            chunks_response = self.get_chunk_links(statement_id, 0)
            if not chunks_response.external_links:
                return None

            first_chunk = chunks_response.external_links[0].__dict__

        # Download the first chunk to get the schema bytes
        external_link = first_chunk.get("external_link")
        http_headers = first_chunk.get("http_headers", {})

        if not external_link:
            return None

        # Use requests to download the first chunk
        http_response = requests.get(
            external_link,
            headers=http_headers,
            verify=self.ssl_options.tls_verify,
        )

        if http_response.status_code != 200:
            raise Error(f"Failed to download schema bytes: {http_response.text}")

        # Extract schema bytes from the Arrow file
        # The schema is at the beginning of the file
        data = http_response.content
        if sea_response.get("manifest", {}).get("result_compression") == "LZ4_FRAME":
            data = lz4.frame.decompress(data)

        # Return the schema bytes
        return data

    def _results_message_to_execute_response(self, sea_response, command_id):
        """
        Convert a SEA response to an ExecuteResponse and extract result data.

        Args:
            sea_response: The response from the SEA API
            command_id: The command ID

        Returns:
            tuple: (ExecuteResponse, ResultData, ResultManifest) - The normalized execute response,
                  result data object, and manifest object
        """
        # Extract status
        status_data = sea_response.get("status", {})
        state = CommandState.from_sea_state(status_data.get("state", ""))

        # Extract description from manifest
        description = None
        manifest_data = sea_response.get("manifest", {})
        schema_data = manifest_data.get("schema", {})
        columns_data = schema_data.get("columns", [])

        if columns_data:
            columns = []
            for col_data in columns_data:
                if not isinstance(col_data, dict):
                    continue

                # Format: (name, type_code, display_size, internal_size, precision, scale, null_ok)
                columns.append(
                    (
                        col_data.get("name", ""),  # name
                        col_data.get("type_name", ""),  # type_code
                        None,  # display_size (not provided by SEA)
                        None,  # internal_size (not provided by SEA)
                        col_data.get("precision"),  # precision
                        col_data.get("scale"),  # scale
                        col_data.get("nullable", True),  # null_ok
                    )
                )
            description = columns if columns else None

        # Extract schema bytes for Arrow format
        schema_bytes = None
        format = manifest_data.get("format")
        if format == "ARROW_STREAM":
            # For ARROW format, we need to get the schema bytes
            schema_bytes = self._get_schema_bytes(sea_response)

        # Check for compression
        lz4_compressed = manifest_data.get("result_compression") == "LZ4_FRAME"

        # Initialize result_data_obj and manifest_obj
        result_data_obj = None
        manifest_obj = None

        result_data = sea_response.get("result", {})
        if result_data:
            # Convert external links
            external_links = None
            if "external_links" in result_data:
                external_links = []
                for link_data in result_data["external_links"]:
                    external_links.append(
                        ExternalLink(
                            external_link=link_data.get("external_link", ""),
                            expiration=link_data.get("expiration", ""),
                            chunk_index=link_data.get("chunk_index", 0),
                            byte_count=link_data.get("byte_count", 0),
                            row_count=link_data.get("row_count", 0),
                            row_offset=link_data.get("row_offset", 0),
                            next_chunk_index=link_data.get("next_chunk_index"),
                            next_chunk_internal_link=link_data.get(
                                "next_chunk_internal_link"
                            ),
                            http_headers=link_data.get("http_headers", {}),
                        )
                    )

            # Create the result data object
            result_data_obj = ResultData(
                data=result_data.get("data_array"), external_links=external_links
            )

        # Create the manifest object
        manifest_obj = ResultManifest(
            format=manifest_data.get("format", ""),
            schema=manifest_data.get("schema", {}),
            total_row_count=manifest_data.get("total_row_count", 0),
            total_byte_count=manifest_data.get("total_byte_count", 0),
            total_chunk_count=manifest_data.get("total_chunk_count", 0),
            truncated=manifest_data.get("truncated", False),
            chunks=manifest_data.get("chunks"),
            result_compression=manifest_data.get("result_compression"),
        )

        execute_response = ExecuteResponse(
            command_id=command_id,
            status=state,
            description=description,
            has_been_closed_server_side=False,
            lz4_compressed=lz4_compressed,
            is_staging_operation=False,
            arrow_schema_bytes=schema_bytes,
            result_format=manifest_data.get("format"),
        )

        return execute_response, result_data_obj, manifest_obj

    def execute_command(
        self,
        operation: str,
        session_id: SessionId,
        max_rows: int,
        max_bytes: int,
        lz4_compression: bool,
        cursor: "Cursor",
        use_cloud_fetch: bool,
        parameters: List,
        async_op: bool,
        enforce_embedded_schema_correctness: bool,
    ) -> Union["ResultSet", None]:
        """
        Execute a SQL command using the SEA backend.

        Args:
            operation: SQL command to execute
            session_id: Session identifier
            max_rows: Maximum number of rows to fetch
            max_bytes: Maximum number of bytes to fetch
            lz4_compression: Whether to use LZ4 compression
            cursor: Cursor executing the command
            use_cloud_fetch: Whether to use cloud fetch
            parameters: SQL parameters
            async_op: Whether to execute asynchronously
            enforce_embedded_schema_correctness: Whether to enforce schema correctness

        Returns:
            ResultSet: A SeaResultSet instance for the executed command
        """
        if session_id.backend_type != BackendType.SEA:
            raise ValueError("Not a valid SEA session ID")

        sea_session_id = session_id.to_sea_session_id()

        # Convert parameters to StatementParameter objects
        sea_parameters = []
        if parameters:
            for param in parameters:
                sea_parameters.append(
                    StatementParameter(
                        name=param.name,
                        value=param.value,
                        type=param.type if hasattr(param, "type") else None,
                    )
                )

        format = "ARROW_STREAM" if use_cloud_fetch else "JSON_ARRAY"
        disposition = "EXTERNAL_LINKS" if use_cloud_fetch else "INLINE"
        result_compression = "LZ4_FRAME" if lz4_compression else None

        request = ExecuteStatementRequest(
            warehouse_id=self.warehouse_id,
            session_id=sea_session_id,
            statement=operation,
            disposition=disposition,
            format=format,
            wait_timeout="0s" if async_op else "10s",
            on_wait_timeout="CONTINUE",
            row_limit=max_rows,
            parameters=sea_parameters if sea_parameters else None,
            result_compression=result_compression,
<<<<<<< HEAD
=======
        )

        response_data = self.http_client._make_request(
            method="POST", path=self.STATEMENT_PATH, data=request.to_dict()
>>>>>>> e96e5b8c
        )
        response = ExecuteStatementResponse.from_dict(response_data)
        statement_id = response.statement_id
        if not statement_id:
            raise ServerOperationError(
                "Failed to execute command: No statement ID returned",
                {
                    "operation-id": None,
                    "diagnostic-info": None,
                },
            )

        command_id = CommandId.from_sea_statement_id(statement_id)

        # Store the command ID in the cursor
        cursor.active_command_id = command_id

        # If async operation, return None and let the client poll for results
        if async_op:
            return None

        # For synchronous operation, wait for the statement to complete
        # Poll until the statement is done
        status = response.status
        state = status.state

        # Keep polling until we reach a terminal state
        while state in [CommandState.PENDING, CommandState.RUNNING]:
            time.sleep(0.5)  # add a small delay to avoid excessive API calls
            state = self.get_query_state(command_id)

        if state != CommandState.SUCCEEDED:
            raise ServerOperationError(
                f"Statement execution did not succeed: {status.error.message if status.error else 'Unknown error'}",
                {
                    "operation-id": command_id.to_sea_statement_id(),
                    "diagnostic-info": None,
                },
            )

        return self.get_execution_result(command_id, cursor)

        response_data = self.http_client._make_request(
            method="POST", path=self.STATEMENT_PATH, data=request.to_dict()
        )
        response = ExecuteStatementResponse.from_dict(response_data)
        statement_id = response.statement_id
        if not statement_id:
            raise ServerOperationError(
                "Failed to execute command: No statement ID returned",
                {
                    "operation-id": None,
                    "diagnostic-info": None,
                },
            )

        command_id = CommandId.from_sea_statement_id(statement_id)

        # Store the command ID in the cursor
        cursor.active_command_id = command_id

        # If async operation, return None and let the client poll for results
        if async_op:
            return None

        # For synchronous operation, wait for the statement to complete
        # Poll until the statement is done
        status = response.status
        state = status.state

        # Keep polling until we reach a terminal state
        while state in [CommandState.PENDING, CommandState.RUNNING]:
            time.sleep(0.5)  # add a small delay to avoid excessive API calls
            state = self.get_query_state(command_id)

        if state != CommandState.SUCCEEDED:
            raise ServerOperationError(
                f"Statement execution did not succeed: {status.error.message if status.error else 'Unknown error'}",
                {
                    "operation-id": command_id.to_sea_statement_id(),
                    "diagnostic-info": None,
                },
            )

        return self.get_execution_result(command_id, cursor)

    def cancel_command(self, command_id: CommandId) -> None:
        """
        Cancel a running command.

        Args:
            command_id: Command identifier to cancel

        Raises:
            ValueError: If the command ID is invalid
        """
        if command_id.backend_type != BackendType.SEA:
            raise ValueError("Not a valid SEA command ID")

        sea_statement_id = command_id.to_sea_statement_id()

        request = CancelStatementRequest(statement_id=sea_statement_id)
        self.http_client._make_request(
            method="POST",
            path=self.CANCEL_STATEMENT_PATH_WITH_ID.format(sea_statement_id),
            data=request.to_dict(),
        )

    def close_command(self, command_id: CommandId) -> None:
        """
        Close a command and release resources.

        Args:
            command_id: Command identifier to close

        Raises:
            ValueError: If the command ID is invalid
        """
        if command_id.backend_type != BackendType.SEA:
            raise ValueError("Not a valid SEA command ID")

        sea_statement_id = command_id.to_sea_statement_id()

        request = CloseStatementRequest(statement_id=sea_statement_id)
        self.http_client._make_request(
            method="DELETE",
            path=self.STATEMENT_PATH_WITH_ID.format(sea_statement_id),
            data=request.to_dict(),
        )

    def get_query_state(self, command_id: CommandId) -> CommandState:
        """
        Get the state of a running query.

        Args:
            command_id: Command identifier

        Returns:
            CommandState: The current state of the command

        Raises:
            ValueError: If the command ID is invalid
        """
        if command_id.backend_type != BackendType.SEA:
            raise ValueError("Not a valid SEA command ID")

        sea_statement_id = command_id.to_sea_statement_id()

        request = GetStatementRequest(statement_id=sea_statement_id)
        response_data = self.http_client._make_request(
            method="GET",
            path=self.STATEMENT_PATH_WITH_ID.format(sea_statement_id),
            data=request.to_dict(),
        )

        # Parse the response
        response = GetStatementResponse.from_dict(response_data)
        return response.status.state

    def get_execution_result(
        self,
        command_id: CommandId,
        cursor: "Cursor",
    ) -> "ResultSet":
        """
        Get the result of a command execution.

        Args:
            command_id: Command identifier
            cursor: Cursor executing the command

        Returns:
            ResultSet: A SeaResultSet instance with the execution results

        Raises:
            ValueError: If the command ID is invalid
        """
        if command_id.backend_type != BackendType.SEA:
            raise ValueError("Not a valid SEA command ID")

        sea_statement_id = command_id.to_sea_statement_id()

        # Create the request model
        request = GetStatementRequest(statement_id=sea_statement_id)

        # Get the statement result
        response_data = self.http_client._make_request(
            method="GET",
            path=self.STATEMENT_PATH_WITH_ID.format(sea_statement_id),
            data=request.to_dict(),
        )

        # Create and return a SeaResultSet
        from databricks.sql.result_set import SeaResultSet

        # Convert the response to an ExecuteResponse and extract result data
        (
            execute_response,
            result_data,
            manifest,
        ) = self._results_message_to_execute_response(response_data, command_id)

        return SeaResultSet(
            connection=cursor.connection,
            execute_response=execute_response,
            sea_client=self,
            buffer_size_bytes=cursor.buffer_size_bytes,
            arraysize=cursor.arraysize,
            result_data=result_data,
            manifest=manifest,
        )

    # == Metadata Operations ==

    def get_catalogs(
        self,
        session_id: SessionId,
        max_rows: int,
        max_bytes: int,
        cursor: "Cursor",
    ) -> "ResultSet":
        """Get available catalogs by executing 'SHOW CATALOGS'."""
        result = self.execute_command(
            operation="SHOW CATALOGS",
            session_id=session_id,
            max_rows=max_rows,
            max_bytes=max_bytes,
            lz4_compression=False,
            cursor=cursor,
            use_cloud_fetch=False,
            parameters=[],
            async_op=False,
            enforce_embedded_schema_correctness=False,
        )
        assert result is not None, "execute_command returned None in synchronous mode"
        return result

    def get_schemas(
        self,
        session_id: SessionId,
        max_rows: int,
        max_bytes: int,
        cursor: "Cursor",
        catalog_name: Optional[str] = None,
        schema_name: Optional[str] = None,
    ) -> "ResultSet":
        """Get schemas by executing 'SHOW SCHEMAS IN catalog [LIKE pattern]'."""
        if not catalog_name:
            raise ValueError("Catalog name is required for get_schemas")

        operation = f"SHOW SCHEMAS IN `{catalog_name}`"

        if schema_name:
            operation += f" LIKE '{schema_name}'"

        result = self.execute_command(
            operation=operation,
            session_id=session_id,
            max_rows=max_rows,
            max_bytes=max_bytes,
            lz4_compression=False,
            cursor=cursor,
            use_cloud_fetch=False,
            parameters=[],
            async_op=False,
            enforce_embedded_schema_correctness=False,
        )
        assert result is not None, "execute_command returned None in synchronous mode"
        return result

    def get_tables(
        self,
        session_id: SessionId,
        max_rows: int,
        max_bytes: int,
        cursor: "Cursor",
        catalog_name: Optional[str] = None,
        schema_name: Optional[str] = None,
        table_name: Optional[str] = None,
        table_types: Optional[List[str]] = None,
    ) -> "ResultSet":
        """Get tables by executing 'SHOW TABLES IN catalog [SCHEMA LIKE pattern] [LIKE pattern]'."""
        if not catalog_name:
            raise ValueError("Catalog name is required for get_tables")

        operation = "SHOW TABLES IN " + (
            "ALL CATALOGS"
            if catalog_name in [None, "*", "%"]
            else f"CATALOG `{catalog_name}`"
        )

        if schema_name:
            operation += f" SCHEMA LIKE '{schema_name}'"

        if table_name:
            operation += f" LIKE '{table_name}'"

        result = self.execute_command(
            operation=operation,
            session_id=session_id,
            max_rows=max_rows,
            max_bytes=max_bytes,
            lz4_compression=False,
            cursor=cursor,
            use_cloud_fetch=False,
            parameters=[],
            async_op=False,
            enforce_embedded_schema_correctness=False,
        )
        assert result is not None, "execute_command returned None in synchronous mode"

        # Apply client-side filtering by table_types if specified
        from databricks.sql.backend.filters import ResultSetFilter

        result = ResultSetFilter.filter_tables_by_type(result, table_types)

        return result

    def get_columns(
        self,
        session_id: SessionId,
        max_rows: int,
        max_bytes: int,
        cursor: "Cursor",
        catalog_name: Optional[str] = None,
        schema_name: Optional[str] = None,
        table_name: Optional[str] = None,
        column_name: Optional[str] = None,
    ) -> "ResultSet":
        """Get columns by executing 'SHOW COLUMNS IN CATALOG catalog [SCHEMA LIKE pattern] [TABLE LIKE pattern] [LIKE pattern]'."""
        if not catalog_name:
            raise ValueError("Catalog name is required for get_columns")

        operation = f"SHOW COLUMNS IN CATALOG `{catalog_name}`"

        if schema_name:
            operation += f" SCHEMA LIKE '{schema_name}'"

        if table_name:
            operation += f" TABLE LIKE '{table_name}'"

        if column_name:
            operation += f" LIKE '{column_name}'"

        result = self.execute_command(
            operation=operation,
            session_id=session_id,
            max_rows=max_rows,
            max_bytes=max_bytes,
            lz4_compression=False,
            cursor=cursor,
            use_cloud_fetch=False,
            parameters=[],
            async_op=False,
            enforce_embedded_schema_correctness=False,
        )
        assert result is not None, "execute_command returned None in synchronous mode"
        return result<|MERGE_RESOLUTION|>--- conflicted
+++ resolved
@@ -1,14 +1,7 @@
 import logging
-<<<<<<< HEAD
-import uuid
-import time
-import re
-from typing import Dict, Tuple, List, Optional, Any, Union, TYPE_CHECKING, Set
-=======
 import time
 import re
 from typing import Dict, Tuple, List, Optional, Union, TYPE_CHECKING, Set
->>>>>>> e96e5b8c
 
 from databricks.sql.backend.sea.utils.constants import (
     ALLOWED_SESSION_CONF_TO_DEFAULT_VALUES_MAP,
@@ -29,13 +22,7 @@
 )
 from databricks.sql.exc import Error, NotSupportedError, ServerOperationError
 from databricks.sql.backend.sea.utils.http_client import SeaHttpClient
-<<<<<<< HEAD
-from databricks.sql.thrift_api.TCLIService import ttypes
 from databricks.sql.types import SSLOptions
-from databricks.sql.utils import SeaResultSetQueueFactory
-=======
-from databricks.sql.types import SSLOptions
->>>>>>> e96e5b8c
 from databricks.sql.backend.sea.models.base import (
     ResultData,
     ExternalLink,
@@ -315,7 +302,6 @@
         """
         return list(ALLOWED_SESSION_CONF_TO_DEFAULT_VALUES_MAP.keys())
 
-<<<<<<< HEAD
     def fetch_chunk_links(
         self, statement_id: str, chunk_index: int
     ) -> List["ExternalLink"]:
@@ -394,8 +380,6 @@
 
         return GetChunksResponse.from_dict(response_data)
 
-=======
->>>>>>> e96e5b8c
     def _get_schema_bytes(self, sea_response) -> Optional[bytes]:
         """
         Extract schema bytes from the SEA response.
@@ -636,54 +620,7 @@
             row_limit=max_rows,
             parameters=sea_parameters if sea_parameters else None,
             result_compression=result_compression,
-<<<<<<< HEAD
-=======
-        )
-
-        response_data = self.http_client._make_request(
-            method="POST", path=self.STATEMENT_PATH, data=request.to_dict()
->>>>>>> e96e5b8c
-        )
-        response = ExecuteStatementResponse.from_dict(response_data)
-        statement_id = response.statement_id
-        if not statement_id:
-            raise ServerOperationError(
-                "Failed to execute command: No statement ID returned",
-                {
-                    "operation-id": None,
-                    "diagnostic-info": None,
-                },
-            )
-
-        command_id = CommandId.from_sea_statement_id(statement_id)
-
-        # Store the command ID in the cursor
-        cursor.active_command_id = command_id
-
-        # If async operation, return None and let the client poll for results
-        if async_op:
-            return None
-
-        # For synchronous operation, wait for the statement to complete
-        # Poll until the statement is done
-        status = response.status
-        state = status.state
-
-        # Keep polling until we reach a terminal state
-        while state in [CommandState.PENDING, CommandState.RUNNING]:
-            time.sleep(0.5)  # add a small delay to avoid excessive API calls
-            state = self.get_query_state(command_id)
-
-        if state != CommandState.SUCCEEDED:
-            raise ServerOperationError(
-                f"Statement execution did not succeed: {status.error.message if status.error else 'Unknown error'}",
-                {
-                    "operation-id": command_id.to_sea_statement_id(),
-                    "diagnostic-info": None,
-                },
-            )
-
-        return self.get_execution_result(command_id, cursor)
+        )
 
         response_data = self.http_client._make_request(
             method="POST", path=self.STATEMENT_PATH, data=request.to_dict()
