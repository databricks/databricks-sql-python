--- conflicted
+++ resolved
@@ -661,23 +661,8 @@
         )
         response = GetChunksResponse.from_dict(response_data)
 
-<<<<<<< HEAD
         links = response.external_links
         return links
-=======
-        links = response.external_links or []
-        link = next((l for l in links if l.chunk_index == chunk_index), None)
-        if not link:
-            raise ServerOperationError(
-                f"No link found for chunk index {chunk_index}",
-                {
-                    "operation-id": statement_id,
-                    "diagnostic-info": None,
-                },
-            )
-
-        return link
->>>>>>> 28c6bb1d
 
     # == Metadata Operations ==
 
