from __future__ import annotations

import logging
import time
import re
from typing import Any, Dict, Tuple, List, Optional, Union, TYPE_CHECKING, Set

from databricks.sql.backend.sea.models.base import ExternalLink, ResultManifest
from databricks.sql.backend.sea.utils.constants import (
    ALLOWED_SESSION_CONF_TO_DEFAULT_VALUES_MAP,
    ResultFormat,
    ResultDisposition,
    ResultCompression,
    WaitTimeout,
    MetadataCommands,
)
from databricks.sql.thrift_api.TCLIService import ttypes

if TYPE_CHECKING:
    from databricks.sql.client import Cursor
    from databricks.sql.backend.sea.result_set import SeaResultSet

from databricks.sql.backend.databricks_client import DatabricksClient
from databricks.sql.backend.types import (
    SessionId,
    CommandId,
    CommandState,
    BackendType,
    ExecuteResponse,
)
from databricks.sql.exc import DatabaseError, ServerOperationError
from databricks.sql.backend.sea.utils.http_client import SeaHttpClient
from databricks.sql.types import SSLOptions

# Import the column mapping module
from databricks.sql.backend.column_mapping import normalise_metadata_result, MetadataOp

from databricks.sql.backend.sea.models import (
    ExecuteStatementRequest,
    GetStatementRequest,
    CancelStatementRequest,
    CloseStatementRequest,
    CreateSessionRequest,
    DeleteSessionRequest,
    StatementParameter,
    ExecuteStatementResponse,
    GetStatementResponse,
    CreateSessionResponse,
)
from databricks.sql.backend.sea.models.responses import GetChunksResponse

logger = logging.getLogger(__name__)


def _filter_session_configuration(
    session_configuration: Optional[Dict[str, Any]],
) -> Dict[str, str]:
    if not session_configuration:
        return {}

    filtered_session_configuration = {}
    ignored_configs: Set[str] = set()

    for key, value in session_configuration.items():
        if key.upper() in ALLOWED_SESSION_CONF_TO_DEFAULT_VALUES_MAP:
            filtered_session_configuration[key.lower()] = str(value)
        else:
            ignored_configs.add(key)

    if ignored_configs:
        logger.warning(
            "Some session configurations were ignored because they are not supported: %s",
            ignored_configs,
        )
        logger.warning(
            "Supported session configurations are: %s",
            list(ALLOWED_SESSION_CONF_TO_DEFAULT_VALUES_MAP.keys()),
        )

    return filtered_session_configuration


class SeaDatabricksClient(DatabricksClient):
    """
    Statement Execution API (SEA) implementation of the DatabricksClient interface.
    """

    # SEA API paths
    BASE_PATH = "/api/2.0/sql/"
    SESSION_PATH = BASE_PATH + "sessions"
    SESSION_PATH_WITH_ID = SESSION_PATH + "/{}"
    STATEMENT_PATH = BASE_PATH + "statements"
    STATEMENT_PATH_WITH_ID = STATEMENT_PATH + "/{}"
    CANCEL_STATEMENT_PATH_WITH_ID = STATEMENT_PATH + "/{}/cancel"
    CHUNK_PATH_WITH_ID_AND_INDEX = STATEMENT_PATH + "/{}/result/chunks/{}"

    # SEA constants
    POLL_INTERVAL_SECONDS = 0.2

    def __init__(
        self,
        server_hostname: str,
        port: int,
        http_path: str,
        http_headers: List[Tuple[str, str]],
        auth_provider,
        ssl_options: SSLOptions,
        **kwargs,
    ):
        """
        Initialize the SEA backend client.

        Args:
            server_hostname: Hostname of the Databricks server
            port: Port number for the connection
            http_path: HTTP path for the connection
            http_headers: List of HTTP headers to include in requests
            auth_provider: Authentication provider
            ssl_options: SSL configuration options
            **kwargs: Additional keyword arguments
        """

        logger.debug(
            "SeaDatabricksClient.__init__(server_hostname=%s, port=%s, http_path=%s)",
            server_hostname,
            port,
            http_path,
        )

<<<<<<< HEAD
        super().__init__(ssl_options=ssl_options, **kwargs)
=======
        self._max_download_threads = kwargs.get("max_download_threads", 10)
        self._ssl_options = ssl_options
        self._use_arrow_native_complex_types = kwargs.get(
            "_use_arrow_native_complex_types", True
        )

        self.use_hybrid_disposition = kwargs.get("use_hybrid_disposition", True)
>>>>>>> 640cc82e

        # Extract warehouse ID from http_path
        self.warehouse_id = self._extract_warehouse_id(http_path)

        # Initialize HTTP client
        self._http_client = SeaHttpClient(
            server_hostname=server_hostname,
            port=port,
            http_path=http_path,
            http_headers=http_headers,
            auth_provider=auth_provider,
            ssl_options=self._ssl_options,
            **kwargs,
        )

    def _extract_warehouse_id(self, http_path: str) -> str:
        """
        Extract the warehouse ID from the HTTP path.

        Args:
            http_path: The HTTP path from which to extract the warehouse ID

        Returns:
            The extracted warehouse ID

        Raises:
            ValueError: If the warehouse ID cannot be extracted from the path
        """

        warehouse_pattern = re.compile(r".*/warehouses/(.+)")
        endpoint_pattern = re.compile(r".*/endpoints/(.+)")

        for pattern in [warehouse_pattern, endpoint_pattern]:
            match = pattern.match(http_path)
            if not match:
                continue
            warehouse_id = match.group(1)
            logger.debug(
                f"Extracted warehouse ID: {warehouse_id} from path: {http_path}"
            )
            return warehouse_id

        # If no match found, raise error
        error_message = (
            f"Could not extract warehouse ID from http_path: {http_path}. "
            f"Expected format: /path/to/warehouses/{{warehouse_id}} or "
            f"/path/to/endpoints/{{warehouse_id}}."
            f"Note: SEA only works for warehouses."
        )
        logger.error(error_message)
        raise ValueError(error_message)

    @property
    def max_download_threads(self) -> int:
        """Get the maximum number of download threads for cloud fetch operations."""
        return self._max_download_threads

    def open_session(
        self,
        session_configuration: Optional[Dict[str, Any]],
        catalog: Optional[str],
        schema: Optional[str],
    ) -> SessionId:
        """
        Opens a new session with the Databricks SQL service using SEA.

        Args:
            session_configuration: Optional dictionary of configuration parameters for the session.
                                   Only specific parameters are supported as documented at:
                                   https://docs.databricks.com/aws/en/sql/language-manual/sql-ref-parameters
            catalog: Optional catalog name to use as the initial catalog for the session
            schema: Optional schema name to use as the initial schema for the session

        Returns:
            SessionId: A session identifier object that can be used for subsequent operations

        Raises:
            Error: If the session configuration is invalid
            OperationalError: If there's an error establishing the session
        """

        logger.debug(
            "SeaDatabricksClient.open_session(session_configuration=%s, catalog=%s, schema=%s)",
            session_configuration,
            catalog,
            schema,
        )

        session_configuration = _filter_session_configuration(session_configuration)

        request_data = CreateSessionRequest(
            warehouse_id=self.warehouse_id,
            session_confs=session_configuration,
            catalog=catalog,
            schema=schema,
        )

        response = self._http_client._make_request(
            method="POST", path=self.SESSION_PATH, data=request_data.to_dict()
        )

        session_response = CreateSessionResponse.from_dict(response)
        session_id = session_response.session_id
        if not session_id:
            raise ServerOperationError(
                "Failed to create session: No session ID returned",
                {
                    "operation-id": None,
                    "diagnostic-info": None,
                },
            )

        return SessionId.from_sea_session_id(session_id)

    def close_session(self, session_id: SessionId) -> None:
        """
        Closes an existing session with the Databricks SQL service.

        Args:
            session_id: The session identifier returned by open_session()

        Raises:
            ValueError: If the session ID is invalid
            OperationalError: If there's an error closing the session
        """

        logger.debug("SeaDatabricksClient.close_session(session_id=%s)", session_id)

        if session_id.backend_type != BackendType.SEA:
            raise ValueError("Not a valid SEA session ID")
        sea_session_id = session_id.to_sea_session_id()

        request_data = DeleteSessionRequest(
            warehouse_id=self.warehouse_id,
            session_id=sea_session_id,
        )

        self._http_client._make_request(
            method="DELETE",
            path=self.SESSION_PATH_WITH_ID.format(sea_session_id),
            data=request_data.to_dict(),
        )

    @staticmethod
    def get_default_session_configuration_value(name: str) -> Optional[str]:
        """
        Get the default value for a session configuration parameter.

        Args:
            name: The name of the session configuration parameter

        Returns:
            The default value if the parameter is supported, None otherwise
        """
        return ALLOWED_SESSION_CONF_TO_DEFAULT_VALUES_MAP.get(name.upper())

    @staticmethod
    def get_allowed_session_configurations() -> List[str]:
        """
        Get the list of allowed session configuration parameters.

        Returns:
            List of allowed session configuration parameter names
        """
        return list(ALLOWED_SESSION_CONF_TO_DEFAULT_VALUES_MAP.keys())

    def _extract_description_from_manifest(
        self, manifest: ResultManifest
    ) -> List[Tuple]:
        """
        Extract column description from a manifest object, in the format defined by
        the spec: https://peps.python.org/pep-0249/#description

        Args:
            manifest: The ResultManifest object containing schema information

        Returns:
            List[Tuple]: A list of column tuples
        """

        schema_data = manifest.schema
        columns_data = schema_data.get("columns", [])

        columns = []
        for col_data in columns_data:
            # Format: (name, type_code, display_size, internal_size, precision, scale, null_ok)
            columns.append(
                (
                    col_data.get("name", ""),  # name
                    col_data.get("type_name", ""),  # type_code
                    None,  # display_size (not provided by SEA)
                    None,  # internal_size (not provided by SEA)
                    col_data.get("precision"),  # precision
                    col_data.get("scale"),  # scale
                    col_data.get("nullable", True),  # null_ok
                )
            )

        return columns

    def _results_message_to_execute_response(
        self, response: GetStatementResponse
    ) -> ExecuteResponse:
        """
        Convert a SEA response to an ExecuteResponse and extract result data.

        Args:
            sea_response: The response from the SEA API
            command_id: The command ID

        Returns:
            ExecuteResponse: The normalized execute response
        """

        # Extract description from manifest schema
        description = self._extract_description_from_manifest(response.manifest)

        # Check for compression
        lz4_compressed = (
            response.manifest.result_compression == ResultCompression.LZ4_FRAME.value
        )

        execute_response = ExecuteResponse(
            command_id=CommandId.from_sea_statement_id(response.statement_id),
            status=response.status.state,
            description=description,
            has_been_closed_server_side=False,
            lz4_compressed=lz4_compressed,
            is_staging_operation=response.manifest.is_volume_operation,
            arrow_schema_bytes=None,
            result_format=response.manifest.format,
        )

        return execute_response

    def _check_command_not_in_failed_or_closed_state(
        self, state: CommandState, command_id: CommandId
    ) -> None:
        if state == CommandState.CLOSED:
            raise DatabaseError(
                "Command {} unexpectedly closed server side".format(command_id),
                {
                    "operation-id": command_id,
                },
            )
        if state == CommandState.FAILED:
            raise ServerOperationError(
                "Command {} failed".format(command_id),
                {
                    "operation-id": command_id,
                },
            )

    def _wait_until_command_done(
        self, response: ExecuteStatementResponse
    ) -> CommandState:
        """
        Wait until a command is done.
        """

        state = response.status.state
        command_id = CommandId.from_sea_statement_id(response.statement_id)

        while state in [CommandState.PENDING, CommandState.RUNNING]:
            time.sleep(self.POLL_INTERVAL_SECONDS)
            state = self.get_query_state(command_id)

        self._check_command_not_in_failed_or_closed_state(state, command_id)

        return state

    def execute_command(
        self,
        operation: str,
        session_id: SessionId,
        max_rows: int,
        max_bytes: int,
        lz4_compression: bool,
        cursor: Cursor,
        use_cloud_fetch: bool,
        parameters: List[ttypes.TSparkParameter],
        async_op: bool,
        enforce_embedded_schema_correctness: bool,
        row_limit: Optional[int] = None,
    ) -> Union[SeaResultSet, None]:
        """
        Execute a SQL command using the SEA backend.

        Args:
            operation: SQL command to execute
            session_id: Session identifier
            max_rows: Maximum number of rows to fetch
            max_bytes: Maximum number of bytes to fetch
            lz4_compression: Whether to use LZ4 compression
            cursor: Cursor executing the command
            use_cloud_fetch: Whether to use cloud fetch
            parameters: SQL parameters
            async_op: Whether to execute asynchronously
            enforce_embedded_schema_correctness: Whether to enforce schema correctness

        Returns:
            SeaResultSet: A SeaResultSet instance for the executed command
        """

        if session_id.backend_type != BackendType.SEA:
            raise ValueError("Not a valid SEA session ID")

        sea_session_id = session_id.to_sea_session_id()

        # Convert parameters to StatementParameter objects
        sea_parameters = []
        if parameters:
            for param in parameters:
                sea_parameters.append(
                    StatementParameter(
                        name=param.name,
                        value=(
                            param.value.stringValue if param.value is not None else None
                        ),
                        type=param.type,
                    )
                )

        format = (
            ResultFormat.ARROW_STREAM if use_cloud_fetch else ResultFormat.JSON_ARRAY
        ).value
        disposition = (
            (
                ResultDisposition.HYBRID
                if self.use_hybrid_disposition
                else ResultDisposition.EXTERNAL_LINKS
            )
            if use_cloud_fetch
            else ResultDisposition.INLINE
        ).value
        result_compression = (
            ResultCompression.LZ4_FRAME if lz4_compression else ResultCompression.NONE
        ).value

        request = ExecuteStatementRequest(
            warehouse_id=self.warehouse_id,
            session_id=sea_session_id,
            statement=operation,
            disposition=disposition,
            format=format,
            wait_timeout=(WaitTimeout.ASYNC if async_op else WaitTimeout.SYNC).value,
            on_wait_timeout="CONTINUE",
            row_limit=row_limit,
            parameters=sea_parameters if sea_parameters else None,
            result_compression=result_compression,
        )

        response_data = self._http_client._make_request(
            method="POST", path=self.STATEMENT_PATH, data=request.to_dict()
        )
        response = ExecuteStatementResponse.from_dict(response_data)
        statement_id = response.statement_id
        if not statement_id:
            raise ServerOperationError(
                "Failed to execute command: No statement ID returned",
                {
                    "operation-id": None,
                    "diagnostic-info": None,
                },
            )

        command_id = CommandId.from_sea_statement_id(statement_id)

        # Store the command ID in the cursor
        cursor.active_command_id = command_id

        # If async operation, return and let the client poll for results
        if async_op:
            return None

        self._wait_until_command_done(response)
        return self.get_execution_result(command_id, cursor)

    def cancel_command(self, command_id: CommandId) -> None:
        """
        Cancel a running command.

        Args:
            command_id: Command identifier to cancel

        Raises:
            ValueError: If the command ID is invalid
        """

        if command_id.backend_type != BackendType.SEA:
            raise ValueError("Not a valid SEA command ID")

        sea_statement_id = command_id.to_sea_statement_id()
        if sea_statement_id is None:
            raise ValueError("Not a valid SEA command ID")

        request = CancelStatementRequest(statement_id=sea_statement_id)
        self._http_client._make_request(
            method="POST",
            path=self.CANCEL_STATEMENT_PATH_WITH_ID.format(sea_statement_id),
            data=request.to_dict(),
        )

    def close_command(self, command_id: CommandId) -> None:
        """
        Close a command and release resources.

        Args:
            command_id: Command identifier to close

        Raises:
            ValueError: If the command ID is invalid
        """

        if command_id.backend_type != BackendType.SEA:
            raise ValueError("Not a valid SEA command ID")

        sea_statement_id = command_id.to_sea_statement_id()
        if sea_statement_id is None:
            raise ValueError("Not a valid SEA command ID")

        request = CloseStatementRequest(statement_id=sea_statement_id)
        self._http_client._make_request(
            method="DELETE",
            path=self.STATEMENT_PATH_WITH_ID.format(sea_statement_id),
            data=request.to_dict(),
        )

    def get_query_state(self, command_id: CommandId) -> CommandState:
        """
        Get the state of a running query.

        Args:
            command_id: Command identifier

        Returns:
            CommandState: The current state of the command

        Raises:
            ValueError: If the command ID is invalid
        """

        if command_id.backend_type != BackendType.SEA:
            raise ValueError("Not a valid SEA command ID")

        sea_statement_id = command_id.to_sea_statement_id()
        if sea_statement_id is None:
            raise ValueError("Not a valid SEA command ID")

        request = GetStatementRequest(statement_id=sea_statement_id)
        response_data = self._http_client._make_request(
            method="GET",
            path=self.STATEMENT_PATH_WITH_ID.format(sea_statement_id),
            data=request.to_dict(),
        )

        # Parse the response
        response = GetStatementResponse.from_dict(response_data)
        return response.status.state

    def get_execution_result(
        self,
        command_id: CommandId,
        cursor: Cursor,
    ) -> SeaResultSet:
        """
        Get the result of a command execution.

        Args:
            command_id: Command identifier
            cursor: Cursor executing the command

        Returns:
            SeaResultSet: A SeaResultSet instance with the execution results

        Raises:
            ValueError: If the command ID is invalid
        """

        if command_id.backend_type != BackendType.SEA:
            raise ValueError("Not a valid SEA command ID")

        sea_statement_id = command_id.to_sea_statement_id()
        if sea_statement_id is None:
            raise ValueError("Not a valid SEA command ID")

        # Create the request model
        request = GetStatementRequest(statement_id=sea_statement_id)

        # Get the statement result
        response_data = self._http_client._make_request(
            method="GET",
            path=self.STATEMENT_PATH_WITH_ID.format(sea_statement_id),
            data=request.to_dict(),
        )
        response = GetStatementResponse.from_dict(response_data)

        # Create and return a SeaResultSet
        from databricks.sql.backend.sea.result_set import SeaResultSet

        execute_response = self._results_message_to_execute_response(response)

        return SeaResultSet(
            connection=cursor.connection,
            execute_response=execute_response,
            sea_client=self,
            result_data=response.result,
            manifest=response.manifest,
            buffer_size_bytes=cursor.buffer_size_bytes,
            arraysize=cursor.arraysize,
        )

<<<<<<< HEAD
    def get_chunk_link(self, statement_id: str, chunk_index: int) -> ExternalLink:
=======
    def get_chunk_links(
        self, statement_id: str, chunk_index: int
    ) -> List[ExternalLink]:
>>>>>>> 640cc82e
        """
        Get links for chunks starting from the specified index.
        Args:
            statement_id: The statement ID
            chunk_index: The starting chunk index
        Returns:
            ExternalLink: External link for the chunk
        """

<<<<<<< HEAD
        response_data = self.http_client._make_request(
=======
        response_data = self._http_client._make_request(
>>>>>>> 640cc82e
            method="GET",
            path=self.CHUNK_PATH_WITH_ID_AND_INDEX.format(statement_id, chunk_index),
        )
        response = GetChunksResponse.from_dict(response_data)

<<<<<<< HEAD
        links = response.external_links
        link = next((l for l in links if l.chunk_index == chunk_index), None)
        if not link:
            raise ServerOperationError(
                f"No link found for chunk index {chunk_index}",
                {
                    "operation-id": statement_id,
                    "diagnostic-info": None,
                },
            )

        return link
=======
        links = response.external_links or []
        return links
>>>>>>> 640cc82e

    # == Metadata Operations ==

    def get_catalogs(
        self,
        session_id: SessionId,
        max_rows: int,
        max_bytes: int,
        cursor: Cursor,
    ) -> SeaResultSet:
        """Get available catalogs by executing 'SHOW CATALOGS'."""
        result = self.execute_command(
            operation=MetadataCommands.SHOW_CATALOGS.value,
            session_id=session_id,
            max_rows=max_rows,
            max_bytes=max_bytes,
            lz4_compression=False,
            cursor=cursor,
            use_cloud_fetch=False,
            parameters=[],
            async_op=False,
            enforce_embedded_schema_correctness=False,
        )
        assert result is not None, "execute_command returned None in synchronous mode"

        normalise_metadata_result(result, MetadataOp.CATALOGS)

        return result

    def get_schemas(
        self,
        session_id: SessionId,
        max_rows: int,
        max_bytes: int,
        cursor: Cursor,
        catalog_name: Optional[str] = None,
        schema_name: Optional[str] = None,
    ) -> SeaResultSet:
        """Get schemas by executing 'SHOW SCHEMAS IN catalog [LIKE pattern]'."""
        if not catalog_name:
            raise DatabaseError("Catalog name is required for get_schemas")

        operation = MetadataCommands.SHOW_SCHEMAS.value.format(catalog_name)

        if schema_name:
            operation += MetadataCommands.LIKE_PATTERN.value.format(schema_name)

        result = self.execute_command(
            operation=operation,
            session_id=session_id,
            max_rows=max_rows,
            max_bytes=max_bytes,
            lz4_compression=False,
            cursor=cursor,
            use_cloud_fetch=False,
            parameters=[],
            async_op=False,
            enforce_embedded_schema_correctness=False,
        )
        assert result is not None, "execute_command returned None in synchronous mode"

        normalise_metadata_result(result, MetadataOp.SCHEMAS)

        return result

    def get_tables(
        self,
        session_id: SessionId,
        max_rows: int,
        max_bytes: int,
        cursor: Cursor,
        catalog_name: Optional[str] = None,
        schema_name: Optional[str] = None,
        table_name: Optional[str] = None,
        table_types: Optional[List[str]] = None,
    ) -> SeaResultSet:
        """Get tables by executing 'SHOW TABLES IN catalog [SCHEMA LIKE pattern] [LIKE pattern]'."""
        operation = (
            MetadataCommands.SHOW_TABLES_ALL_CATALOGS.value
            if catalog_name in [None, "*", "%"]
            else MetadataCommands.SHOW_TABLES.value.format(
                MetadataCommands.CATALOG_SPECIFIC.value.format(catalog_name)
            )
        )

        if schema_name:
            operation += MetadataCommands.SCHEMA_LIKE_PATTERN.value.format(schema_name)

        if table_name:
            operation += MetadataCommands.LIKE_PATTERN.value.format(table_name)

        result = self.execute_command(
            operation=operation,
            session_id=session_id,
            max_rows=max_rows,
            max_bytes=max_bytes,
            lz4_compression=False,
            cursor=cursor,
            use_cloud_fetch=False,
            parameters=[],
            async_op=False,
            enforce_embedded_schema_correctness=False,
        )
        assert result is not None, "execute_command returned None in synchronous mode"

        # Apply client-side filtering by table_types
        from databricks.sql.backend.sea.utils.filters import ResultSetFilter

        result = ResultSetFilter.filter_tables_by_type(result, table_types)

        normalise_metadata_result(result, MetadataOp.TABLES)

        return result

    def get_columns(
        self,
        session_id: SessionId,
        max_rows: int,
        max_bytes: int,
        cursor: Cursor,
        catalog_name: Optional[str] = None,
        schema_name: Optional[str] = None,
        table_name: Optional[str] = None,
        column_name: Optional[str] = None,
    ) -> SeaResultSet:
        """Get columns by executing 'SHOW COLUMNS IN CATALOG catalog [SCHEMA LIKE pattern] [TABLE LIKE pattern] [LIKE pattern]'."""
        if not catalog_name:
            raise DatabaseError("Catalog name is required for get_columns")

        operation = MetadataCommands.SHOW_COLUMNS.value.format(catalog_name)

        if schema_name:
            operation += MetadataCommands.SCHEMA_LIKE_PATTERN.value.format(schema_name)

        if table_name:
            operation += MetadataCommands.TABLE_LIKE_PATTERN.value.format(table_name)

        if column_name:
            operation += MetadataCommands.LIKE_PATTERN.value.format(column_name)

        result = self.execute_command(
            operation=operation,
            session_id=session_id,
            max_rows=max_rows,
            max_bytes=max_bytes,
            lz4_compression=False,
            cursor=cursor,
            use_cloud_fetch=False,
            parameters=[],
            async_op=False,
            enforce_embedded_schema_correctness=False,
        )
        assert result is not None, "execute_command returned None in synchronous mode"

        normalise_metadata_result(result, MetadataOp.COLUMNS)

        return result<|MERGE_RESOLUTION|>--- conflicted
+++ resolved
@@ -127,9 +127,6 @@
             http_path,
         )
 
-<<<<<<< HEAD
-        super().__init__(ssl_options=ssl_options, **kwargs)
-=======
         self._max_download_threads = kwargs.get("max_download_threads", 10)
         self._ssl_options = ssl_options
         self._use_arrow_native_complex_types = kwargs.get(
@@ -137,7 +134,6 @@
         )
 
         self.use_hybrid_disposition = kwargs.get("use_hybrid_disposition", True)
->>>>>>> 640cc82e
 
         # Extract warehouse ID from http_path
         self.warehouse_id = self._extract_warehouse_id(http_path)
@@ -650,13 +646,9 @@
             arraysize=cursor.arraysize,
         )
 
-<<<<<<< HEAD
-    def get_chunk_link(self, statement_id: str, chunk_index: int) -> ExternalLink:
-=======
     def get_chunk_links(
         self, statement_id: str, chunk_index: int
     ) -> List[ExternalLink]:
->>>>>>> 640cc82e
         """
         Get links for chunks starting from the specified index.
         Args:
@@ -666,33 +658,14 @@
             ExternalLink: External link for the chunk
         """
 
-<<<<<<< HEAD
-        response_data = self.http_client._make_request(
-=======
         response_data = self._http_client._make_request(
->>>>>>> 640cc82e
             method="GET",
             path=self.CHUNK_PATH_WITH_ID_AND_INDEX.format(statement_id, chunk_index),
         )
         response = GetChunksResponse.from_dict(response_data)
 
-<<<<<<< HEAD
-        links = response.external_links
-        link = next((l for l in links if l.chunk_index == chunk_index), None)
-        if not link:
-            raise ServerOperationError(
-                f"No link found for chunk index {chunk_index}",
-                {
-                    "operation-id": statement_id,
-                    "diagnostic-info": None,
-                },
-            )
-
-        return link
-=======
         links = response.external_links or []
         return links
->>>>>>> 640cc82e
 
     # == Metadata Operations ==
 
