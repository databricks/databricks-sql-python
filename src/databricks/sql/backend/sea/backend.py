--- conflicted
+++ resolved
@@ -28,15 +28,6 @@
 from databricks.sql.backend.sea.utils.http_client import SeaHttpClient
 from databricks.sql.thrift_api.TCLIService import ttypes
 from databricks.sql.types import SSLOptions
-<<<<<<< HEAD
-from databricks.sql.utils import SeaResultSetQueueFactory
-from databricks.sql.backend.sea.models.base import (
-    ResultData,
-    ExternalLink,
-    ResultManifest,
-)
-=======
->>>>>>> adecd535
 
 from databricks.sql.backend.sea.models import (
     ExecuteStatementRequest,
@@ -298,7 +289,6 @@
         """
         return list(ALLOWED_SESSION_CONF_TO_DEFAULT_VALUES_MAP.keys())
 
-<<<<<<< HEAD
     def get_chunk_link(self, statement_id: str, chunk_index: int) -> "ExternalLink":
         """
         Get links for chunks starting from the specified index.
@@ -323,44 +313,6 @@
             raise Error(f"No link found for chunk index {chunk_index}")
 
         return link
-=======
-    def _extract_description_from_manifest(self, manifest_obj) -> Optional[List]:
-        """
-        Extract column description from a manifest object.
-
-        Args:
-            manifest_obj: The ResultManifest object containing schema information
-
-        Returns:
-            Optional[List]: A list of column tuples or None if no columns are found
-        """
-
-        schema_data = manifest_obj.schema
-        columns_data = schema_data.get("columns", [])
-
-        if not columns_data:
-            return None
-
-        columns = []
-        for col_data in columns_data:
-            if not isinstance(col_data, dict):
-                continue
-
-            # Format: (name, type_code, display_size, internal_size, precision, scale, null_ok)
-            columns.append(
-                (
-                    col_data.get("name", ""),  # name
-                    col_data.get("type_name", ""),  # type_code
-                    None,  # display_size (not provided by SEA)
-                    None,  # internal_size (not provided by SEA)
-                    col_data.get("precision"),  # precision
-                    col_data.get("scale"),  # scale
-                    col_data.get("nullable", True),  # null_ok
-                )
-            )
-
-        return columns if columns else None
->>>>>>> adecd535
 
     def _results_message_to_execute_response(self, sea_response, command_id):
         """
@@ -380,12 +332,9 @@
         manifest_obj = parse_manifest(sea_response)
         result_data_obj = parse_result(sea_response)
 
-<<<<<<< HEAD
-=======
         # Extract description from manifest schema
         description = self._extract_description_from_manifest(manifest_obj)
 
->>>>>>> adecd535
         # Check for compression
         lz4_compressed = manifest_obj.result_compression == "LZ4_FRAME"
 
@@ -397,11 +346,7 @@
             lz4_compressed=lz4_compressed,
             is_staging_operation=False,
             arrow_schema_bytes=None,
-<<<<<<< HEAD
-            result_format=manifest_data.get("format"),
-=======
             result_format=manifest_obj.format,
->>>>>>> adecd535
         )
 
         return execute_response, result_data_obj, manifest_obj
