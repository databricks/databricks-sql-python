from __future__ import annotations

import logging
import time
import re
from typing import Dict, Tuple, List, Optional, Union, TYPE_CHECKING, Set

from databricks.sql.backend.sea.models.base import ExternalLink, ResultManifest
from databricks.sql.backend.sea.utils.constants import (
    ALLOWED_SESSION_CONF_TO_DEFAULT_VALUES_MAP,
    ResultFormat,
    ResultDisposition,
    ResultCompression,
    WaitTimeout,
    MetadataCommands,
)

if TYPE_CHECKING:
    from databricks.sql.client import Cursor
    from databricks.sql.backend.sea.result_set import SeaResultSet

from databricks.sql.backend.databricks_client import DatabricksClient
from databricks.sql.backend.types import (
    SessionId,
    CommandId,
    CommandState,
    BackendType,
    ExecuteResponse,
)
from databricks.sql.exc import DatabaseError, ProgrammingError, ServerOperationError
from databricks.sql.backend.sea.utils.http_client import SeaHttpClient
from databricks.sql.types import SSLOptions

from databricks.sql.backend.sea.models import (
    ExecuteStatementRequest,
    GetStatementRequest,
    CancelStatementRequest,
    CloseStatementRequest,
    CreateSessionRequest,
    DeleteSessionRequest,
    StatementParameter,
    ExecuteStatementResponse,
    GetStatementResponse,
    CreateSessionResponse,
)
from databricks.sql.backend.sea.models.responses import GetChunksResponse

logger = logging.getLogger(__name__)


def _filter_session_configuration(
    session_configuration: Optional[Dict[str, str]]
) -> Optional[Dict[str, str]]:
    if not session_configuration:
        return None

    filtered_session_configuration = {}
    ignored_configs: Set[str] = set()

    for key, value in session_configuration.items():
        if key.upper() in ALLOWED_SESSION_CONF_TO_DEFAULT_VALUES_MAP:
            filtered_session_configuration[key.lower()] = value
        else:
            ignored_configs.add(key)

    if ignored_configs:
        logger.warning(
            "Some session configurations were ignored because they are not supported: %s",
            ignored_configs,
        )
        logger.warning(
            "Supported session configurations are: %s",
            list(ALLOWED_SESSION_CONF_TO_DEFAULT_VALUES_MAP.keys()),
        )

    return filtered_session_configuration


class SeaDatabricksClient(DatabricksClient):
    """
    Statement Execution API (SEA) implementation of the DatabricksClient interface.
    """

    # SEA API paths
    BASE_PATH = "/api/2.0/sql/"
    SESSION_PATH = BASE_PATH + "sessions"
    SESSION_PATH_WITH_ID = SESSION_PATH + "/{}"
    STATEMENT_PATH = BASE_PATH + "statements"
    STATEMENT_PATH_WITH_ID = STATEMENT_PATH + "/{}"
    CANCEL_STATEMENT_PATH_WITH_ID = STATEMENT_PATH + "/{}/cancel"
    CHUNK_PATH_WITH_ID_AND_INDEX = STATEMENT_PATH + "/{}/result/chunks/{}"

    # SEA constants
    POLL_INTERVAL_SECONDS = 0.2

    def __init__(
        self,
        server_hostname: str,
        port: int,
        http_path: str,
        http_headers: List[Tuple[str, str]],
        auth_provider,
        ssl_options: SSLOptions,
        **kwargs,
    ):
        """
        Initialize the SEA backend client.

        Args:
            server_hostname: Hostname of the Databricks server
            port: Port number for the connection
            http_path: HTTP path for the connection
            http_headers: List of HTTP headers to include in requests
            auth_provider: Authentication provider
            ssl_options: SSL configuration options
            **kwargs: Additional keyword arguments
        """

        logger.debug(
            "SeaDatabricksClient.__init__(server_hostname=%s, port=%s, http_path=%s)",
            server_hostname,
            port,
            http_path,
        )

        super().__init__(ssl_options=ssl_options, **kwargs)

        # Extract warehouse ID from http_path
        self.warehouse_id = self._extract_warehouse_id(http_path)

        # Initialize HTTP client
        self.http_client = SeaHttpClient(
            server_hostname=server_hostname,
            port=port,
            http_path=http_path,
            http_headers=http_headers,
            auth_provider=auth_provider,
            ssl_options=self._ssl_options,
            **kwargs,
        )

    def _extract_warehouse_id(self, http_path: str) -> str:
        """
        Extract the warehouse ID from the HTTP path.

        Args:
            http_path: The HTTP path from which to extract the warehouse ID

        Returns:
            The extracted warehouse ID

        Raises:
            ProgrammingError: If the warehouse ID cannot be extracted from the path
        """

        warehouse_pattern = re.compile(r".*/warehouses/(.+)")
        endpoint_pattern = re.compile(r".*/endpoints/(.+)")

        for pattern in [warehouse_pattern, endpoint_pattern]:
            match = pattern.match(http_path)
            if not match:
                continue
            warehouse_id = match.group(1)
            logger.debug(
                f"Extracted warehouse ID: {warehouse_id} from path: {http_path}"
            )
            return warehouse_id

        # If no match found, raise error
        error_message = (
            f"Could not extract warehouse ID from http_path: {http_path}. "
            f"Expected format: /path/to/warehouses/{{warehouse_id}} or "
            f"/path/to/endpoints/{{warehouse_id}}."
            f"Note: SEA only works for warehouses."
        )
        logger.error(error_message)
        raise ProgrammingError(error_message)

    @property
    def max_download_threads(self) -> int:
        """Get the maximum number of download threads for cloud fetch operations."""
        return self._max_download_threads

    def open_session(
        self,
        session_configuration: Optional[Dict[str, str]],
        catalog: Optional[str],
        schema: Optional[str],
    ) -> SessionId:
        """
        Opens a new session with the Databricks SQL service using SEA.

        Args:
            session_configuration: Optional dictionary of configuration parameters for the session.
                                   Only specific parameters are supported as documented at:
                                   https://docs.databricks.com/aws/en/sql/language-manual/sql-ref-parameters
            catalog: Optional catalog name to use as the initial catalog for the session
            schema: Optional schema name to use as the initial schema for the session

        Returns:
            SessionId: A session identifier object that can be used for subsequent operations

        Raises:
            Error: If the session configuration is invalid
            OperationalError: If there's an error establishing the session
        """

        logger.debug(
            "SeaDatabricksClient.open_session(session_configuration=%s, catalog=%s, schema=%s)",
            session_configuration,
            catalog,
            schema,
        )

        session_configuration = _filter_session_configuration(session_configuration)

        request_data = CreateSessionRequest(
            warehouse_id=self.warehouse_id,
            session_confs=session_configuration,
            catalog=catalog,
            schema=schema,
        )

        response = self.http_client._make_request(
            method="POST", path=self.SESSION_PATH, data=request_data.to_dict()
        )

        session_response = CreateSessionResponse.from_dict(response)
        session_id = session_response.session_id
        if not session_id:
            raise ServerOperationError(
                "Failed to create session: No session ID returned",
                {
                    "operation-id": None,
                    "diagnostic-info": None,
                },
            )

        return SessionId.from_sea_session_id(session_id)

    def close_session(self, session_id: SessionId) -> None:
        """
        Closes an existing session with the Databricks SQL service.

        Args:
            session_id: The session identifier returned by open_session()

        Raises:
            ProgrammingError: If the session ID is invalid
            OperationalError: If there's an error closing the session
        """

        logger.debug("SeaDatabricksClient.close_session(session_id=%s)", session_id)

        if session_id.backend_type != BackendType.SEA:
            raise ValueError("Not a valid SEA session ID")
        sea_session_id = session_id.to_sea_session_id()

        request_data = DeleteSessionRequest(
            warehouse_id=self.warehouse_id,
            session_id=sea_session_id,
        )

        self.http_client._make_request(
            method="DELETE",
            path=self.SESSION_PATH_WITH_ID.format(sea_session_id),
            data=request_data.to_dict(),
        )

    @staticmethod
    def get_default_session_configuration_value(name: str) -> Optional[str]:
        """
        Get the default value for a session configuration parameter.

        Args:
            name: The name of the session configuration parameter

        Returns:
            The default value if the parameter is supported, None otherwise
        """
        return ALLOWED_SESSION_CONF_TO_DEFAULT_VALUES_MAP.get(name.upper())

    @staticmethod
    def get_allowed_session_configurations() -> List[str]:
        """
        Get the list of allowed session configuration parameters.

        Returns:
            List of allowed session configuration parameter names
        """
        return list(ALLOWED_SESSION_CONF_TO_DEFAULT_VALUES_MAP.keys())

    def _extract_description_from_manifest(
        self, manifest: ResultManifest
    ) -> List[Tuple]:
        """
        Extract column description from a manifest object, in the format defined by
        the spec: https://peps.python.org/pep-0249/#description

        Args:
            manifest: The ResultManifest object containing schema information

        Returns:
            List[Tuple]: A list of column tuples
        """

        schema_data = manifest.schema
        columns_data = schema_data.get("columns", [])

        columns = []
        for col_data in columns_data:
            # Format: (name, type_code, display_size, internal_size, precision, scale, null_ok)
            columns.append(
                (
                    col_data.get("name", ""),  # name
                    col_data.get("type_name", ""),  # type_code
                    None,  # display_size (not provided by SEA)
                    None,  # internal_size (not provided by SEA)
                    col_data.get("precision"),  # precision
                    col_data.get("scale"),  # scale
                    col_data.get("nullable", True),  # null_ok
                )
            )

        return columns

    def _results_message_to_execute_response(
        self, response: GetStatementResponse
    ) -> ExecuteResponse:
        """
        Convert a SEA response to an ExecuteResponse and extract result data.

        Args:
            sea_response: The response from the SEA API
            command_id: The command ID

        Returns:
            ExecuteResponse: The normalized execute response
        """

        # Extract description from manifest schema
        description = self._extract_description_from_manifest(response.manifest)

        # Check for compression
        lz4_compressed = (
            response.manifest.result_compression == ResultCompression.LZ4_FRAME.value
        )

        execute_response = ExecuteResponse(
            command_id=CommandId.from_sea_statement_id(response.statement_id),
            status=response.status.state,
            description=description,
            has_been_closed_server_side=False,
            lz4_compressed=lz4_compressed,
            is_staging_operation=response.manifest.is_volume_operation,
            arrow_schema_bytes=None,
            result_format=response.manifest.format,
        )

        return execute_response

    def _check_command_not_in_failed_or_closed_state(
        self, state: CommandState, command_id: CommandId
    ) -> None:
        if state == CommandState.CLOSED:
            raise DatabaseError(
                "Command {} unexpectedly closed server side".format(command_id),
                {
                    "operation-id": command_id,
                },
            )
        if state == CommandState.FAILED:
            raise ServerOperationError(
                "Command {} failed".format(command_id),
                {
                    "operation-id": command_id,
                },
            )

    def _wait_until_command_done(
        self, response: ExecuteStatementResponse
    ) -> CommandState:
        """
        Wait until a command is done.
        """

        state = response.status.state
        command_id = CommandId.from_sea_statement_id(response.statement_id)

        while state in [CommandState.PENDING, CommandState.RUNNING]:
            time.sleep(self.POLL_INTERVAL_SECONDS)
            state = self.get_query_state(command_id)

        self._check_command_not_in_failed_or_closed_state(state, command_id)

        return state

    def execute_command(
        self,
        operation: str,
        session_id: SessionId,
        max_rows: int,
        max_bytes: int,
        lz4_compression: bool,
        cursor: Cursor,
        use_cloud_fetch: bool,
        parameters: List[Dict[str, Any]],
        async_op: bool,
        enforce_embedded_schema_correctness: bool,
    ) -> Union[SeaResultSet, None]:
        """
        Execute a SQL command using the SEA backend.

        Args:
            operation: SQL command to execute
            session_id: Session identifier
            max_rows: Maximum number of rows to fetch
            max_bytes: Maximum number of bytes to fetch
            lz4_compression: Whether to use LZ4 compression
            cursor: Cursor executing the command
            use_cloud_fetch: Whether to use cloud fetch
            parameters: SQL parameters
            async_op: Whether to execute asynchronously
            enforce_embedded_schema_correctness: Whether to enforce schema correctness

        Returns:
            SeaResultSet: A SeaResultSet instance for the executed command
        """

        if session_id.backend_type != BackendType.SEA:
            raise ValueError("Not a valid SEA session ID")

        sea_session_id = session_id.to_sea_session_id()

        # Convert parameters to StatementParameter objects
        sea_parameters = []
        if parameters:
            for param in parameters:
                sea_parameters.append(
                    StatementParameter(
                        name=param["name"],
                        value=param["value"],
                        type=param["type"] if "type" in param else None,
                    )
                )

        format = (
            ResultFormat.ARROW_STREAM if use_cloud_fetch else ResultFormat.JSON_ARRAY
        ).value
        disposition = (
            ResultDisposition.EXTERNAL_LINKS
            if use_cloud_fetch
            else ResultDisposition.INLINE
        ).value
        result_compression = (
            ResultCompression.LZ4_FRAME if lz4_compression else ResultCompression.NONE
        ).value

        request = ExecuteStatementRequest(
            warehouse_id=self.warehouse_id,
            session_id=sea_session_id,
            statement=operation,
            disposition=disposition,
            format=format,
            wait_timeout=(WaitTimeout.ASYNC if async_op else WaitTimeout.SYNC).value,
            on_wait_timeout="CONTINUE",
            row_limit=max_rows,
            parameters=sea_parameters if sea_parameters else None,
            result_compression=result_compression,
        )

        response_data = self.http_client._make_request(
            method="POST", path=self.STATEMENT_PATH, data=request.to_dict()
        )
        response = ExecuteStatementResponse.from_dict(response_data)
        statement_id = response.statement_id
        if not statement_id:
            raise ServerOperationError(
                "Failed to execute command: No statement ID returned",
                {
                    "operation-id": None,
                    "diagnostic-info": None,
                },
            )

        command_id = CommandId.from_sea_statement_id(statement_id)

        # Store the command ID in the cursor
        cursor.active_command_id = command_id

        # If async operation, return and let the client poll for results
        if async_op:
            return None

        self._wait_until_command_done(response)
        return self.get_execution_result(command_id, cursor)

    def cancel_command(self, command_id: CommandId) -> None:
        """
        Cancel a running command.

        Args:
            command_id: Command identifier to cancel

        Raises:
            ProgrammingError: If the command ID is invalid
        """

        if command_id.backend_type != BackendType.SEA:
            raise ValueError("Not a valid SEA command ID")

        sea_statement_id = command_id.to_sea_statement_id()
        if sea_statement_id is None:
            raise ValueError("Not a valid SEA command ID")

        request = CancelStatementRequest(statement_id=sea_statement_id)
        self.http_client._make_request(
            method="POST",
            path=self.CANCEL_STATEMENT_PATH_WITH_ID.format(sea_statement_id),
            data=request.to_dict(),
        )

    def close_command(self, command_id: CommandId) -> None:
        """
        Close a command and release resources.

        Args:
            command_id: Command identifier to close

        Raises:
            ProgrammingError: If the command ID is invalid
        """

        if command_id.backend_type != BackendType.SEA:
            raise ValueError("Not a valid SEA command ID")

        sea_statement_id = command_id.to_sea_statement_id()
        if sea_statement_id is None:
            raise ValueError("Not a valid SEA command ID")

        request = CloseStatementRequest(statement_id=sea_statement_id)
        self.http_client._make_request(
            method="DELETE",
            path=self.STATEMENT_PATH_WITH_ID.format(sea_statement_id),
            data=request.to_dict(),
        )

    def get_query_state(self, command_id: CommandId) -> CommandState:
        """
        Get the state of a running query.

        Args:
            command_id: Command identifier

        Returns:
            CommandState: The current state of the command

        Raises:
            ProgrammingError: If the command ID is invalid
        """

        if command_id.backend_type != BackendType.SEA:
            raise ProgrammingError("Not a valid SEA command ID")

        sea_statement_id = command_id.to_sea_statement_id()
        if sea_statement_id is None:
            raise ValueError("Not a valid SEA command ID")

        request = GetStatementRequest(statement_id=sea_statement_id)
        response_data = self.http_client._make_request(
            method="GET",
            path=self.STATEMENT_PATH_WITH_ID.format(sea_statement_id),
            data=request.to_dict(),
        )

        # Parse the response
        response = GetStatementResponse.from_dict(response_data)
        return response.status.state

    def get_execution_result(
        self,
        command_id: CommandId,
        cursor: Cursor,
    ) -> SeaResultSet:
        """
        Get the result of a command execution.

        Args:
            command_id: Command identifier
            cursor: Cursor executing the command

        Returns:
            SeaResultSet: A SeaResultSet instance with the execution results

        Raises:
            ProgrammingError: If the command ID is invalid
        """

        if command_id.backend_type != BackendType.SEA:
            raise ValueError("Not a valid SEA command ID")

        sea_statement_id = command_id.to_sea_statement_id()
        if sea_statement_id is None:
            raise ValueError("Not a valid SEA command ID")

        # Create the request model
        request = GetStatementRequest(statement_id=sea_statement_id)

        # Get the statement result
        response_data = self.http_client._make_request(
            method="GET",
            path=self.STATEMENT_PATH_WITH_ID.format(sea_statement_id),
            data=request.to_dict(),
        )
        response = GetStatementResponse.from_dict(response_data)

        # Create and return a SeaResultSet
        from databricks.sql.backend.sea.result_set import SeaResultSet

        execute_response = self._results_message_to_execute_response(response)

        return SeaResultSet(
            connection=cursor.connection,
            execute_response=execute_response,
            sea_client=self,
            result_data=response.result,
            manifest=response.manifest,
            buffer_size_bytes=cursor.buffer_size_bytes,
            arraysize=cursor.arraysize,
<<<<<<< HEAD
        )

    def get_chunk_link(self, statement_id: str, chunk_index: int) -> ExternalLink:
        """
        Get links for chunks starting from the specified index.
        Args:
            statement_id: The statement ID
            chunk_index: The starting chunk index
        Returns:
            ExternalLink: External link for the chunk
        """

        response_data = self.http_client._make_request(
            method="GET",
            path=self.CHUNK_PATH_WITH_ID_AND_INDEX.format(statement_id, chunk_index),
=======
>>>>>>> 70c7dc80
        )
        response = GetChunksResponse.from_dict(response_data)

        links = response.external_links
        link = next((l for l in links if l.chunk_index == chunk_index), None)
        if not link:
            raise ServerOperationError(
                f"No link found for chunk index {chunk_index}",
                {
                    "operation-id": statement_id,
                    "diagnostic-info": None,
                },
            )

        return link

    # == Metadata Operations ==

    def get_catalogs(
        self,
        session_id: SessionId,
        max_rows: int,
        max_bytes: int,
        cursor: Cursor,
    ) -> SeaResultSet:
        """Get available catalogs by executing 'SHOW CATALOGS'."""
        result = self.execute_command(
            operation=MetadataCommands.SHOW_CATALOGS.value,
            session_id=session_id,
            max_rows=max_rows,
            max_bytes=max_bytes,
            lz4_compression=False,
            cursor=cursor,
            use_cloud_fetch=False,
            parameters=[],
            async_op=False,
            enforce_embedded_schema_correctness=False,
        )
        assert result is not None, "execute_command returned None in synchronous mode"
        return result

    def get_schemas(
        self,
        session_id: SessionId,
        max_rows: int,
        max_bytes: int,
        cursor: Cursor,
        catalog_name: Optional[str] = None,
        schema_name: Optional[str] = None,
    ) -> SeaResultSet:
        """Get schemas by executing 'SHOW SCHEMAS IN catalog [LIKE pattern]'."""
        if not catalog_name:
            raise DatabaseError("Catalog name is required for get_schemas")

        operation = MetadataCommands.SHOW_SCHEMAS.value.format(catalog_name)

        if schema_name:
            operation += MetadataCommands.LIKE_PATTERN.value.format(schema_name)

        result = self.execute_command(
            operation=operation,
            session_id=session_id,
            max_rows=max_rows,
            max_bytes=max_bytes,
            lz4_compression=False,
            cursor=cursor,
            use_cloud_fetch=False,
            parameters=[],
            async_op=False,
            enforce_embedded_schema_correctness=False,
        )
        assert result is not None, "execute_command returned None in synchronous mode"
        return result

    def get_tables(
        self,
        session_id: SessionId,
        max_rows: int,
        max_bytes: int,
        cursor: Cursor,
        catalog_name: Optional[str] = None,
        schema_name: Optional[str] = None,
        table_name: Optional[str] = None,
        table_types: Optional[List[str]] = None,
    ) -> SeaResultSet:
        """Get tables by executing 'SHOW TABLES IN catalog [SCHEMA LIKE pattern] [LIKE pattern]'."""
        operation = (
            MetadataCommands.SHOW_TABLES_ALL_CATALOGS.value
            if catalog_name in [None, "*", "%"]
            else MetadataCommands.SHOW_TABLES.value.format(
                MetadataCommands.CATALOG_SPECIFIC.value.format(catalog_name)
            )
        )

        if schema_name:
            operation += MetadataCommands.SCHEMA_LIKE_PATTERN.value.format(schema_name)

        if table_name:
            operation += MetadataCommands.LIKE_PATTERN.value.format(table_name)

        result = self.execute_command(
            operation=operation,
            session_id=session_id,
            max_rows=max_rows,
            max_bytes=max_bytes,
            lz4_compression=False,
            cursor=cursor,
            use_cloud_fetch=False,
            parameters=[],
            async_op=False,
            enforce_embedded_schema_correctness=False,
        )
        assert result is not None, "execute_command returned None in synchronous mode"

        # Apply client-side filtering by table_types
        from databricks.sql.backend.sea.utils.filters import ResultSetFilter

        result = ResultSetFilter.filter_tables_by_type(result, table_types)

        return result

    def get_columns(
        self,
        session_id: SessionId,
        max_rows: int,
        max_bytes: int,
        cursor: Cursor,
        catalog_name: Optional[str] = None,
        schema_name: Optional[str] = None,
        table_name: Optional[str] = None,
        column_name: Optional[str] = None,
    ) -> SeaResultSet:
        """Get columns by executing 'SHOW COLUMNS IN CATALOG catalog [SCHEMA LIKE pattern] [TABLE LIKE pattern] [LIKE pattern]'."""
        if not catalog_name:
            raise DatabaseError("Catalog name is required for get_columns")

        operation = MetadataCommands.SHOW_COLUMNS.value.format(catalog_name)

        if schema_name:
            operation += MetadataCommands.SCHEMA_LIKE_PATTERN.value.format(schema_name)

        if table_name:
            operation += MetadataCommands.TABLE_LIKE_PATTERN.value.format(table_name)

        if column_name:
            operation += MetadataCommands.LIKE_PATTERN.value.format(column_name)

        result = self.execute_command(
            operation=operation,
            session_id=session_id,
            max_rows=max_rows,
            max_bytes=max_bytes,
            lz4_compression=False,
            cursor=cursor,
            use_cloud_fetch=False,
            parameters=[],
            async_op=False,
            enforce_embedded_schema_correctness=False,
        )
        assert result is not None, "execute_command returned None in synchronous mode"
        return result<|MERGE_RESOLUTION|>--- conflicted
+++ resolved
@@ -627,7 +627,6 @@
             manifest=response.manifest,
             buffer_size_bytes=cursor.buffer_size_bytes,
             arraysize=cursor.arraysize,
-<<<<<<< HEAD
         )
 
     def get_chunk_link(self, statement_id: str, chunk_index: int) -> ExternalLink:
@@ -643,8 +642,6 @@
         response_data = self.http_client._make_request(
             method="GET",
             path=self.CHUNK_PATH_WITH_ID_AND_INDEX.format(statement_id, chunk_index),
-=======
->>>>>>> 70c7dc80
         )
         response = GetChunksResponse.from_dict(response_data)
 
