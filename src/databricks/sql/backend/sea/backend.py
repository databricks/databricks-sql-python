--- conflicted
+++ resolved
@@ -4,10 +4,6 @@
 
 if TYPE_CHECKING:
     from databricks.sql.client import Cursor
-<<<<<<< HEAD
-    from databricks.sql.result_set import ResultSet
-=======
->>>>>>> 9e14d48f
 
 from databricks.sql.backend.databricks_client import DatabricksClient
 from databricks.sql.backend.types import SessionId, CommandId, CommandState, BackendType
