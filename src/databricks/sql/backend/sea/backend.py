from __future__ import annotations

import logging
import time
import re
from typing import Any, Dict, Tuple, List, Optional, Union, TYPE_CHECKING, Set

<<<<<<< HEAD
from databricks.sql.backend.sea.models.base import ResultManifest
from databricks.sql.backend.sea.models.responses import GetStatementResponse
=======
from databricks.sql.backend.sea.models.base import ExternalLink, ResultManifest
>>>>>>> 640cc82e
from databricks.sql.backend.sea.utils.constants import (
    ALLOWED_SESSION_CONF_TO_DEFAULT_VALUES_MAP,
    ResultFormat,
    ResultDisposition,
    ResultCompression,
    WaitTimeout,
    MetadataCommands,
)
from databricks.sql.thrift_api.TCLIService import ttypes

if TYPE_CHECKING:
    from databricks.sql.client import Cursor
    from databricks.sql.backend.sea.result_set import SeaResultSet

from databricks.sql.backend.databricks_client import DatabricksClient
from databricks.sql.backend.types import (
    SessionId,
    CommandId,
    CommandState,
    BackendType,
    ExecuteResponse,
)
from databricks.sql.exc import DatabaseError, ServerOperationError
from databricks.sql.backend.sea.utils.http_client import SeaHttpClient
from databricks.sql.types import SSLOptions

from databricks.sql.backend.sea.models import (
    ExecuteStatementRequest,
    GetStatementRequest,
    CancelStatementRequest,
    CloseStatementRequest,
    CreateSessionRequest,
    DeleteSessionRequest,
    StatementParameter,
    ExecuteStatementResponse,
    CreateSessionResponse,
)
from databricks.sql.backend.sea.models.responses import GetChunksResponse

logger = logging.getLogger(__name__)


def _filter_session_configuration(
    session_configuration: Optional[Dict[str, Any]],
) -> Dict[str, str]:
    if not session_configuration:
        return {}

    filtered_session_configuration = {}
    ignored_configs: Set[str] = set()

    for key, value in session_configuration.items():
        if key.upper() in ALLOWED_SESSION_CONF_TO_DEFAULT_VALUES_MAP:
            filtered_session_configuration[key.lower()] = str(value)
        else:
            ignored_configs.add(key)

    if ignored_configs:
        logger.warning(
            "Some session configurations were ignored because they are not supported: %s",
            ignored_configs,
        )
        logger.warning(
            "Supported session configurations are: %s",
            list(ALLOWED_SESSION_CONF_TO_DEFAULT_VALUES_MAP.keys()),
        )

    return filtered_session_configuration


class SeaDatabricksClient(DatabricksClient):
    """
    Statement Execution API (SEA) implementation of the DatabricksClient interface.
    """

    # SEA API paths
    BASE_PATH = "/api/2.0/sql/"
    SESSION_PATH = BASE_PATH + "sessions"
    SESSION_PATH_WITH_ID = SESSION_PATH + "/{}"
    STATEMENT_PATH = BASE_PATH + "statements"
    STATEMENT_PATH_WITH_ID = STATEMENT_PATH + "/{}"
    CANCEL_STATEMENT_PATH_WITH_ID = STATEMENT_PATH + "/{}/cancel"
    CHUNK_PATH_WITH_ID_AND_INDEX = STATEMENT_PATH + "/{}/result/chunks/{}"

    # SEA constants
    POLL_INTERVAL_SECONDS = 0.2

    def __init__(
        self,
        server_hostname: str,
        port: int,
        http_path: str,
        http_headers: List[Tuple[str, str]],
        auth_provider,
        ssl_options: SSLOptions,
        **kwargs,
    ):
        """
        Initialize the SEA backend client.

        Args:
            server_hostname: Hostname of the Databricks server
            port: Port number for the connection
            http_path: HTTP path for the connection
            http_headers: List of HTTP headers to include in requests
            auth_provider: Authentication provider
            ssl_options: SSL configuration options
            **kwargs: Additional keyword arguments
        """

        logger.debug(
            "SeaDatabricksClient.__init__(server_hostname=%s, port=%s, http_path=%s)",
            server_hostname,
            port,
            http_path,
        )

        self._max_download_threads = kwargs.get("max_download_threads", 10)
        self._ssl_options = ssl_options
        self._use_arrow_native_complex_types = kwargs.get(
            "_use_arrow_native_complex_types", True
        )

        self.use_hybrid_disposition = kwargs.get("use_hybrid_disposition", True)

        # Extract warehouse ID from http_path
        self.warehouse_id = self._extract_warehouse_id(http_path)

        # Initialize HTTP client
        self._http_client = SeaHttpClient(
            server_hostname=server_hostname,
            port=port,
            http_path=http_path,
            http_headers=http_headers,
            auth_provider=auth_provider,
            ssl_options=self._ssl_options,
            **kwargs,
        )

    def _extract_warehouse_id(self, http_path: str) -> str:
        """
        Extract the warehouse ID from the HTTP path.

        Args:
            http_path: The HTTP path from which to extract the warehouse ID

        Returns:
            The extracted warehouse ID

        Raises:
            ValueError: If the warehouse ID cannot be extracted from the path
        """

        warehouse_pattern = re.compile(r".*/warehouses/(.+)")
        endpoint_pattern = re.compile(r".*/endpoints/(.+)")

        for pattern in [warehouse_pattern, endpoint_pattern]:
            match = pattern.match(http_path)
            if not match:
                continue
            warehouse_id = match.group(1)
            logger.debug(
                f"Extracted warehouse ID: {warehouse_id} from path: {http_path}"
            )
            return warehouse_id

        # If no match found, raise error
        error_message = (
            f"Could not extract warehouse ID from http_path: {http_path}. "
            f"Expected format: /path/to/warehouses/{{warehouse_id}} or "
            f"/path/to/endpoints/{{warehouse_id}}."
            f"Note: SEA only works for warehouses."
        )
        logger.error(error_message)
        raise ValueError(error_message)

    @property
    def max_download_threads(self) -> int:
        """Get the maximum number of download threads for cloud fetch operations."""
        return self._max_download_threads

    def open_session(
        self,
        session_configuration: Optional[Dict[str, Any]],
        catalog: Optional[str],
        schema: Optional[str],
    ) -> SessionId:
        """
        Opens a new session with the Databricks SQL service using SEA.

        Args:
            session_configuration: Optional dictionary of configuration parameters for the session.
                                   Only specific parameters are supported as documented at:
                                   https://docs.databricks.com/aws/en/sql/language-manual/sql-ref-parameters
            catalog: Optional catalog name to use as the initial catalog for the session
            schema: Optional schema name to use as the initial schema for the session

        Returns:
            SessionId: A session identifier object that can be used for subsequent operations

        Raises:
            Error: If the session configuration is invalid
            OperationalError: If there's an error establishing the session
        """

        logger.debug(
            "SeaDatabricksClient.open_session(session_configuration=%s, catalog=%s, schema=%s)",
            session_configuration,
            catalog,
            schema,
        )

        session_configuration = _filter_session_configuration(session_configuration)

        request_data = CreateSessionRequest(
            warehouse_id=self.warehouse_id,
            session_confs=session_configuration,
            catalog=catalog,
            schema=schema,
        )

        response = self._http_client._make_request(
            method="POST", path=self.SESSION_PATH, data=request_data.to_dict()
        )

        session_response = CreateSessionResponse.from_dict(response)
        session_id = session_response.session_id
        if not session_id:
            raise ServerOperationError(
                "Failed to create session: No session ID returned",
                {
                    "operation-id": None,
                    "diagnostic-info": None,
                },
            )

        return SessionId.from_sea_session_id(session_id)

    def close_session(self, session_id: SessionId) -> None:
        """
        Closes an existing session with the Databricks SQL service.

        Args:
            session_id: The session identifier returned by open_session()

        Raises:
            ValueError: If the session ID is invalid
            OperationalError: If there's an error closing the session
        """

        logger.debug("SeaDatabricksClient.close_session(session_id=%s)", session_id)

        if session_id.backend_type != BackendType.SEA:
            raise ValueError("Not a valid SEA session ID")
        sea_session_id = session_id.to_sea_session_id()

        request_data = DeleteSessionRequest(
            warehouse_id=self.warehouse_id,
            session_id=sea_session_id,
        )

        self._http_client._make_request(
            method="DELETE",
            path=self.SESSION_PATH_WITH_ID.format(sea_session_id),
            data=request_data.to_dict(),
        )

    @staticmethod
    def get_default_session_configuration_value(name: str) -> Optional[str]:
        """
        Get the default value for a session configuration parameter.

        Args:
            name: The name of the session configuration parameter

        Returns:
            The default value if the parameter is supported, None otherwise
        """
        return ALLOWED_SESSION_CONF_TO_DEFAULT_VALUES_MAP.get(name.upper())

    @staticmethod
    def get_allowed_session_configurations() -> List[str]:
        """
        Get the list of allowed session configuration parameters.

        Returns:
            List of allowed session configuration parameter names
        """
        return list(ALLOWED_SESSION_CONF_TO_DEFAULT_VALUES_MAP.keys())

    def _extract_description_from_manifest(
        self, manifest: ResultManifest
    ) -> List[Tuple]:
        """
        Extract column description from a manifest object, in the format defined by
        the spec: https://peps.python.org/pep-0249/#description

        Args:
            manifest: The ResultManifest object containing schema information

        Returns:
            List[Tuple]: A list of column tuples
        """

        schema_data = manifest.schema
        columns_data = schema_data.get("columns", [])

        columns = []
        for col_data in columns_data:
            # Format: (name, type_code, display_size, internal_size, precision, scale, null_ok)
            columns.append(
                (
                    col_data.get("name", ""),  # name
                    col_data.get("type_name", ""),  # type_code
                    None,  # display_size (not provided by SEA)
                    None,  # internal_size (not provided by SEA)
                    col_data.get("precision"),  # precision
                    col_data.get("scale"),  # scale
                    col_data.get("nullable", True),  # null_ok
                )
            )

        return columns

    def _results_message_to_execute_response(
        self, response: Union[ExecuteStatementResponse, GetStatementResponse]
    ) -> ExecuteResponse:
        """
        Convert a SEA response to an ExecuteResponse and extract result data.

        Args:
            sea_response: The response from the SEA API
            command_id: The command ID

        Returns:
            ExecuteResponse: The normalized execute response
        """

        # Extract description from manifest schema
        description = self._extract_description_from_manifest(response.manifest)

        # Check for compression
        lz4_compressed = (
            response.manifest.result_compression == ResultCompression.LZ4_FRAME.value
        )

        execute_response = ExecuteResponse(
            command_id=CommandId.from_sea_statement_id(response.statement_id),
            status=response.status.state,
            description=description,
            has_been_closed_server_side=False,
            lz4_compressed=lz4_compressed,
            is_staging_operation=response.manifest.is_volume_operation,
            arrow_schema_bytes=None,
            result_format=response.manifest.format,
        )

        return execute_response

    def _response_to_result_set(
        self,
        response: Union[ExecuteStatementResponse, GetStatementResponse],
        cursor: Cursor,
    ) -> SeaResultSet:
        """
        Convert a SEA response to a SeaResultSet.
        """

        # Create and return a SeaResultSet
        from databricks.sql.backend.sea.result_set import SeaResultSet

        execute_response = self._results_message_to_execute_response(response)

        return SeaResultSet(
            connection=cursor.connection,
            execute_response=execute_response,
            sea_client=self,
            result_data=response.result,
            manifest=response.manifest,
            buffer_size_bytes=cursor.buffer_size_bytes,
            arraysize=cursor.arraysize,
        )

    def _check_command_not_in_failed_or_closed_state(
        self, state: CommandState, command_id: CommandId
    ) -> None:
        if state == CommandState.CLOSED:
            raise DatabaseError(
                "Command {} unexpectedly closed server side".format(command_id),
                {
                    "operation-id": command_id,
                },
            )
        if state == CommandState.FAILED:
            raise ServerOperationError(
                "Command {} failed".format(command_id),
                {
                    "operation-id": command_id,
                },
            )

    def _wait_until_command_done(
        self, response: ExecuteStatementResponse
    ) -> Union[ExecuteStatementResponse, GetStatementResponse]:
        """
        Wait until a command is done.
        """

        final_response: Union[ExecuteStatementResponse, GetStatementResponse] = response

        state = final_response.status.state
        command_id = CommandId.from_sea_statement_id(final_response.statement_id)

        while state in [CommandState.PENDING, CommandState.RUNNING]:
            time.sleep(self.POLL_INTERVAL_SECONDS)
            final_response = self._poll_query(command_id)
            state = final_response.status.state

        self._check_command_not_in_failed_or_closed_state(state, command_id)

        return final_response

    def execute_command(
        self,
        operation: str,
        session_id: SessionId,
        max_rows: int,
        max_bytes: int,
        lz4_compression: bool,
        cursor: Cursor,
        use_cloud_fetch: bool,
        parameters: List[ttypes.TSparkParameter],
        async_op: bool,
        enforce_embedded_schema_correctness: bool,
        row_limit: Optional[int] = None,
    ) -> Union[SeaResultSet, None]:
        """
        Execute a SQL command using the SEA backend.

        Args:
            operation: SQL command to execute
            session_id: Session identifier
            max_rows: Maximum number of rows to fetch
            max_bytes: Maximum number of bytes to fetch
            lz4_compression: Whether to use LZ4 compression
            cursor: Cursor executing the command
            use_cloud_fetch: Whether to use cloud fetch
            parameters: SQL parameters
            async_op: Whether to execute asynchronously
            enforce_embedded_schema_correctness: Whether to enforce schema correctness

        Returns:
            SeaResultSet: A SeaResultSet instance for the executed command
        """

        if session_id.backend_type != BackendType.SEA:
            raise ValueError("Not a valid SEA session ID")

        sea_session_id = session_id.to_sea_session_id()

        # Convert parameters to StatementParameter objects
        sea_parameters = []
        if parameters:
            for param in parameters:
                sea_parameters.append(
                    StatementParameter(
                        name=param.name,
                        value=(
                            param.value.stringValue if param.value is not None else None
                        ),
                        type=param.type,
                    )
                )

        format = (
            ResultFormat.ARROW_STREAM if use_cloud_fetch else ResultFormat.JSON_ARRAY
        ).value
        disposition = (
            (
                ResultDisposition.HYBRID
                if self.use_hybrid_disposition
                else ResultDisposition.EXTERNAL_LINKS
            )
            if use_cloud_fetch
            else ResultDisposition.INLINE
        ).value
        result_compression = (
            ResultCompression.LZ4_FRAME if lz4_compression else ResultCompression.NONE
        ).value

        request = ExecuteStatementRequest(
            warehouse_id=self.warehouse_id,
            session_id=sea_session_id,
            statement=operation,
            disposition=disposition,
            format=format,
            wait_timeout=(WaitTimeout.ASYNC if async_op else WaitTimeout.SYNC).value,
            on_wait_timeout="CONTINUE",
            row_limit=row_limit,
            parameters=sea_parameters if sea_parameters else None,
            result_compression=result_compression,
        )

        response_data = self._http_client._make_request(
            method="POST", path=self.STATEMENT_PATH, data=request.to_dict()
        )
        response = ExecuteStatementResponse.from_dict(response_data)
        statement_id = response.statement_id
        if not statement_id:
            raise ServerOperationError(
                "Failed to execute command: No statement ID returned",
                {
                    "operation-id": None,
                    "diagnostic-info": None,
                },
            )

        command_id = CommandId.from_sea_statement_id(statement_id)

        # Store the command ID in the cursor
        cursor.active_command_id = command_id

        # If async operation, return and let the client poll for results
        if async_op:
            return None

        final_response: Union[ExecuteStatementResponse, GetStatementResponse] = response
        if response.status.state != CommandState.SUCCEEDED:
            final_response = self._wait_until_command_done(response)

        return self._response_to_result_set(final_response, cursor)

    def cancel_command(self, command_id: CommandId) -> None:
        """
        Cancel a running command.

        Args:
            command_id: Command identifier to cancel

        Raises:
            ValueError: If the command ID is invalid
        """

        if command_id.backend_type != BackendType.SEA:
            raise ValueError("Not a valid SEA command ID")

        sea_statement_id = command_id.to_sea_statement_id()
        if sea_statement_id is None:
            raise ValueError("Not a valid SEA command ID")

        request = CancelStatementRequest(statement_id=sea_statement_id)
        self._http_client._make_request(
            method="POST",
            path=self.CANCEL_STATEMENT_PATH_WITH_ID.format(sea_statement_id),
            data=request.to_dict(),
        )

    def close_command(self, command_id: CommandId) -> None:
        """
        Close a command and release resources.

        Args:
            command_id: Command identifier to close

        Raises:
            ValueError: If the command ID is invalid
        """

        if command_id.backend_type != BackendType.SEA:
            raise ValueError("Not a valid SEA command ID")

        sea_statement_id = command_id.to_sea_statement_id()
        if sea_statement_id is None:
            raise ValueError("Not a valid SEA command ID")

        request = CloseStatementRequest(statement_id=sea_statement_id)
        self._http_client._make_request(
            method="DELETE",
            path=self.STATEMENT_PATH_WITH_ID.format(sea_statement_id),
            data=request.to_dict(),
        )

    def _poll_query(self, command_id: CommandId) -> GetStatementResponse:
        """
<<<<<<< HEAD
        Poll for the current command info.
=======
        Get the state of a running query.

        Args:
            command_id: Command identifier

        Returns:
            CommandState: The current state of the command

        Raises:
            ValueError: If the command ID is invalid
>>>>>>> 640cc82e
        """

        if command_id.backend_type != BackendType.SEA:
            raise ValueError("Not a valid SEA command ID")

        sea_statement_id = command_id.to_sea_statement_id()
        if sea_statement_id is None:
            raise ValueError("Not a valid SEA command ID")

        request = GetStatementRequest(statement_id=sea_statement_id)
        response_data = self._http_client._make_request(
            method="GET",
            path=self.STATEMENT_PATH_WITH_ID.format(sea_statement_id),
            data=request.to_dict(),
        )
        response = GetStatementResponse.from_dict(response_data)

        return response

    def get_query_state(self, command_id: CommandId) -> CommandState:
        """
        Get the state of a running query.

        Args:
            command_id: Command identifier

        Returns:
            CommandState: The current state of the command

        Raises:
            ProgrammingError: If the command ID is invalid
        """

        response = self._poll_query(command_id)
        return response.status.state

    def get_execution_result(
        self,
        command_id: CommandId,
        cursor: Cursor,
    ) -> SeaResultSet:
        """
        Get the result of a command execution.

        Args:
            command_id: Command identifier
            cursor: Cursor executing the command

        Returns:
            SeaResultSet: A SeaResultSet instance with the execution results

        Raises:
            ValueError: If the command ID is invalid
        """

<<<<<<< HEAD
        response = self._poll_query(command_id)
        return self._response_to_result_set(response, cursor)
=======
        if command_id.backend_type != BackendType.SEA:
            raise ValueError("Not a valid SEA command ID")

        sea_statement_id = command_id.to_sea_statement_id()
        if sea_statement_id is None:
            raise ValueError("Not a valid SEA command ID")

        # Create the request model
        request = GetStatementRequest(statement_id=sea_statement_id)

        # Get the statement result
        response_data = self._http_client._make_request(
            method="GET",
            path=self.STATEMENT_PATH_WITH_ID.format(sea_statement_id),
            data=request.to_dict(),
        )
        response = GetStatementResponse.from_dict(response_data)

        # Create and return a SeaResultSet
        from databricks.sql.backend.sea.result_set import SeaResultSet

        execute_response = self._results_message_to_execute_response(response)

        return SeaResultSet(
            connection=cursor.connection,
            execute_response=execute_response,
            sea_client=self,
            result_data=response.result,
            manifest=response.manifest,
            buffer_size_bytes=cursor.buffer_size_bytes,
            arraysize=cursor.arraysize,
        )
>>>>>>> 640cc82e

    def get_chunk_links(
        self, statement_id: str, chunk_index: int
    ) -> List[ExternalLink]:
        """
        Get links for chunks starting from the specified index.
        Args:
            statement_id: The statement ID
            chunk_index: The starting chunk index
        Returns:
            ExternalLink: External link for the chunk
        """

        response_data = self._http_client._make_request(
            method="GET",
            path=self.CHUNK_PATH_WITH_ID_AND_INDEX.format(statement_id, chunk_index),
        )
        response = GetChunksResponse.from_dict(response_data)

        links = response.external_links or []
        return links

    # == Metadata Operations ==

    def get_catalogs(
        self,
        session_id: SessionId,
        max_rows: int,
        max_bytes: int,
        cursor: Cursor,
    ) -> SeaResultSet:
        """Get available catalogs by executing 'SHOW CATALOGS'."""
        result = self.execute_command(
            operation=MetadataCommands.SHOW_CATALOGS.value,
            session_id=session_id,
            max_rows=max_rows,
            max_bytes=max_bytes,
            lz4_compression=False,
            cursor=cursor,
            use_cloud_fetch=False,
            parameters=[],
            async_op=False,
            enforce_embedded_schema_correctness=False,
        )
        assert result is not None, "execute_command returned None in synchronous mode"
        return result

    def get_schemas(
        self,
        session_id: SessionId,
        max_rows: int,
        max_bytes: int,
        cursor: Cursor,
        catalog_name: Optional[str] = None,
        schema_name: Optional[str] = None,
    ) -> SeaResultSet:
        """Get schemas by executing 'SHOW SCHEMAS IN catalog [LIKE pattern]'."""
        if not catalog_name:
            raise DatabaseError("Catalog name is required for get_schemas")

        operation = MetadataCommands.SHOW_SCHEMAS.value.format(catalog_name)

        if schema_name:
            operation += MetadataCommands.LIKE_PATTERN.value.format(schema_name)

        result = self.execute_command(
            operation=operation,
            session_id=session_id,
            max_rows=max_rows,
            max_bytes=max_bytes,
            lz4_compression=False,
            cursor=cursor,
            use_cloud_fetch=False,
            parameters=[],
            async_op=False,
            enforce_embedded_schema_correctness=False,
        )
        assert result is not None, "execute_command returned None in synchronous mode"
        return result

    def get_tables(
        self,
        session_id: SessionId,
        max_rows: int,
        max_bytes: int,
        cursor: Cursor,
        catalog_name: Optional[str] = None,
        schema_name: Optional[str] = None,
        table_name: Optional[str] = None,
        table_types: Optional[List[str]] = None,
    ) -> SeaResultSet:
        """Get tables by executing 'SHOW TABLES IN catalog [SCHEMA LIKE pattern] [LIKE pattern]'."""
        operation = (
            MetadataCommands.SHOW_TABLES_ALL_CATALOGS.value
            if catalog_name in [None, "*", "%"]
            else MetadataCommands.SHOW_TABLES.value.format(
                MetadataCommands.CATALOG_SPECIFIC.value.format(catalog_name)
            )
        )

        if schema_name:
            operation += MetadataCommands.SCHEMA_LIKE_PATTERN.value.format(schema_name)

        if table_name:
            operation += MetadataCommands.LIKE_PATTERN.value.format(table_name)

        result = self.execute_command(
            operation=operation,
            session_id=session_id,
            max_rows=max_rows,
            max_bytes=max_bytes,
            lz4_compression=False,
            cursor=cursor,
            use_cloud_fetch=False,
            parameters=[],
            async_op=False,
            enforce_embedded_schema_correctness=False,
        )
        assert result is not None, "execute_command returned None in synchronous mode"

        # Apply client-side filtering by table_types
        from databricks.sql.backend.sea.utils.filters import ResultSetFilter

        result = ResultSetFilter.filter_tables_by_type(result, table_types)

        return result

    def get_columns(
        self,
        session_id: SessionId,
        max_rows: int,
        max_bytes: int,
        cursor: Cursor,
        catalog_name: Optional[str] = None,
        schema_name: Optional[str] = None,
        table_name: Optional[str] = None,
        column_name: Optional[str] = None,
    ) -> SeaResultSet:
        """Get columns by executing 'SHOW COLUMNS IN CATALOG catalog [SCHEMA LIKE pattern] [TABLE LIKE pattern] [LIKE pattern]'."""
        if not catalog_name:
            raise DatabaseError("Catalog name is required for get_columns")

        operation = MetadataCommands.SHOW_COLUMNS.value.format(catalog_name)

        if schema_name:
            operation += MetadataCommands.SCHEMA_LIKE_PATTERN.value.format(schema_name)

        if table_name:
            operation += MetadataCommands.TABLE_LIKE_PATTERN.value.format(table_name)

        if column_name:
            operation += MetadataCommands.LIKE_PATTERN.value.format(column_name)

        result = self.execute_command(
            operation=operation,
            session_id=session_id,
            max_rows=max_rows,
            max_bytes=max_bytes,
            lz4_compression=False,
            cursor=cursor,
            use_cloud_fetch=False,
            parameters=[],
            async_op=False,
            enforce_embedded_schema_correctness=False,
        )
        assert result is not None, "execute_command returned None in synchronous mode"
        return result<|MERGE_RESOLUTION|>--- conflicted
+++ resolved
@@ -5,12 +5,8 @@
 import re
 from typing import Any, Dict, Tuple, List, Optional, Union, TYPE_CHECKING, Set
 
-<<<<<<< HEAD
-from databricks.sql.backend.sea.models.base import ResultManifest
+from databricks.sql.backend.sea.models.base import ExternalLink, ResultManifest
 from databricks.sql.backend.sea.models.responses import GetStatementResponse
-=======
-from databricks.sql.backend.sea.models.base import ExternalLink, ResultManifest
->>>>>>> 640cc82e
 from databricks.sql.backend.sea.utils.constants import (
     ALLOWED_SESSION_CONF_TO_DEFAULT_VALUES_MAP,
     ResultFormat,
@@ -595,20 +591,7 @@
 
     def _poll_query(self, command_id: CommandId) -> GetStatementResponse:
         """
-<<<<<<< HEAD
         Poll for the current command info.
-=======
-        Get the state of a running query.
-
-        Args:
-            command_id: Command identifier
-
-        Returns:
-            CommandState: The current state of the command
-
-        Raises:
-            ValueError: If the command ID is invalid
->>>>>>> 640cc82e
         """
 
         if command_id.backend_type != BackendType.SEA:
@@ -664,43 +647,8 @@
             ValueError: If the command ID is invalid
         """
 
-<<<<<<< HEAD
         response = self._poll_query(command_id)
         return self._response_to_result_set(response, cursor)
-=======
-        if command_id.backend_type != BackendType.SEA:
-            raise ValueError("Not a valid SEA command ID")
-
-        sea_statement_id = command_id.to_sea_statement_id()
-        if sea_statement_id is None:
-            raise ValueError("Not a valid SEA command ID")
-
-        # Create the request model
-        request = GetStatementRequest(statement_id=sea_statement_id)
-
-        # Get the statement result
-        response_data = self._http_client._make_request(
-            method="GET",
-            path=self.STATEMENT_PATH_WITH_ID.format(sea_statement_id),
-            data=request.to_dict(),
-        )
-        response = GetStatementResponse.from_dict(response_data)
-
-        # Create and return a SeaResultSet
-        from databricks.sql.backend.sea.result_set import SeaResultSet
-
-        execute_response = self._results_message_to_execute_response(response)
-
-        return SeaResultSet(
-            connection=cursor.connection,
-            execute_response=execute_response,
-            sea_client=self,
-            result_data=response.result,
-            manifest=response.manifest,
-            buffer_size_bytes=cursor.buffer_size_bytes,
-            arraysize=cursor.arraysize,
-        )
->>>>>>> 640cc82e
 
     def get_chunk_links(
         self, statement_id: str, chunk_index: int
