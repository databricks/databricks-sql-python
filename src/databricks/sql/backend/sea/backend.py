--- conflicted
+++ resolved
@@ -15,10 +15,6 @@
     MetadataCommands,
 )
 from databricks.sql.thrift_api.TCLIService import ttypes
-<<<<<<< HEAD
-from databricks.sql.thrift_api.TCLIService import ttypes
-=======
->>>>>>> dc1cb6dc
 
 if TYPE_CHECKING:
     from databricks.sql.client import Cursor
