"""
Client-side filtering utilities for Databricks SQL connector.

This module provides filtering capabilities for result sets returned by different backends.
"""

from __future__ import annotations

import logging
from typing import (
    List,
    Optional,
    Any,
    Callable,
    cast,
    TYPE_CHECKING,
)

if TYPE_CHECKING:
    from databricks.sql.backend.sea.result_set import SeaResultSet

from databricks.sql.backend.types import ExecuteResponse

logger = logging.getLogger(__name__)


class ResultSetFilter:
    """
    A general-purpose filter for result sets.
    """

    @staticmethod
    def _filter_sea_result_set(
        result_set: SeaResultSet, filter_func: Callable[[List[Any]], bool]
    ) -> SeaResultSet:
        """
        Filter a SEA result set using the provided filter function.

        Args:
            result_set: The SEA result set to filter
            filter_func: Function that takes a row and returns True if the row should be included

        Returns:
            A filtered SEA result set
        """

        # Get all remaining rows
        all_rows = result_set.results.remaining_rows()

        # Filter rows
        filtered_rows = [row for row in all_rows if filter_func(row)]

        # Reuse the command_id from the original result set
        command_id = result_set.command_id

        # Create an ExecuteResponse with the filtered data
        execute_response = ExecuteResponse(
            command_id=command_id,
            status=result_set.status,
            description=result_set.description,
            has_been_closed_server_side=result_set.has_been_closed_server_side,
            lz4_compressed=result_set.lz4_compressed,
            arrow_schema_bytes=result_set._arrow_schema_bytes,
            is_staging_operation=False,
        )

        # Create a new ResultData object with filtered data
        from databricks.sql.backend.sea.models.base import ResultData

        result_data = ResultData(data=filtered_rows, external_links=None)

        from databricks.sql.backend.sea.backend import SeaDatabricksClient
        from databricks.sql.backend.sea.result_set import SeaResultSet

        # Create a new SeaResultSet with the filtered data
        manifest = result_set.manifest
        manifest.total_row_count = len(filtered_rows)

        filtered_result_set = SeaResultSet(
            connection=result_set.connection,
            execute_response=execute_response,
            sea_client=cast(SeaDatabricksClient, result_set.backend),
            result_data=result_data,
<<<<<<< HEAD
=======
            manifest=manifest,
>>>>>>> 70c7dc80
            buffer_size_bytes=result_set.buffer_size_bytes,
            arraysize=result_set.arraysize,
        )

        return filtered_result_set

    @staticmethod
    def filter_by_column_values(
        result_set: SeaResultSet,
        column_index: int,
        allowed_values: List[str],
        case_sensitive: bool = False,
    ) -> SeaResultSet:
        """
        Filter a result set by values in a specific column.

        Args:
            result_set: The result set to filter
            column_index: The index of the column to filter on
            allowed_values: List of allowed values for the column
            case_sensitive: Whether to perform case-sensitive comparison

        Returns:
            A filtered result set
        """

        # Convert to uppercase for case-insensitive comparison if needed
        if not case_sensitive:
            allowed_values = [v.upper() for v in allowed_values]

        return ResultSetFilter._filter_sea_result_set(
            result_set,
            lambda row: (
                len(row) > column_index
                and (
                    row[column_index].upper()
                    if not case_sensitive
                    else row[column_index]
                )
                in allowed_values
            ),
        )

    @staticmethod
    def filter_tables_by_type(
        result_set: SeaResultSet, table_types: Optional[List[str]] = None
    ) -> SeaResultSet:
        """
        Filter a result set of tables by the specified table types.

        This is a client-side filter that processes the result set after it has been
        retrieved from the server. It filters out tables whose type does not match
        any of the types in the table_types list.

        Args:
            result_set: The original result set containing tables
            table_types: List of table types to include (e.g., ["TABLE", "VIEW"])

        Returns:
            A filtered result set containing only tables of the specified types
        """

        # Default table types if none specified
        DEFAULT_TABLE_TYPES = ["TABLE", "VIEW", "SYSTEM TABLE"]
        valid_types = (
            table_types if table_types and len(table_types) > 0 else DEFAULT_TABLE_TYPES
        )

        # Table type is the 6th column (index 5)
        return ResultSetFilter.filter_by_column_values(
            result_set, 5, valid_types, case_sensitive=True
        )<|MERGE_RESOLUTION|>--- conflicted
+++ resolved
@@ -81,10 +81,7 @@
             execute_response=execute_response,
             sea_client=cast(SeaDatabricksClient, result_set.backend),
             result_data=result_data,
-<<<<<<< HEAD
-=======
             manifest=manifest,
->>>>>>> 70c7dc80
             buffer_size_bytes=result_set.buffer_size_bytes,
             arraysize=result_set.arraysize,
         )
