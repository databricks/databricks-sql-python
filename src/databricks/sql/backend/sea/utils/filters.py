--- conflicted
+++ resolved
@@ -70,40 +70,6 @@
             result_set: Original result set to copy manifest from
             new_row_count: New total row count for filtered data
 
-        Returns:
-            Updated manifest copy
-        """
-        filtered_manifest = deepcopy(result_set.manifest)
-        filtered_manifest.total_row_count = new_row_count
-        return filtered_manifest
-
-    @staticmethod
-    def _create_filtered_result_set(
-        result_set: SeaResultSet,
-        result_data: ResultData,
-        row_count: int,
-    ) -> "SeaResultSet":
-        """
-        Create a new filtered SeaResultSet with the provided data.
-
-        Args:
-            result_set: Original result set to copy parameters from
-            result_data: New result data for the filtered set
-            row_count: Number of rows in the filtered data
-
-<<<<<<< HEAD
-        Returns:
-            New filtered SeaResultSet
-        """
-        from databricks.sql.backend.sea.result_set import SeaResultSet
-
-        execute_response = ResultSetFilter._create_execute_response(result_set)
-        filtered_manifest = ResultSetFilter._create_filtered_manifest(
-            result_set, row_count
-        )
-
-        return SeaResultSet(
-=======
         from databricks.sql.backend.sea.backend import SeaDatabricksClient
         from databricks.sql.backend.sea.result_set import SeaResultSet
 
@@ -112,16 +78,11 @@
         manifest.total_row_count = len(filtered_rows)
 
         filtered_result_set = SeaResultSet(
->>>>>>> 59d28b0d
             connection=result_set.connection,
             execute_response=execute_response,
             sea_client=cast(SeaDatabricksClient, result_set.backend),
             result_data=result_data,
-<<<<<<< HEAD
-            manifest=filtered_manifest,
-=======
             manifest=manifest,
->>>>>>> 59d28b0d
             buffer_size_bytes=result_set.buffer_size_bytes,
             arraysize=result_set.arraysize,
         )
