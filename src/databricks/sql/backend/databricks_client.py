from __future__ import annotations

from abc import ABC, abstractmethod
from typing import Dict, List, Optional, Any, Union, TYPE_CHECKING

from databricks.sql.types import SSLOptions

if TYPE_CHECKING:
    from databricks.sql.client import Cursor
    from databricks.sql.result_set import ResultSet

from databricks.sql.thrift_api.TCLIService import ttypes
from databricks.sql.backend.types import SessionId, CommandId, CommandState


class DatabricksClient(ABC):
    """
    Abstract client interface for interacting with Databricks SQL services.

    Implementations of this class are responsible for:
    - Managing connections to Databricks SQL services
    - Executing SQL queries and commands
    - Retrieving query results
    - Fetching metadata about catalogs, schemas, tables, and columns
    """

<<<<<<< HEAD
class DatabricksClient(ABC):
    def __init__(self, ssl_options: SSLOptions, **kwargs):
        self._use_arrow_native_complex_types = kwargs.get(
            "_use_arrow_native_complex_types", True
        )
        self._max_download_threads = kwargs.get("max_download_threads", 10)
        self._ssl_options = ssl_options

=======
>>>>>>> 6d4701f7
    # == Connection and Session Management ==
    @abstractmethod
    def open_session(
        self,
        session_configuration: Optional[Dict[str, Any]],
        catalog: Optional[str],
        schema: Optional[str],
    ) -> SessionId:
        """
        Opens a new session with the Databricks SQL service.

        This method establishes a new session with the server and returns a session
        identifier that can be used for subsequent operations.

        Args:
            session_configuration: Optional dictionary of configuration parameters for the session
            catalog: Optional catalog name to use as the initial catalog for the session
            schema: Optional schema name to use as the initial schema for the session

        Returns:
            SessionId: A session identifier object that can be used for subsequent operations

        Raises:
            Error: If the session configuration is invalid
            OperationalError: If there's an error establishing the session
            InvalidServerResponseError: If the server response is invalid or unexpected
        """
        pass

    @abstractmethod
    def close_session(self, session_id: SessionId) -> None:
        """
        Closes an existing session with the Databricks SQL service.

        This method terminates the session identified by the given session ID and
        releases any resources associated with it.

        Args:
            session_id: The session identifier returned by open_session()

        Raises:
            ValueError: If the session ID is invalid
            OperationalError: If there's an error closing the session
        """
        pass

    # == Query Execution, Command Management ==
    @abstractmethod
    def execute_command(
        self,
        operation: str,
        session_id: SessionId,
        max_rows: int,
        max_bytes: int,
        lz4_compression: bool,
        cursor: Cursor,
        use_cloud_fetch: bool,
        parameters: List[ttypes.TSparkParameter],
        async_op: bool,
        enforce_embedded_schema_correctness: bool,
    ) -> Union[ResultSet, None]:
        """
        Executes a SQL command or query within the specified session.

        This method sends a SQL command to the server for execution and handles
        the response. It can operate in both synchronous and asynchronous modes.

        Args:
            operation: The SQL command or query to execute
            session_id: The session identifier in which to execute the command
            max_rows: Maximum number of rows to fetch in a single fetch batch
            max_bytes: Maximum number of bytes to fetch in a single fetch batch
            lz4_compression: Whether to use LZ4 compression for result data
            cursor: The cursor object that will handle the results
            use_cloud_fetch: Whether to use cloud fetch for retrieving large result sets
            parameters: List of parameters to bind to the query
            async_op: Whether to execute the command asynchronously
            enforce_embedded_schema_correctness: Whether to enforce schema correctness

        Returns:
            If async_op is False, returns a ResultSet object containing the
            query results and metadata. If async_op is True, returns None and the
            results must be fetched later using get_execution_result().

        Raises:
            ValueError: If the session ID is invalid
            OperationalError: If there's an error executing the command
            ServerOperationError: If the server encounters an error during execution
        """
        pass

    @abstractmethod
    def cancel_command(self, command_id: CommandId) -> None:
        """
        Cancels a running command or query.

        This method attempts to cancel a command that is currently being executed.
        It can be called from a different thread than the one executing the command.

        Args:
            command_id: The command identifier to cancel

        Raises:
            ValueError: If the command ID is invalid
            OperationalError: If there's an error canceling the command
        """
        pass

    @abstractmethod
    def close_command(self, command_id: CommandId) -> None:
        """
        Closes a command and releases associated resources.

        This method informs the server that the client is done with the command
        and any resources associated with it can be released.

        Args:
            command_id: The command identifier to close

        Raises:
            ValueError: If the command ID is invalid
            OperationalError: If there's an error closing the command
        """
        pass

    @abstractmethod
    def get_query_state(self, command_id: CommandId) -> CommandState:
        """
        Gets the current state of a query or command.

        This method retrieves the current execution state of a command from the server.

        Args:
            command_id: The command identifier to check

        Returns:
            CommandState: The current state of the command

        Raises:
            ValueError: If the command ID is invalid
            OperationalError: If there's an error retrieving the state
            ServerOperationError: If the command is in an error state
            DatabaseError: If the command has been closed unexpectedly
        """
        pass

    @abstractmethod
    def get_execution_result(
        self,
        command_id: CommandId,
        cursor: Cursor,
    ) -> ResultSet:
        """
        Retrieves the results of a previously executed command.

        This method fetches the results of a command that was executed asynchronously
        or retrieves additional results from a command that has more rows available.

        Args:
            command_id: The command identifier for which to retrieve results
            cursor: The cursor object that will handle the results

        Returns:
            ResultSet: An object containing the query results and metadata

        Raises:
            ValueError: If the command ID is invalid
            OperationalError: If there's an error retrieving the results
        """
        pass

    # == Metadata Operations ==
    @abstractmethod
    def get_catalogs(
        self,
        session_id: SessionId,
        max_rows: int,
        max_bytes: int,
        cursor: Cursor,
    ) -> ResultSet:
        """
        Retrieves a list of available catalogs.

        This method fetches metadata about all catalogs available in the current
        session's context.

        Args:
            session_id: The session identifier
            max_rows: Maximum number of rows to fetch in a single batch
            max_bytes: Maximum number of bytes to fetch in a single batch
            cursor: The cursor object that will handle the results

        Returns:
            ResultSet: An object containing the catalog metadata

        Raises:
            ValueError: If the session ID is invalid
            OperationalError: If there's an error retrieving the catalogs
        """
        pass

    @abstractmethod
    def get_schemas(
        self,
        session_id: SessionId,
        max_rows: int,
        max_bytes: int,
        cursor: Cursor,
        catalog_name: Optional[str] = None,
        schema_name: Optional[str] = None,
    ) -> ResultSet:
        """
        Retrieves a list of schemas, optionally filtered by catalog and schema name patterns.

        This method fetches metadata about schemas available in the specified catalog
        or all catalogs if no catalog is specified.

        Args:
            session_id: The session identifier
            max_rows: Maximum number of rows to fetch in a single batch
            max_bytes: Maximum number of bytes to fetch in a single batch
            cursor: The cursor object that will handle the results
            catalog_name: Optional catalog name pattern to filter by
            schema_name: Optional schema name pattern to filter by

        Returns:
            ResultSet: An object containing the schema metadata

        Raises:
            ValueError: If the session ID is invalid
            OperationalError: If there's an error retrieving the schemas
        """
        pass

    @abstractmethod
    def get_tables(
        self,
        session_id: SessionId,
        max_rows: int,
        max_bytes: int,
        cursor: Cursor,
        catalog_name: Optional[str] = None,
        schema_name: Optional[str] = None,
        table_name: Optional[str] = None,
        table_types: Optional[List[str]] = None,
    ) -> ResultSet:
        """
        Retrieves a list of tables, optionally filtered by catalog, schema, table name, and table types.

        This method fetches metadata about tables available in the specified catalog
        and schema, or all catalogs and schemas if not specified.

        Args:
            session_id: The session identifier
            max_rows: Maximum number of rows to fetch in a single batch
            max_bytes: Maximum number of bytes to fetch in a single batch
            cursor: The cursor object that will handle the results
            catalog_name: Optional catalog name pattern to filter by
            schema_name: Optional schema name pattern to filter by
            table_name: Optional table name pattern to filter by
            table_types: Optional list of table types to filter by (e.g., ['TABLE', 'VIEW'])

        Returns:
            ResultSet: An object containing the table metadata

        Raises:
            ValueError: If the session ID is invalid
            OperationalError: If there's an error retrieving the tables
        """
        pass

    @abstractmethod
    def get_columns(
        self,
        session_id: SessionId,
        max_rows: int,
        max_bytes: int,
        cursor: Cursor,
        catalog_name: Optional[str] = None,
        schema_name: Optional[str] = None,
        table_name: Optional[str] = None,
        column_name: Optional[str] = None,
    ) -> ResultSet:
        """
        Retrieves a list of columns, optionally filtered by catalog, schema, table, and column name patterns.

        This method fetches metadata about columns available in the specified table,
        or all tables if not specified.

        Args:
            session_id: The session identifier
            max_rows: Maximum number of rows to fetch in a single batch
            max_bytes: Maximum number of bytes to fetch in a single batch
            cursor: The cursor object that will handle the results
            catalog_name: Optional catalog name pattern to filter by
            schema_name: Optional schema name pattern to filter by
            table_name: Optional table name pattern to filter by
            column_name: Optional column name pattern to filter by

        Returns:
            ResultSet: An object containing the column metadata

        Raises:
            ValueError: If the session ID is invalid
            OperationalError: If there's an error retrieving the columns
        """
        pass

    @property
    @abstractmethod
    def max_download_threads(self) -> int:
        """
        Gets the maximum number of download threads for cloud fetch operations.

        Returns:
            int: The maximum number of download threads
        """
        pass<|MERGE_RESOLUTION|>--- conflicted
+++ resolved
@@ -2,8 +2,6 @@
 
 from abc import ABC, abstractmethod
 from typing import Dict, List, Optional, Any, Union, TYPE_CHECKING
-
-from databricks.sql.types import SSLOptions
 
 if TYPE_CHECKING:
     from databricks.sql.client import Cursor
@@ -11,7 +9,6 @@
 
 from databricks.sql.thrift_api.TCLIService import ttypes
 from databricks.sql.backend.types import SessionId, CommandId, CommandState
-
 
 class DatabricksClient(ABC):
     """
@@ -24,8 +21,6 @@
     - Fetching metadata about catalogs, schemas, tables, and columns
     """
 
-<<<<<<< HEAD
-class DatabricksClient(ABC):
     def __init__(self, ssl_options: SSLOptions, **kwargs):
         self._use_arrow_native_complex_types = kwargs.get(
             "_use_arrow_native_complex_types", True
@@ -33,8 +28,6 @@
         self._max_download_threads = kwargs.get("max_download_threads", 10)
         self._ssl_options = ssl_options
 
-=======
->>>>>>> 6d4701f7
     # == Connection and Session Management ==
     @abstractmethod
     def open_session(
