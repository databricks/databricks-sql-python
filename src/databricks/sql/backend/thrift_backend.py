from decimal import Decimal
import errno
import logging
import math
import time
import threading
from typing import List, Union, Any, TYPE_CHECKING

if TYPE_CHECKING:
    from databricks.sql.client import Cursor

from databricks.sql.backend.types import (
    CommandState,
    SessionId,
    CommandId,
    ExecuteResponse,
)
from databricks.sql.backend.utils import guid_to_hex_id


try:
    import pyarrow
except ImportError:
    pyarrow = None
import thrift.transport.THttpClient
import thrift.protocol.TBinaryProtocol
import thrift.transport.TSocket
import thrift.transport.TTransport

import urllib3.exceptions

import databricks.sql.auth.thrift_http_client
from databricks.sql.auth.thrift_http_client import CommandType
from databricks.sql.auth.authenticators import AuthProvider
from databricks.sql.thrift_api.TCLIService import TCLIService, ttypes
from databricks.sql import *
from databricks.sql.exc import MaxRetryDurationError
from databricks.sql.thrift_api.TCLIService.TCLIService import (
    Client as TCLIServiceClient,
)

from databricks.sql.utils import (
<<<<<<< HEAD
=======
    ThriftResultSetQueueFactory,
>>>>>>> e96e5b8c
    _bound,
    RequestErrorInfo,
    NoRetryReason,
    ThriftResultSetQueueFactory,
    convert_arrow_based_set_to_arrow_table,
    convert_decimals_in_arrow_table,
    convert_column_based_set_to_arrow_table,
)
from databricks.sql.types import SSLOptions
from databricks.sql.backend.databricks_client import DatabricksClient
from databricks.sql.result_set import ResultSet, ThriftResultSet

logger = logging.getLogger(__name__)

unsafe_logger = logging.getLogger("databricks.sql.unsafe")
unsafe_logger.setLevel(logging.DEBUG)

# To capture these logs in client code, add a non-NullHandler.
# See our e2e test suite for an example with logging.FileHandler
unsafe_logger.addHandler(logging.NullHandler())

# Disable propagation so that handlers for `databricks.sql` don't pick up these messages
unsafe_logger.propagate = False

THRIFT_ERROR_MESSAGE_HEADER = "x-thriftserver-error-message"
DATABRICKS_ERROR_OR_REDIRECT_HEADER = "x-databricks-error-or-redirect-message"
DATABRICKS_REASON_HEADER = "x-databricks-reason-phrase"

TIMESTAMP_AS_STRING_CONFIG = "spark.thriftserver.arrowBasedRowSet.timestampAsString"
DEFAULT_SOCKET_TIMEOUT = float(900)

# see Connection.__init__ for parameter descriptions.
# - Min/Max avoids unsustainable configs (sane values are far more constrained)
# - 900s attempts-duration lines up w ODBC/JDBC drivers (for cluster startup > 10 mins)
_retry_policy = {  # (type, default, min, max)
    "_retry_delay_min": (float, 1, 0.1, 60),
    "_retry_delay_max": (float, 60, 5, 3600),
    "_retry_stop_after_attempts_count": (int, 30, 1, 60),
    "_retry_stop_after_attempts_duration": (float, 900, 1, 86400),
    "_retry_delay_default": (float, 5, 1, 60),
}


class ThriftDatabricksClient(DatabricksClient):
    CLOSED_OP_STATE = CommandState.CLOSED
    ERROR_OP_STATE = CommandState.FAILED

    _retry_delay_min: float
    _retry_delay_max: float
    _retry_stop_after_attempts_count: int
    _retry_stop_after_attempts_duration: float
    _retry_delay_default: float

    def __init__(
        self,
        server_hostname: str,
        port,
        http_path: str,
        http_headers,
        auth_provider: AuthProvider,
        ssl_options: SSLOptions,
        **kwargs,
    ):
        # Internal arguments in **kwargs:
        # _username, _password
        #   Username and password Basic authentication (no official support)
        # _connection_uri
        #   Overrides server_hostname and http_path.
        # RETRY/ATTEMPT POLICY
        # _retry_delay_min                      (default: 1)
        # _retry_delay_max                      (default: 60)
        #   {min,max} pre-retry delay bounds
        # _retry_delay_default                   (default: 5)
        #   Only used when GetOperationStatus fails due to a TCP/OS Error.
        # _retry_stop_after_attempts_count      (default: 30)
        #   total max attempts during retry sequence
        # _retry_stop_after_attempts_duration   (default: 900)
        #   total max wait duration during retry sequence
        #   (Note this will stop _before_ intentionally exceeding; thus if the
        #   next calculated pre-retry delay would go past
        #   _retry_stop_after_attempts_duration, stop now.)
        #
        # _retry_stop_after_attempts_count
        #  The maximum number of times we should retry retryable requests (defaults to 24)
        # _retry_dangerous_codes
        #  An iterable of integer HTTP status codes. ExecuteStatement commands will be retried if these codes are received.
        #  (defaults to [])
        # _socket_timeout
        #  The timeout in seconds for socket send, recv and connect operations. Should be a positive float or integer.
        #  (defaults to 900)
        # _enable_v3_retries
        # Whether to use the DatabricksRetryPolicy implemented in urllib3
        # (defaults to True)
        # _retry_max_redirects
        #  An integer representing the maximum number of redirects to follow for a request.
        #  This number must be <= _retry_stop_after_attempts_count.
        #  (defaults to None)
        # max_download_threads
        #  Number of threads for handling cloud fetch downloads. Defaults to 10

        logger.debug(
            "ThriftBackend.__init__(server_hostname=%s, port=%s, http_path=%s)",
            server_hostname,
            port,
            http_path,
        )

        port = port or 443
        if kwargs.get("_connection_uri"):
            uri = kwargs.get("_connection_uri")
        elif server_hostname and http_path:
            uri = "{host}:{port}/{path}".format(
                host=server_hostname.rstrip("/"), port=port, path=http_path.lstrip("/")
            )
            if not uri.startswith("https://"):
                uri = "https://" + uri
        else:
            raise ValueError("No valid connection settings.")

        self._initialize_retry_args(kwargs)
        self._use_arrow_native_complex_types = kwargs.get(
            "_use_arrow_native_complex_types", True
        )
        self._use_arrow_native_decimals = kwargs.get("_use_arrow_native_decimals", True)
        self._use_arrow_native_timestamps = kwargs.get(
            "_use_arrow_native_timestamps", True
        )

        # Cloud fetch
        self._max_download_threads = kwargs.get("max_download_threads", 10)

        self._ssl_options = ssl_options

        self._auth_provider = auth_provider

        # Connector version 3 retry approach
        self.enable_v3_retries = kwargs.get("_enable_v3_retries", True)

        if not self.enable_v3_retries:
            logger.warning(
                "Legacy retry behavior is enabled for this connection."
                " This behaviour is deprecated and will be removed in a future release."
            )
        self.force_dangerous_codes = kwargs.get("_retry_dangerous_codes", [])

        additional_transport_args = {}
        _max_redirects: Union[None, int] = kwargs.get("_retry_max_redirects")

        if _max_redirects:
            if _max_redirects > self._retry_stop_after_attempts_count:
                logger.warn(
                    "_retry_max_redirects > _retry_stop_after_attempts_count so it will have no affect!"
                )
            urllib3_kwargs = {"redirect": _max_redirects}
        else:
            urllib3_kwargs = {}
        if self.enable_v3_retries:
            self.retry_policy = databricks.sql.auth.thrift_http_client.DatabricksRetryPolicy(
                delay_min=self._retry_delay_min,
                delay_max=self._retry_delay_max,
                stop_after_attempts_count=self._retry_stop_after_attempts_count,
                stop_after_attempts_duration=self._retry_stop_after_attempts_duration,
                delay_default=self._retry_delay_default,
                force_dangerous_codes=self.force_dangerous_codes,
                urllib3_kwargs=urllib3_kwargs,
            )

            additional_transport_args["retry_policy"] = self.retry_policy

        self._transport = databricks.sql.auth.thrift_http_client.THttpClient(
            auth_provider=self._auth_provider,
            uri_or_host=uri,
            ssl_options=self._ssl_options,
            **additional_transport_args,  # type: ignore
        )

        timeout = kwargs.get("_socket_timeout", DEFAULT_SOCKET_TIMEOUT)
        # setTimeout defaults to 15 minutes and is expected in ms
        self._transport.setTimeout(timeout and (float(timeout) * 1000.0))

        self._transport.setCustomHeaders(dict(http_headers))
        protocol = thrift.protocol.TBinaryProtocol.TBinaryProtocol(self._transport)
        self._client = TCLIService.Client(protocol)

        try:
            self._transport.open()
        except:
            self._transport.close()
            raise

        self._request_lock = threading.RLock()

    @property
    def max_download_threads(self) -> int:
        return self._max_download_threads

    # TODO: Move this bounding logic into DatabricksRetryPolicy for v3 (PECO-918)
    def _initialize_retry_args(self, kwargs):
        # Configure retries & timing: use user-settings or defaults, and bound
        # by policy. Log.warn when given param gets restricted.
        for key, (type_, default, min, max) in _retry_policy.items():
            given_or_default = type_(kwargs.get(key, default))
            bound = _bound(min, max, given_or_default)
            setattr(self, key, bound)
            logger.debug(
                "retry parameter: {} given_or_default {}".format(key, given_or_default)
            )
            if bound != given_or_default:
                logger.warning(
                    "Override out of policy retry parameter: "
                    + "{} given {}, restricted to {}".format(
                        key, given_or_default, bound
                    )
                )

        # Fail on retry delay min > max; consider later adding fail on min > duration?
        if (
            self._retry_stop_after_attempts_count > 1
            and self._retry_delay_min > self._retry_delay_max
        ):
            raise ValueError(
                "Invalid configuration enables retries with retry delay min(={}) > max(={})".format(
                    self._retry_delay_min, self._retry_delay_max
                )
            )

    @staticmethod
    def _check_response_for_error(response):
        if response.status and response.status.statusCode in [
            ttypes.TStatusCode.ERROR_STATUS,
            ttypes.TStatusCode.INVALID_HANDLE_STATUS,
        ]:
            raise DatabaseError(response.status.errorMessage)

    @staticmethod
    def _extract_error_message_from_headers(headers):
        err_msg = ""
        if THRIFT_ERROR_MESSAGE_HEADER in headers:
            err_msg = headers[THRIFT_ERROR_MESSAGE_HEADER]
        if DATABRICKS_ERROR_OR_REDIRECT_HEADER in headers:
            if (
                err_msg
            ):  # We don't expect both to be set, but log both here just in case
                err_msg = "Thriftserver error: {}, Databricks error: {}".format(
                    err_msg, headers[DATABRICKS_ERROR_OR_REDIRECT_HEADER]
                )
            else:
                err_msg = headers[DATABRICKS_ERROR_OR_REDIRECT_HEADER]
            if DATABRICKS_REASON_HEADER in headers:
                err_msg += ": " + headers[DATABRICKS_REASON_HEADER]

        if not err_msg:
            # if authentication token is invalid we need this branch
            if DATABRICKS_REASON_HEADER in headers:
                err_msg += ": " + headers[DATABRICKS_REASON_HEADER]

        return err_msg

    def _handle_request_error(self, error_info, attempt, elapsed):
        max_attempts = self._retry_stop_after_attempts_count
        max_duration_s = self._retry_stop_after_attempts_duration

        if (
            error_info.retry_delay is not None
            and elapsed + error_info.retry_delay > max_duration_s
        ):
            no_retry_reason = NoRetryReason.OUT_OF_TIME
        elif error_info.retry_delay is not None and attempt >= max_attempts:
            no_retry_reason = NoRetryReason.OUT_OF_ATTEMPTS
        elif error_info.retry_delay is None:
            no_retry_reason = NoRetryReason.NOT_RETRYABLE
        else:
            no_retry_reason = None

        full_error_info_context = error_info.full_info_logging_context(
            no_retry_reason, attempt, max_attempts, elapsed, max_duration_s
        )

        if no_retry_reason is not None:
            user_friendly_error_message = error_info.user_friendly_error_message(
                no_retry_reason, attempt, elapsed
            )
            network_request_error = RequestError(
                user_friendly_error_message, full_error_info_context, error_info.error
            )
            logger.info(network_request_error.message_with_context())

            raise network_request_error

        logger.info(
            "Retrying request after error in {} seconds: {}".format(
                error_info.retry_delay, full_error_info_context
            )
        )
        time.sleep(error_info.retry_delay)

    # FUTURE: Consider moving to https://github.com/litl/backoff or
    # https://github.com/jd/tenacity for retry logic.
    def make_request(self, method, request, retryable=True):
        """Execute given request, attempting retries when
            1. Receiving HTTP 429/503 from server
            2. OSError is raised during a GetOperationStatus

        For delay between attempts, honor the given Retry-After header, but with bounds.
        Use lower bound of expontial-backoff based on _retry_delay_min,
        and upper bound of _retry_delay_max.
        Will stop retry attempts if total elapsed time + next retry delay would exceed
        _retry_stop_after_attempts_duration.
        """

        # basic strategy: build range iterator rep'ing number of available
        # retries. bounds can be computed from there. iterate over it with
        # retries until success or final failure achieved.

        t0 = time.time()

        def get_elapsed():
            return time.time() - t0

        def bound_retry_delay(attempt, proposed_delay):
            """bound delay (seconds) by [min_delay*1.5^(attempt-1), max_delay]"""
            delay = int(proposed_delay)
            delay = max(delay, self._retry_delay_min * math.pow(1.5, attempt - 1))
            delay = min(delay, self._retry_delay_max)
            return delay

        def extract_retry_delay(attempt):
            # encapsulate retry checks, returns None || delay-in-secs
            # Retry IFF 429/503 code + Retry-After header set
            http_code = getattr(self._transport, "code", None)
            retry_after = getattr(self._transport, "headers", {}).get("Retry-After", 1)
            if http_code in [429, 503]:
                # bound delay (seconds) by [min_delay*1.5^(attempt-1), max_delay]
                return bound_retry_delay(attempt, int(retry_after))
            return None

        def attempt_request(attempt):
            # splits out lockable attempt, from delay & retry loop
            # returns tuple: (method_return, delay_fn(), error, error_message)
            # - non-None method_return -> success, return and be done
            # - non-None retry_delay -> sleep delay before retry
            # - error, error_message always set when available

            error, error_message, retry_delay = None, None, None
            try:
                this_method_name = getattr(method, "__name__")

                logger.debug("Sending request: {}(<REDACTED>)".format(this_method_name))
                unsafe_logger.debug("Sending request: {}".format(request))

                # These three lines are no-ops if the v3 retry policy is not in use
                if self.enable_v3_retries:
                    this_command_type = CommandType.get(this_method_name)
                    self._transport.set_retry_command_type(this_command_type)
                    self._transport.startRetryTimer()

                response = method(request)

                # We need to call type(response) here because thrift doesn't implement __name__ attributes for thrift responses
                logger.debug(
                    "Received response: {}(<REDACTED>)".format(type(response).__name__)
                )
                unsafe_logger.debug("Received response: {}".format(response))
                return response

            except urllib3.exceptions.HTTPError as err:
                # retry on timeout. Happens a lot in Azure and it is safe as data has not been sent to server yet

                # TODO: don't use exception handling for GOS polling...

                logger.error("ThriftBackend.attempt_request: HTTPError: %s", err)

                gos_name = TCLIServiceClient.GetOperationStatus.__name__
                if method.__name__ == gos_name:
                    delay_default = (
                        self.enable_v3_retries
                        and self.retry_policy.delay_default
                        or self._retry_delay_default
                    )
                    retry_delay = bound_retry_delay(attempt, delay_default)
                    logger.info(
                        f"GetOperationStatus failed with HTTP error and will be retried: {str(err)}"
                    )
                else:
                    raise err
            except OSError as err:
                error = err
                error_message = str(err)
                # fmt: off
                # The built-in errno package encapsulates OSError codes, which are OS-specific.
                # log.info for errors we believe are not unusual or unexpected. log.warn for
                # for others like EEXIST, EBADF, ERANGE which are not expected in this context.
                #
                # I manually tested this retry behaviour using mitmweb and confirmed that
                # GetOperationStatus requests are retried when I forced network connection
                # interruptions / timeouts / reconnects. See #24 for more info.
                                        # | Debian | Darwin |
                info_errs = [           # |--------|--------|
                    errno.ESHUTDOWN,    # |   32   |   32   |
                    errno.EAFNOSUPPORT, # |   97   |   47   |
                    errno.ECONNRESET,   # |   104  |   54   |
                    errno.ETIMEDOUT,    # |   110  |   60   |
                ]

                gos_name = TCLIServiceClient.GetOperationStatus.__name__
                # retry on timeout. Happens a lot in Azure and it is safe as data has not been sent to server yet
                if method.__name__ == gos_name or err.errno == errno.ETIMEDOUT:
                    retry_delay = bound_retry_delay(attempt, self._retry_delay_default)

                    # fmt: on
                    log_string = f"{gos_name} failed with code {err.errno} and will attempt to retry"
                    if err.errno in info_errs:
                        logger.info(log_string)
                    else:
                        logger.warning(log_string)
            except Exception as err:
                logger.error("ThriftBackend.attempt_request: Exception: %s", err)
                error = err
                retry_delay = extract_retry_delay(attempt)
                error_message = (
                    ThriftDatabricksClient._extract_error_message_from_headers(
                        getattr(self._transport, "headers", {})
                    )
                )
            finally:
                # Calling `close()` here releases the active HTTP connection back to the pool
                self._transport.close()

            return RequestErrorInfo(
                error=error,
                error_message=error_message,
                retry_delay=retry_delay,
                http_code=getattr(self._transport, "code", None),
                method=method.__name__,
                request=request,
            )

        # The real work:
        # - for each available attempt:
        #       lock-and-attempt
        #       return on success
        #       if available: bounded delay and retry
        #       if not: raise error
        max_attempts = self._retry_stop_after_attempts_count if retryable else 1

        # use index-1 counting for logging/human consistency
        for attempt in range(1, max_attempts + 1):
            # We have a lock here because .cancel can be called from a separate thread.
            # We do not want threads to be simultaneously sharing the Thrift Transport
            # because we use its state to determine retries
            with self._request_lock:
                response_or_error_info = attempt_request(attempt)
            elapsed = get_elapsed()

            # conditions: success, non-retry-able, no-attempts-left, no-time-left, delay+retry
            if not isinstance(response_or_error_info, RequestErrorInfo):
                # log nothing here, presume that main request logging covers
                response = response_or_error_info
                ThriftDatabricksClient._check_response_for_error(response)
                return response

            error_info = response_or_error_info
            # The error handler will either sleep or throw an exception
            self._handle_request_error(error_info, attempt, elapsed)

    def _check_protocol_version(self, t_open_session_resp):
        protocol_version = t_open_session_resp.serverProtocolVersion

        if protocol_version < ttypes.TProtocolVersion.SPARK_CLI_SERVICE_PROTOCOL_V2:
            raise OperationalError(
                "Error: expected server to use a protocol version >= "
                "SPARK_CLI_SERVICE_PROTOCOL_V2, "
                "instead got: {}".format(protocol_version)
            )

    def _check_initial_namespace(self, catalog, schema, response):
        if not (catalog or schema):
            return

        if (
            response.serverProtocolVersion
            < ttypes.TProtocolVersion.SPARK_CLI_SERVICE_PROTOCOL_V4
        ):
            raise InvalidServerResponseError(
                "Setting initial namespace not supported by the DBR version, "
                "Please use a Databricks SQL endpoint or a cluster with DBR >= 9.0."
            )

        if catalog:
            if not response.canUseMultipleCatalogs:
                raise InvalidServerResponseError(
                    "Unexpected response from server: Trying to set initial catalog to {}, "
                    + "but server does not support multiple catalogs.".format(catalog)  # type: ignore
                )

    def _check_session_configuration(self, session_configuration):
        # This client expects timetampsAsString to be false, so we do not allow users to modify that
        if (
            session_configuration.get(TIMESTAMP_AS_STRING_CONFIG, "false").lower()
            != "false"
        ):
            raise Error(
                "Invalid session configuration: {} cannot be changed "
                "while using the Databricks SQL connector, it must be false not {}".format(
                    TIMESTAMP_AS_STRING_CONFIG,
                    session_configuration[TIMESTAMP_AS_STRING_CONFIG],
                )
            )

    def open_session(self, session_configuration, catalog, schema) -> SessionId:
        try:
            self._transport.open()
            session_configuration = {
                k: str(v) for (k, v) in (session_configuration or {}).items()
            }
            self._check_session_configuration(session_configuration)
            # We want to receive proper Timestamp arrow types.
            # We set it also in confOverlay in TExecuteStatementReq on a per query basic,
            # but it doesn't hurt to also set for the whole session.
            session_configuration[TIMESTAMP_AS_STRING_CONFIG] = "false"
            if catalog or schema:
                initial_namespace = ttypes.TNamespace(
                    catalogName=catalog, schemaName=schema
                )
            else:
                initial_namespace = None

            open_session_req = ttypes.TOpenSessionReq(
                client_protocol_i64=ttypes.TProtocolVersion.SPARK_CLI_SERVICE_PROTOCOL_V7,
                client_protocol=None,
                initialNamespace=initial_namespace,
                canUseMultipleCatalogs=True,
                configuration=session_configuration,
            )
            response = self.make_request(self._client.OpenSession, open_session_req)
            self._check_initial_namespace(catalog, schema, response)
            self._check_protocol_version(response)
            properties = (
                {"serverProtocolVersion": response.serverProtocolVersion}
                if response.serverProtocolVersion
                else {}
            )
            return SessionId.from_thrift_handle(response.sessionHandle, properties)
        except:
            self._transport.close()
            raise

    def close_session(self, session_id: SessionId) -> None:
        thrift_handle = session_id.to_thrift_handle()
        if not thrift_handle:
            raise ValueError("Not a valid Thrift session ID")

        req = ttypes.TCloseSessionReq(sessionHandle=thrift_handle)
        try:
            self.make_request(self._client.CloseSession, req)
        finally:
            self._transport.close()

    def _check_command_not_in_error_or_closed_state(
        self, op_handle, get_operations_resp
    ):
        if get_operations_resp.operationState == ttypes.TOperationState.ERROR_STATE:
            if get_operations_resp.displayMessage:
                raise ServerOperationError(
                    get_operations_resp.displayMessage,
                    {
                        "operation-id": op_handle
                        and guid_to_hex_id(op_handle.operationId.guid),
                        "diagnostic-info": get_operations_resp.diagnosticInfo,
                    },
                )
            else:
                raise ServerOperationError(
                    get_operations_resp.errorMessage,
                    {
                        "operation-id": op_handle
                        and guid_to_hex_id(op_handle.operationId.guid),
                        "diagnostic-info": None,
                    },
                )
        elif get_operations_resp.operationState == ttypes.TOperationState.CLOSED_STATE:
            raise DatabaseError(
                "Command {} unexpectedly closed server side".format(
                    op_handle and guid_to_hex_id(op_handle.operationId.guid)
                ),
                {
                    "operation-id": op_handle
                    and guid_to_hex_id(op_handle.operationId.guid)
                },
            )

    def _poll_for_status(self, op_handle):
        req = ttypes.TGetOperationStatusReq(
            operationHandle=op_handle,
            getProgressUpdate=False,
        )
        return self.make_request(self._client.GetOperationStatus, req)

    def _create_arrow_table(self, t_row_set, lz4_compressed, schema_bytes, description):
        if t_row_set.columns is not None:
            (
                arrow_table,
                num_rows,
            ) = convert_column_based_set_to_arrow_table(t_row_set.columns, description)
        elif t_row_set.arrowBatches is not None:
            (arrow_table, num_rows,) = convert_arrow_based_set_to_arrow_table(
                t_row_set.arrowBatches, lz4_compressed, schema_bytes
            )
        else:
            raise OperationalError("Unsupported TRowSet instance {}".format(t_row_set))
        return convert_decimals_in_arrow_table(arrow_table, description), num_rows

    def _get_metadata_resp(self, op_handle):
        req = ttypes.TGetResultSetMetadataReq(operationHandle=op_handle)
        return self.make_request(self._client.GetResultSetMetadata, req)

    @staticmethod
    def _hive_schema_to_arrow_schema(t_table_schema):
        def map_type(t_type_entry):
            if t_type_entry.primitiveEntry:
                return {
                    ttypes.TTypeId.BOOLEAN_TYPE: pyarrow.bool_(),
                    ttypes.TTypeId.TINYINT_TYPE: pyarrow.int8(),
                    ttypes.TTypeId.SMALLINT_TYPE: pyarrow.int16(),
                    ttypes.TTypeId.INT_TYPE: pyarrow.int32(),
                    ttypes.TTypeId.BIGINT_TYPE: pyarrow.int64(),
                    ttypes.TTypeId.FLOAT_TYPE: pyarrow.float32(),
                    ttypes.TTypeId.DOUBLE_TYPE: pyarrow.float64(),
                    ttypes.TTypeId.STRING_TYPE: pyarrow.string(),
                    ttypes.TTypeId.TIMESTAMP_TYPE: pyarrow.timestamp("us", None),
                    ttypes.TTypeId.BINARY_TYPE: pyarrow.binary(),
                    ttypes.TTypeId.ARRAY_TYPE: pyarrow.string(),
                    ttypes.TTypeId.MAP_TYPE: pyarrow.string(),
                    ttypes.TTypeId.STRUCT_TYPE: pyarrow.string(),
                    ttypes.TTypeId.UNION_TYPE: pyarrow.string(),
                    ttypes.TTypeId.USER_DEFINED_TYPE: pyarrow.string(),
                    ttypes.TTypeId.DECIMAL_TYPE: pyarrow.string(),
                    ttypes.TTypeId.NULL_TYPE: pyarrow.null(),
                    ttypes.TTypeId.DATE_TYPE: pyarrow.date32(),
                    ttypes.TTypeId.VARCHAR_TYPE: pyarrow.string(),
                    ttypes.TTypeId.CHAR_TYPE: pyarrow.string(),
                    ttypes.TTypeId.INTERVAL_YEAR_MONTH_TYPE: pyarrow.string(),
                    ttypes.TTypeId.INTERVAL_DAY_TIME_TYPE: pyarrow.string(),
                }[t_type_entry.primitiveEntry.type]
            else:
                # Current thriftserver implementation should always return a primitiveEntry,
                # even for complex types
                raise OperationalError(
                    "Thrift protocol error: t_type_entry not a primitiveEntry"
                )

        def convert_col(t_column_desc):
            return pyarrow.field(
                t_column_desc.columnName, map_type(t_column_desc.typeDesc.types[0])
            )

        return pyarrow.schema([convert_col(col) for col in t_table_schema.columns])

    @staticmethod
    def _col_to_description(col):
        type_entry = col.typeDesc.types[0]

        if type_entry.primitiveEntry:
            name = ttypes.TTypeId._VALUES_TO_NAMES[type_entry.primitiveEntry.type]
            # Drop _TYPE suffix
            cleaned_type = (name[:-5] if name.endswith("_TYPE") else name).lower()
        else:
            raise OperationalError(
                "Thrift protocol error: t_type_entry not a primitiveEntry"
            )

        if type_entry.primitiveEntry.type == ttypes.TTypeId.DECIMAL_TYPE:
            qualifiers = type_entry.primitiveEntry.typeQualifiers.qualifiers
            if qualifiers and "precision" in qualifiers and "scale" in qualifiers:
                precision, scale = (
                    qualifiers["precision"].i32Value,
                    qualifiers["scale"].i32Value,
                )
            else:
                raise OperationalError(
                    "Decimal type did not provide typeQualifier precision, scale in "
                    "primitiveEntry {}".format(type_entry.primitiveEntry)
                )
        else:
            precision, scale = None, None

        return col.columnName, cleaned_type, None, None, precision, scale, None

    @staticmethod
    def _hive_schema_to_description(t_table_schema):
        return [
            ThriftDatabricksClient._col_to_description(col)
            for col in t_table_schema.columns
        ]

    def _results_message_to_execute_response(self, resp, operation_state):
        if resp.directResults and resp.directResults.resultSetMetadata:
            t_result_set_metadata_resp = resp.directResults.resultSetMetadata
        else:
            t_result_set_metadata_resp = self._get_metadata_resp(resp.operationHandle)

        if t_result_set_metadata_resp.resultFormat not in [
            ttypes.TSparkRowSetType.ARROW_BASED_SET,
            ttypes.TSparkRowSetType.COLUMN_BASED_SET,
            ttypes.TSparkRowSetType.URL_BASED_SET,
        ]:
            raise OperationalError(
                "Expected results to be in Arrow or column based format, "
                "instead they are: {}".format(
                    ttypes.TSparkRowSetType._VALUES_TO_NAMES[
                        t_result_set_metadata_resp.resultFormat
                    ]
                )
            )
        direct_results = resp.directResults
        has_been_closed_server_side = direct_results and direct_results.closeOperation

        has_more_rows = (
            (not direct_results)
            or (not direct_results.resultSet)
            or direct_results.resultSet.hasMoreRows
        )

        description = self._hive_schema_to_description(
            t_result_set_metadata_resp.schema
        )

        if pyarrow:
            schema_bytes = (
                t_result_set_metadata_resp.arrowSchema
                or self._hive_schema_to_arrow_schema(t_result_set_metadata_resp.schema)
                .serialize()
                .to_pybytes()
            )
        else:
            schema_bytes = None

        lz4_compressed = t_result_set_metadata_resp.lz4Compressed
        command_id = CommandId.from_thrift_handle(resp.operationHandle)

        status = CommandState.from_thrift_state(operation_state)
        if status is None:
            raise ValueError(f"Unknown command state: {operation_state}")

        execute_response = ExecuteResponse(
            command_id=command_id,
            status=status,
            description=description,
            has_been_closed_server_side=has_been_closed_server_side,
            lz4_compressed=lz4_compressed,
            is_staging_operation=t_result_set_metadata_resp.isStagingOperation,
            arrow_schema_bytes=schema_bytes,
            result_format=t_result_set_metadata_resp.resultFormat,
        )

        return execute_response, has_more_rows

    def get_execution_result(
        self, command_id: CommandId, cursor: "Cursor"
    ) -> "ResultSet":
        thrift_handle = command_id.to_thrift_handle()
        if not thrift_handle:
            raise ValueError("Not a valid Thrift command ID")

        req = ttypes.TFetchResultsReq(
            operationHandle=ttypes.TOperationHandle(
                thrift_handle.operationId,
                thrift_handle.operationType,
                False,
                thrift_handle.modifiedRowCount,
            ),
            maxRows=cursor.arraysize,
            maxBytes=cursor.buffer_size_bytes,
            orientation=ttypes.TFetchOrientation.FETCH_NEXT,
            includeResultSetMetadata=True,
        )

        resp = self.make_request(self._client.FetchResults, req)

        t_result_set_metadata_resp = resp.resultSetMetadata

        description = self._hive_schema_to_description(
            t_result_set_metadata_resp.schema
        )

        if pyarrow:
            schema_bytes = (
                t_result_set_metadata_resp.arrowSchema
                or self._hive_schema_to_arrow_schema(t_result_set_metadata_resp.schema)
                .serialize()
                .to_pybytes()
            )
        else:
            schema_bytes = None

        lz4_compressed = t_result_set_metadata_resp.lz4Compressed
        is_staging_operation = t_result_set_metadata_resp.isStagingOperation
        has_more_rows = resp.hasMoreRows

        status = self.get_query_state(command_id)

        execute_response = ExecuteResponse(
            command_id=command_id,
            status=status,
            description=description,
            has_been_closed_server_side=False,
            lz4_compressed=lz4_compressed,
            is_staging_operation=is_staging_operation,
            arrow_schema_bytes=schema_bytes,
            result_format=t_result_set_metadata_resp.resultFormat,
        )

        return ThriftResultSet(
            connection=cursor.connection,
            execute_response=execute_response,
            thrift_client=self,
            buffer_size_bytes=cursor.buffer_size_bytes,
            arraysize=cursor.arraysize,
            use_cloud_fetch=cursor.connection.use_cloud_fetch,
            t_row_set=resp.results,
            max_download_threads=self.max_download_threads,
            ssl_options=self._ssl_options,
            has_more_rows=has_more_rows,
        )

    def _wait_until_command_done(self, op_handle, initial_operation_status_resp):
        if initial_operation_status_resp:
            self._check_command_not_in_error_or_closed_state(
                op_handle, initial_operation_status_resp
            )
        operation_state = (
            initial_operation_status_resp
            and initial_operation_status_resp.operationState
        )
        while not operation_state or operation_state in [
            ttypes.TOperationState.RUNNING_STATE,
            ttypes.TOperationState.PENDING_STATE,
        ]:
            poll_resp = self._poll_for_status(op_handle)
            operation_state = poll_resp.operationState
            self._check_command_not_in_error_or_closed_state(op_handle, poll_resp)
        return operation_state

    def get_query_state(self, command_id: CommandId) -> CommandState:
        thrift_handle = command_id.to_thrift_handle()
        if not thrift_handle:
            raise ValueError("Not a valid Thrift command ID")

        poll_resp = self._poll_for_status(thrift_handle)
        operation_state = poll_resp.operationState
        self._check_command_not_in_error_or_closed_state(thrift_handle, poll_resp)
        state = CommandState.from_thrift_state(operation_state)
        if state is None:
            raise ValueError(f"Unknown command state: {operation_state}")
        return state

    @staticmethod
    def _check_direct_results_for_error(t_spark_direct_results):
        if t_spark_direct_results:
            if t_spark_direct_results.operationStatus:
                ThriftDatabricksClient._check_response_for_error(
                    t_spark_direct_results.operationStatus
                )
            if t_spark_direct_results.resultSetMetadata:
                ThriftDatabricksClient._check_response_for_error(
                    t_spark_direct_results.resultSetMetadata
                )
            if t_spark_direct_results.resultSet:
                ThriftDatabricksClient._check_response_for_error(
                    t_spark_direct_results.resultSet
                )
            if t_spark_direct_results.closeOperation:
                ThriftDatabricksClient._check_response_for_error(
                    t_spark_direct_results.closeOperation
                )

    def execute_command(
        self,
        operation: str,
        session_id: SessionId,
        max_rows: int,
        max_bytes: int,
        lz4_compression: bool,
        cursor: "Cursor",
        use_cloud_fetch=True,
        parameters=[],
        async_op=False,
        enforce_embedded_schema_correctness=False,
    ) -> Union["ResultSet", None]:
        thrift_handle = session_id.to_thrift_handle()
        if not thrift_handle:
            raise ValueError("Not a valid Thrift session ID")

        logger.debug(
            "ThriftBackend.execute_command(operation=%s, session_handle=%s)",
            operation,
            thrift_handle,
        )

        spark_arrow_types = ttypes.TSparkArrowTypes(
            timestampAsArrow=self._use_arrow_native_timestamps,
            decimalAsArrow=self._use_arrow_native_decimals,
            complexTypesAsArrow=self._use_arrow_native_complex_types,
            # TODO: The current Arrow type used for intervals can not be deserialised in PyArrow
            # DBR should be changed to use month_day_nano_interval
            intervalTypesAsArrow=False,
        )
        req = ttypes.TExecuteStatementReq(
            sessionHandle=thrift_handle,
            statement=operation,
            runAsync=True,
            # For async operation we don't want the direct results
            getDirectResults=None
            if async_op
            else ttypes.TSparkGetDirectResults(
                maxRows=max_rows,
                maxBytes=max_bytes,
            ),
            canReadArrowResult=True if pyarrow else False,
            canDecompressLZ4Result=lz4_compression,
            canDownloadResult=use_cloud_fetch,
            confOverlay={
                # We want to receive proper Timestamp arrow types.
                "spark.thriftserver.arrowBasedRowSet.timestampAsString": "false"
            },
            useArrowNativeTypes=spark_arrow_types,
            parameters=parameters,
            enforceEmbeddedSchemaCorrectness=enforce_embedded_schema_correctness,
        )
        resp = self.make_request(self._client.ExecuteStatement, req)

        if async_op:
            self._handle_execute_response_async(resp, cursor)
            return None
        else:
            execute_response, has_more_rows = self._handle_execute_response(
                resp, cursor
            )

            t_row_set = None
            if resp.directResults and resp.directResults.resultSet:
                t_row_set = resp.directResults.resultSet.results

            return ThriftResultSet(
                connection=cursor.connection,
                execute_response=execute_response,
                thrift_client=self,
                buffer_size_bytes=max_bytes,
                arraysize=max_rows,
                use_cloud_fetch=use_cloud_fetch,
                t_row_set=t_row_set,
                max_download_threads=self.max_download_threads,
                ssl_options=self._ssl_options,
                has_more_rows=has_more_rows,
            )

    def get_catalogs(
        self,
        session_id: SessionId,
        max_rows: int,
        max_bytes: int,
        cursor: "Cursor",
    ) -> "ResultSet":
        thrift_handle = session_id.to_thrift_handle()
        if not thrift_handle:
            raise ValueError("Not a valid Thrift session ID")

        req = ttypes.TGetCatalogsReq(
            sessionHandle=thrift_handle,
            getDirectResults=ttypes.TSparkGetDirectResults(
                maxRows=max_rows, maxBytes=max_bytes
            ),
        )
        resp = self.make_request(self._client.GetCatalogs, req)

        execute_response, has_more_rows = self._handle_execute_response(resp, cursor)

        t_row_set = None
        if resp.directResults and resp.directResults.resultSet:
            t_row_set = resp.directResults.resultSet.results

        return ThriftResultSet(
            connection=cursor.connection,
            execute_response=execute_response,
            thrift_client=self,
            buffer_size_bytes=max_bytes,
            arraysize=max_rows,
            use_cloud_fetch=cursor.connection.use_cloud_fetch,
            t_row_set=t_row_set,
            max_download_threads=self.max_download_threads,
            ssl_options=self._ssl_options,
            has_more_rows=has_more_rows,
        )

    def get_schemas(
        self,
        session_id: SessionId,
        max_rows: int,
        max_bytes: int,
        cursor: "Cursor",
        catalog_name=None,
        schema_name=None,
    ) -> "ResultSet":
        thrift_handle = session_id.to_thrift_handle()
        if not thrift_handle:
            raise ValueError("Not a valid Thrift session ID")

        req = ttypes.TGetSchemasReq(
            sessionHandle=thrift_handle,
            getDirectResults=ttypes.TSparkGetDirectResults(
                maxRows=max_rows, maxBytes=max_bytes
            ),
            catalogName=catalog_name,
            schemaName=schema_name,
        )
        resp = self.make_request(self._client.GetSchemas, req)

        execute_response, has_more_rows = self._handle_execute_response(resp, cursor)

        t_row_set = None
        if resp.directResults and resp.directResults.resultSet:
            t_row_set = resp.directResults.resultSet.results

        return ThriftResultSet(
            connection=cursor.connection,
            execute_response=execute_response,
            thrift_client=self,
            buffer_size_bytes=max_bytes,
            arraysize=max_rows,
            use_cloud_fetch=cursor.connection.use_cloud_fetch,
            t_row_set=t_row_set,
            max_download_threads=self.max_download_threads,
            ssl_options=self._ssl_options,
            has_more_rows=has_more_rows,
        )

    def get_tables(
        self,
        session_id: SessionId,
        max_rows: int,
        max_bytes: int,
        cursor: "Cursor",
        catalog_name=None,
        schema_name=None,
        table_name=None,
        table_types=None,
    ) -> "ResultSet":
        thrift_handle = session_id.to_thrift_handle()
        if not thrift_handle:
            raise ValueError("Not a valid Thrift session ID")

        req = ttypes.TGetTablesReq(
            sessionHandle=thrift_handle,
            getDirectResults=ttypes.TSparkGetDirectResults(
                maxRows=max_rows, maxBytes=max_bytes
            ),
            catalogName=catalog_name,
            schemaName=schema_name,
            tableName=table_name,
            tableTypes=table_types,
        )
        resp = self.make_request(self._client.GetTables, req)

        execute_response, has_more_rows = self._handle_execute_response(resp, cursor)

        t_row_set = None
        if resp.directResults and resp.directResults.resultSet:
            t_row_set = resp.directResults.resultSet.results

        return ThriftResultSet(
            connection=cursor.connection,
            execute_response=execute_response,
            thrift_client=self,
            buffer_size_bytes=max_bytes,
            arraysize=max_rows,
            use_cloud_fetch=cursor.connection.use_cloud_fetch,
            t_row_set=t_row_set,
            max_download_threads=self.max_download_threads,
            ssl_options=self._ssl_options,
            has_more_rows=has_more_rows,
        )

    def get_columns(
        self,
        session_id: SessionId,
        max_rows: int,
        max_bytes: int,
        cursor: "Cursor",
        catalog_name=None,
        schema_name=None,
        table_name=None,
        column_name=None,
    ) -> "ResultSet":
        thrift_handle = session_id.to_thrift_handle()
        if not thrift_handle:
            raise ValueError("Not a valid Thrift session ID")

        req = ttypes.TGetColumnsReq(
            sessionHandle=thrift_handle,
            getDirectResults=ttypes.TSparkGetDirectResults(
                maxRows=max_rows, maxBytes=max_bytes
            ),
            catalogName=catalog_name,
            schemaName=schema_name,
            tableName=table_name,
            columnName=column_name,
        )
        resp = self.make_request(self._client.GetColumns, req)

        execute_response, has_more_rows = self._handle_execute_response(resp, cursor)

        t_row_set = None
        if resp.directResults and resp.directResults.resultSet:
            t_row_set = resp.directResults.resultSet.results

        return ThriftResultSet(
            connection=cursor.connection,
            execute_response=execute_response,
            thrift_client=self,
            buffer_size_bytes=max_bytes,
            arraysize=max_rows,
            use_cloud_fetch=cursor.connection.use_cloud_fetch,
            t_row_set=t_row_set,
            max_download_threads=self.max_download_threads,
            ssl_options=self._ssl_options,
            has_more_rows=has_more_rows,
        )

    def _handle_execute_response(self, resp, cursor):
        command_id = CommandId.from_thrift_handle(resp.operationHandle)

        cursor.active_command_id = command_id
        self._check_direct_results_for_error(resp.directResults)

        final_operation_state = self._wait_until_command_done(
            resp.operationHandle,
            resp.directResults and resp.directResults.operationStatus,
        )

        return self._results_message_to_execute_response(resp, final_operation_state)

    def _handle_execute_response_async(self, resp, cursor):
        command_id = CommandId.from_thrift_handle(resp.operationHandle)
        cursor.active_command_id = command_id
        self._check_direct_results_for_error(resp.directResults)

    def fetch_results(
        self,
        command_id: CommandId,
        max_rows: int,
        max_bytes: int,
        expected_row_start_offset: int,
        lz4_compressed: bool,
        arrow_schema_bytes,
        description,
        use_cloud_fetch=True,
    ):
        thrift_handle = command_id.to_thrift_handle()
        if not thrift_handle:
            raise ValueError("Not a valid Thrift command ID")

        req = ttypes.TFetchResultsReq(
            operationHandle=ttypes.TOperationHandle(
                thrift_handle.operationId,
                thrift_handle.operationType,
                False,
                thrift_handle.modifiedRowCount,
            ),
            maxRows=max_rows,
            maxBytes=max_bytes,
            orientation=ttypes.TFetchOrientation.FETCH_NEXT,
            includeResultSetMetadata=True,
        )

        # Fetch results in Inline mode with FETCH_NEXT orientation are not idempotent and hence not retried
        resp = self.make_request(self._client.FetchResults, req, use_cloud_fetch)
        if resp.results.startRowOffset > expected_row_start_offset:
            raise DataError(
                "fetch_results failed due to inconsistency in the state between the client and the server. Expected results to start from {} but they instead start at {}, some result batches must have been skipped".format(
                    expected_row_start_offset, resp.results.startRowOffset
                )
            )

        from databricks.sql.utils import ThriftResultSetQueueFactory

        queue = ThriftResultSetQueueFactory.build_queue(
            row_set_type=resp.resultSetMetadata.resultFormat,
            t_row_set=resp.results,
            arrow_schema_bytes=arrow_schema_bytes,
            max_download_threads=self.max_download_threads,
            lz4_compressed=lz4_compressed,
            description=description,
            ssl_options=self._ssl_options,
        )

        return queue, resp.hasMoreRows

    def cancel_command(self, command_id: CommandId) -> None:
        thrift_handle = command_id.to_thrift_handle()
        if not thrift_handle:
            raise ValueError("Not a valid Thrift command ID")

        logger.debug("Cancelling command {}".format(guid_to_hex_id(command_id.guid)))
        req = ttypes.TCancelOperationReq(thrift_handle)
        self.make_request(self._client.CancelOperation, req)

    def close_command(self, command_id: CommandId) -> None:
        thrift_handle = command_id.to_thrift_handle()
        if not thrift_handle:
            raise ValueError("Not a valid Thrift command ID")

        logger.debug("ThriftBackend.close_command(command_id=%s)", command_id)
        req = ttypes.TCloseOperationReq(operationHandle=thrift_handle)
        self.make_request(self._client.CloseOperation, req)<|MERGE_RESOLUTION|>--- conflicted
+++ resolved
@@ -40,10 +40,7 @@
 )
 
 from databricks.sql.utils import (
-<<<<<<< HEAD
-=======
     ThriftResultSetQueueFactory,
->>>>>>> e96e5b8c
     _bound,
     RequestErrorInfo,
     NoRetryReason,
