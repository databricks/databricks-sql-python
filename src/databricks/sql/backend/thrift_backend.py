from decimal import Decimal
import errno
import logging
import math
import time
import uuid
import threading
from typing import List, Union, Any, TYPE_CHECKING

if TYPE_CHECKING:
    from databricks.sql.client import Cursor

from databricks.sql.thrift_api.TCLIService.ttypes import TOperationState
from databricks.sql.backend.types import (
    CommandState,
    SessionId,
    CommandId,
    BackendType,
    guid_to_hex_id,
)

try:
    import pyarrow
except ImportError:
    pyarrow = None
import thrift.transport.THttpClient
import thrift.protocol.TBinaryProtocol
import thrift.transport.TSocket
import thrift.transport.TTransport

import urllib3.exceptions

import databricks.sql.auth.thrift_http_client
from databricks.sql.auth.thrift_http_client import CommandType
from databricks.sql.auth.authenticators import AuthProvider
from databricks.sql.thrift_api.TCLIService import TCLIService, ttypes
from databricks.sql import *
from databricks.sql.exc import MaxRetryDurationError
from databricks.sql.thrift_api.TCLIService.TCLIService import (
    Client as TCLIServiceClient,
)

from databricks.sql.utils import (
    ExecuteResponse,
    _bound,
    RequestErrorInfo,
    NoRetryReason,
    ResultSetQueueFactory,
    convert_arrow_based_set_to_arrow_table,
    convert_decimals_in_arrow_table,
    convert_column_based_set_to_arrow_table,
)
from databricks.sql.types import SSLOptions
from databricks.sql.backend.databricks_client import DatabricksClient
from databricks.sql.result_set import ResultSet, ThriftResultSet

logger = logging.getLogger(__name__)

unsafe_logger = logging.getLogger("databricks.sql.unsafe")
unsafe_logger.setLevel(logging.DEBUG)

# To capture these logs in client code, add a non-NullHandler.
# See our e2e test suite for an example with logging.FileHandler
unsafe_logger.addHandler(logging.NullHandler())

# Disable propagation so that handlers for `databricks.sql` don't pick up these messages
unsafe_logger.propagate = False

THRIFT_ERROR_MESSAGE_HEADER = "x-thriftserver-error-message"
DATABRICKS_ERROR_OR_REDIRECT_HEADER = "x-databricks-error-or-redirect-message"
DATABRICKS_REASON_HEADER = "x-databricks-reason-phrase"

TIMESTAMP_AS_STRING_CONFIG = "spark.thriftserver.arrowBasedRowSet.timestampAsString"
DEFAULT_SOCKET_TIMEOUT = float(900)

# see Connection.__init__ for parameter descriptions.
# - Min/Max avoids unsustainable configs (sane values are far more constrained)
# - 900s attempts-duration lines up w ODBC/JDBC drivers (for cluster startup > 10 mins)
_retry_policy = {  # (type, default, min, max)
    "_retry_delay_min": (float, 1, 0.1, 60),
    "_retry_delay_max": (float, 60, 5, 3600),
    "_retry_stop_after_attempts_count": (int, 30, 1, 60),
    "_retry_stop_after_attempts_duration": (float, 900, 1, 86400),
    "_retry_delay_default": (float, 5, 1, 60),
}


class ThriftDatabricksClient(DatabricksClient):
    CLOSED_OP_STATE = ttypes.TOperationState.CLOSED_STATE
    ERROR_OP_STATE = ttypes.TOperationState.ERROR_STATE

    _retry_delay_min: float
    _retry_delay_max: float
    _retry_stop_after_attempts_count: int
    _retry_stop_after_attempts_duration: float
    _retry_delay_default: float

    def __init__(
        self,
        server_hostname: str,
        port,
        http_path: str,
        http_headers,
        auth_provider: AuthProvider,
        ssl_options: SSLOptions,
        staging_allowed_local_path: Union[None, str, List[str]] = None,
        **kwargs,
    ):
        # Internal arguments in **kwargs:
        # _username, _password
        #   Username and password Basic authentication (no official support)
        # _connection_uri
        #   Overrides server_hostname and http_path.
        # RETRY/ATTEMPT POLICY
        # _retry_delay_min                      (default: 1)
        # _retry_delay_max                      (default: 60)
        #   {min,max} pre-retry delay bounds
        # _retry_delay_default                   (default: 5)
        #   Only used when GetOperationStatus fails due to a TCP/OS Error.
        # _retry_stop_after_attempts_count      (default: 30)
        #   total max attempts during retry sequence
        # _retry_stop_after_attempts_duration   (default: 900)
        #   total max wait duration during retry sequence
        #   (Note this will stop _before_ intentionally exceeding; thus if the
        #   next calculated pre-retry delay would go past
        #   _retry_stop_after_attempts_duration, stop now.)
        #
        # _retry_stop_after_attempts_count
        #  The maximum number of times we should retry retryable requests (defaults to 24)
        # _retry_dangerous_codes
        #  An iterable of integer HTTP status codes. ExecuteStatement commands will be retried if these codes are received.
        #  (defaults to [])
        # _socket_timeout
        #  The timeout in seconds for socket send, recv and connect operations. Should be a positive float or integer.
        #  (defaults to 900)
        # _enable_v3_retries
        # Whether to use the DatabricksRetryPolicy implemented in urllib3
        # (defaults to True)
        # _retry_max_redirects
        #  An integer representing the maximum number of redirects to follow for a request.
        #  This number must be <= _retry_stop_after_attempts_count.
        #  (defaults to None)
        # max_download_threads
        #  Number of threads for handling cloud fetch downloads. Defaults to 10

        logger.debug(
            "ThriftBackend.__init__(server_hostname=%s, port=%s, http_path=%s)",
            server_hostname,
            port,
            http_path,
        )

        port = port or 443
        if kwargs.get("_connection_uri"):
            uri = kwargs.get("_connection_uri")
        elif server_hostname and http_path:
            uri = "{host}:{port}/{path}".format(
                host=server_hostname.rstrip("/"), port=port, path=http_path.lstrip("/")
            )
            if not uri.startswith("https://"):
                uri = "https://" + uri
        else:
            raise ValueError("No valid connection settings.")

        self._staging_allowed_local_path = staging_allowed_local_path
        self._initialize_retry_args(kwargs)
        self._use_arrow_native_complex_types = kwargs.get(
            "_use_arrow_native_complex_types", True
        )
        self._use_arrow_native_decimals = kwargs.get("_use_arrow_native_decimals", True)
        self._use_arrow_native_timestamps = kwargs.get(
            "_use_arrow_native_timestamps", True
        )

        # Cloud fetch
        self._max_download_threads = kwargs.get("max_download_threads", 10)

        self._ssl_options = ssl_options

        self._auth_provider = auth_provider

        # Connector version 3 retry approach
        self.enable_v3_retries = kwargs.get("_enable_v3_retries", True)

        if not self.enable_v3_retries:
            logger.warning(
                "Legacy retry behavior is enabled for this connection."
                " This behaviour is deprecated and will be removed in a future release."
            )
        self.force_dangerous_codes = kwargs.get("_retry_dangerous_codes", [])

        additional_transport_args = {}
        _max_redirects: Union[None, int] = kwargs.get("_retry_max_redirects")

        if _max_redirects:
            if _max_redirects > self._retry_stop_after_attempts_count:
                logger.warn(
                    "_retry_max_redirects > _retry_stop_after_attempts_count so it will have no affect!"
                )
            urllib3_kwargs = {"redirect": _max_redirects}
        else:
            urllib3_kwargs = {}
        if self.enable_v3_retries:
            self.retry_policy = databricks.sql.auth.thrift_http_client.DatabricksRetryPolicy(
                delay_min=self._retry_delay_min,
                delay_max=self._retry_delay_max,
                stop_after_attempts_count=self._retry_stop_after_attempts_count,
                stop_after_attempts_duration=self._retry_stop_after_attempts_duration,
                delay_default=self._retry_delay_default,
                force_dangerous_codes=self.force_dangerous_codes,
                urllib3_kwargs=urllib3_kwargs,
            )

            additional_transport_args["retry_policy"] = self.retry_policy

        self._transport = databricks.sql.auth.thrift_http_client.THttpClient(
            auth_provider=self._auth_provider,
            uri_or_host=uri,
            ssl_options=self._ssl_options,
            **additional_transport_args,  # type: ignore
        )

        timeout = kwargs.get("_socket_timeout", DEFAULT_SOCKET_TIMEOUT)
        # setTimeout defaults to 15 minutes and is expected in ms
        self._transport.setTimeout(timeout and (float(timeout) * 1000.0))

        self._transport.setCustomHeaders(dict(http_headers))
        protocol = thrift.protocol.TBinaryProtocol.TBinaryProtocol(self._transport)
        self._client = TCLIService.Client(protocol)

        try:
            self._transport.open()
        except:
            self._transport.close()
            raise

        self._request_lock = threading.RLock()

    @property
    def staging_allowed_local_path(self) -> Union[None, str, List[str]]:
        return self._staging_allowed_local_path

    @property
    def ssl_options(self) -> SSLOptions:
        return self._ssl_options

    @property
    def max_download_threads(self) -> int:
        return self._max_download_threads

    # TODO: Move this bounding logic into DatabricksRetryPolicy for v3 (PECO-918)
    def _initialize_retry_args(self, kwargs):
        # Configure retries & timing: use user-settings or defaults, and bound
        # by policy. Log.warn when given param gets restricted.
        for key, (type_, default, min, max) in _retry_policy.items():
            given_or_default = type_(kwargs.get(key, default))
            bound = _bound(min, max, given_or_default)
            setattr(self, key, bound)
            logger.debug(
                "retry parameter: {} given_or_default {}".format(key, given_or_default)
            )
            if bound != given_or_default:
                logger.warning(
                    "Override out of policy retry parameter: "
                    + "{} given {}, restricted to {}".format(
                        key, given_or_default, bound
                    )
                )

        # Fail on retry delay min > max; consider later adding fail on min > duration?
        if (
            self._retry_stop_after_attempts_count > 1
            and self._retry_delay_min > self._retry_delay_max
        ):
            raise ValueError(
                "Invalid configuration enables retries with retry delay min(={}) > max(={})".format(
                    self._retry_delay_min, self._retry_delay_max
                )
            )

    @staticmethod
    def _check_response_for_error(response):
        if response.status and response.status.statusCode in [
            ttypes.TStatusCode.ERROR_STATUS,
            ttypes.TStatusCode.INVALID_HANDLE_STATUS,
        ]:
            raise DatabaseError(response.status.errorMessage)

    @staticmethod
    def _extract_error_message_from_headers(headers):
        err_msg = ""
        if THRIFT_ERROR_MESSAGE_HEADER in headers:
            err_msg = headers[THRIFT_ERROR_MESSAGE_HEADER]
        if DATABRICKS_ERROR_OR_REDIRECT_HEADER in headers:
            if (
                err_msg
            ):  # We don't expect both to be set, but log both here just in case
                err_msg = "Thriftserver error: {}, Databricks error: {}".format(
                    err_msg, headers[DATABRICKS_ERROR_OR_REDIRECT_HEADER]
                )
            else:
                err_msg = headers[DATABRICKS_ERROR_OR_REDIRECT_HEADER]
            if DATABRICKS_REASON_HEADER in headers:
                err_msg += ": " + headers[DATABRICKS_REASON_HEADER]

        if not err_msg:
            # if authentication token is invalid we need this branch
            if DATABRICKS_REASON_HEADER in headers:
                err_msg += ": " + headers[DATABRICKS_REASON_HEADER]

        return err_msg

    def _handle_request_error(self, error_info, attempt, elapsed):
        max_attempts = self._retry_stop_after_attempts_count
        max_duration_s = self._retry_stop_after_attempts_duration

        if (
            error_info.retry_delay is not None
            and elapsed + error_info.retry_delay > max_duration_s
        ):
            no_retry_reason = NoRetryReason.OUT_OF_TIME
        elif error_info.retry_delay is not None and attempt >= max_attempts:
            no_retry_reason = NoRetryReason.OUT_OF_ATTEMPTS
        elif error_info.retry_delay is None:
            no_retry_reason = NoRetryReason.NOT_RETRYABLE
        else:
            no_retry_reason = None

        full_error_info_context = error_info.full_info_logging_context(
            no_retry_reason, attempt, max_attempts, elapsed, max_duration_s
        )

        if no_retry_reason is not None:
            user_friendly_error_message = error_info.user_friendly_error_message(
                no_retry_reason, attempt, elapsed
            )
            network_request_error = RequestError(
                user_friendly_error_message, full_error_info_context, error_info.error
            )
            logger.info(network_request_error.message_with_context())

            raise network_request_error

        logger.info(
            "Retrying request after error in {} seconds: {}".format(
                error_info.retry_delay, full_error_info_context
            )
        )
        time.sleep(error_info.retry_delay)

    # FUTURE: Consider moving to https://github.com/litl/backoff or
    # https://github.com/jd/tenacity for retry logic.
    def make_request(self, method, request, retryable=True):
        """Execute given request, attempting retries when
            1. Receiving HTTP 429/503 from server
            2. OSError is raised during a GetOperationStatus

        For delay between attempts, honor the given Retry-After header, but with bounds.
        Use lower bound of expontial-backoff based on _retry_delay_min,
        and upper bound of _retry_delay_max.
        Will stop retry attempts if total elapsed time + next retry delay would exceed
        _retry_stop_after_attempts_duration.
        """
        # basic strategy: build range iterator rep'ing number of available
        # retries. bounds can be computed from there. iterate over it with
        # retries until success or final failure achieved.

        t0 = time.time()

        def get_elapsed():
            return time.time() - t0

        def bound_retry_delay(attempt, proposed_delay):
            """bound delay (seconds) by [min_delay*1.5^(attempt-1), max_delay]"""
            delay = int(proposed_delay)
            delay = max(delay, self._retry_delay_min * math.pow(1.5, attempt - 1))
            delay = min(delay, self._retry_delay_max)
            return delay

        def extract_retry_delay(attempt):
            # encapsulate retry checks, returns None || delay-in-secs
            # Retry IFF 429/503 code + Retry-After header set
            http_code = getattr(self._transport, "code", None)
            retry_after = getattr(self._transport, "headers", {}).get("Retry-After", 1)
            if http_code in [429, 503]:
                # bound delay (seconds) by [min_delay*1.5^(attempt-1), max_delay]
                return bound_retry_delay(attempt, int(retry_after))
            return None

        def attempt_request(attempt):
            # splits out lockable attempt, from delay & retry loop
            # returns tuple: (method_return, delay_fn(), error, error_message)
            # - non-None method_return -> success, return and be done
            # - non-None retry_delay -> sleep delay before retry
            # - error, error_message always set when available

            error, error_message, retry_delay = None, None, None
            try:
                this_method_name = getattr(method, "__name__")

                logger.debug("Sending request: {}(<REDACTED>)".format(this_method_name))
                unsafe_logger.debug("Sending request: {}".format(request))

                # These three lines are no-ops if the v3 retry policy is not in use
                if self.enable_v3_retries:
                    this_command_type = CommandType.get(this_method_name)
                    self._transport.set_retry_command_type(this_command_type)
                    self._transport.startRetryTimer()

                response = method(request)

                # We need to call type(response) here because thrift doesn't implement __name__ attributes for thrift responses
                logger.debug(
                    "Received response: {}(<REDACTED>)".format(type(response).__name__)
                )
                unsafe_logger.debug("Received response: {}".format(response))
                return response

            except urllib3.exceptions.HTTPError as err:
                # retry on timeout. Happens a lot in Azure and it is safe as data has not been sent to server yet

                # TODO: don't use exception handling for GOS polling...

                logger.error("ThriftBackend.attempt_request: HTTPError: %s", err)

                gos_name = TCLIServiceClient.GetOperationStatus.__name__
                if method.__name__ == gos_name:
                    delay_default = (
                        self.enable_v3_retries
                        and self.retry_policy.delay_default
                        or self._retry_delay_default
                    )
                    retry_delay = bound_retry_delay(attempt, delay_default)
                    logger.info(
                        f"GetOperationStatus failed with HTTP error and will be retried: {str(err)}"
                    )
                else:
                    raise err
            except OSError as err:
                error = err
                error_message = str(err)
                # fmt: off
                # The built-in errno package encapsulates OSError codes, which are OS-specific.
                # log.info for errors we believe are not unusual or unexpected. log.warn for
                # for others like EEXIST, EBADF, ERANGE which are not expected in this context.
                #
                # I manually tested this retry behaviour using mitmweb and confirmed that
                # GetOperationStatus requests are retried when I forced network connection
                # interruptions / timeouts / reconnects. See #24 for more info.
                                        # | Debian | Darwin |
                info_errs = [           # |--------|--------|
                    errno.ESHUTDOWN,    # |   32   |   32   |
                    errno.EAFNOSUPPORT, # |   97   |   47   |
                    errno.ECONNRESET,   # |   104  |   54   |
                    errno.ETIMEDOUT,    # |   110  |   60   |
                ]

                gos_name = TCLIServiceClient.GetOperationStatus.__name__
                # retry on timeout. Happens a lot in Azure and it is safe as data has not been sent to server yet
                if method.__name__ == gos_name or err.errno == errno.ETIMEDOUT:
                    retry_delay = bound_retry_delay(attempt, self._retry_delay_default)

                    # fmt: on
                    log_string = f"{gos_name} failed with code {err.errno} and will attempt to retry"
                    if err.errno in info_errs:
                        logger.info(log_string)
                    else:
                        logger.warning(log_string)
            except Exception as err:
                logger.error("ThriftBackend.attempt_request: Exception: %s", err)
                error = err
                retry_delay = extract_retry_delay(attempt)
                error_message = (
                    ThriftDatabricksClient._extract_error_message_from_headers(
                        getattr(self._transport, "headers", {})
                    )
                )
            finally:
                # Calling `close()` here releases the active HTTP connection back to the pool
                self._transport.close()

            return RequestErrorInfo(
                error=error,
                error_message=error_message,
                retry_delay=retry_delay,
                http_code=getattr(self._transport, "code", None),
                method=method.__name__,
                request=request,
            )

        # The real work:
        # - for each available attempt:
        #       lock-and-attempt
        #       return on success
        #       if available: bounded delay and retry
        #       if not: raise error
        max_attempts = self._retry_stop_after_attempts_count if retryable else 1

        # use index-1 counting for logging/human consistency
        for attempt in range(1, max_attempts + 1):
            # We have a lock here because .cancel can be called from a separate thread.
            # We do not want threads to be simultaneously sharing the Thrift Transport
            # because we use its state to determine retries
            with self._request_lock:
                response_or_error_info = attempt_request(attempt)
            elapsed = get_elapsed()

            # conditions: success, non-retry-able, no-attempts-left, no-time-left, delay+retry
            if not isinstance(response_or_error_info, RequestErrorInfo):
                # log nothing here, presume that main request logging covers
                response = response_or_error_info
                ThriftDatabricksClient._check_response_for_error(response)
                return response

            error_info = response_or_error_info
            # The error handler will either sleep or throw an exception
            self._handle_request_error(error_info, attempt, elapsed)

    def _check_protocol_version(self, t_open_session_resp):
        protocol_version = t_open_session_resp.serverProtocolVersion

        if protocol_version < ttypes.TProtocolVersion.SPARK_CLI_SERVICE_PROTOCOL_V2:
            raise OperationalError(
                "Error: expected server to use a protocol version >= "
                "SPARK_CLI_SERVICE_PROTOCOL_V2, "
                "instead got: {}".format(protocol_version)
            )

    def _check_initial_namespace(self, catalog, schema, response):
        if not (catalog or schema):
            return

        if (
            response.serverProtocolVersion
            < ttypes.TProtocolVersion.SPARK_CLI_SERVICE_PROTOCOL_V4
        ):
            raise InvalidServerResponseError(
                "Setting initial namespace not supported by the DBR version, "
                "Please use a Databricks SQL endpoint or a cluster with DBR >= 9.0."
            )

        if catalog:
            if not response.canUseMultipleCatalogs:
                raise InvalidServerResponseError(
                    "Unexpected response from server: Trying to set initial catalog to {}, "
                    + "but server does not support multiple catalogs.".format(catalog)  # type: ignore
                )

    def _check_session_configuration(self, session_configuration):
        # This client expects timetampsAsString to be false, so we do not allow users to modify that
        if (
            session_configuration.get(TIMESTAMP_AS_STRING_CONFIG, "false").lower()
            != "false"
        ):
            raise Error(
                "Invalid session configuration: {} cannot be changed "
                "while using the Databricks SQL connector, it must be false not {}".format(
                    TIMESTAMP_AS_STRING_CONFIG,
                    session_configuration[TIMESTAMP_AS_STRING_CONFIG],
                )
            )

    def open_session(self, session_configuration, catalog, schema) -> SessionId:
        try:
            self._transport.open()
            session_configuration = {
                k: str(v) for (k, v) in (session_configuration or {}).items()
            }
            self._check_session_configuration(session_configuration)
            # We want to receive proper Timestamp arrow types.
            # We set it also in confOverlay in TExecuteStatementReq on a per query basic,
            # but it doesn't hurt to also set for the whole session.
            session_configuration[TIMESTAMP_AS_STRING_CONFIG] = "false"
            if catalog or schema:
                initial_namespace = ttypes.TNamespace(
                    catalogName=catalog, schemaName=schema
                )
            else:
                initial_namespace = None

            open_session_req = ttypes.TOpenSessionReq(
                client_protocol_i64=ttypes.TProtocolVersion.SPARK_CLI_SERVICE_PROTOCOL_V7,
                client_protocol=None,
                initialNamespace=initial_namespace,
                canUseMultipleCatalogs=True,
                configuration=session_configuration,
            )
            response = self.make_request(self._client.OpenSession, open_session_req)
            self._check_initial_namespace(catalog, schema, response)
            self._check_protocol_version(response)
            properties = (
                {"serverProtocolVersion": response.serverProtocolVersion}
                if response.serverProtocolVersion
                else {}
            )
            return SessionId.from_thrift_handle(response.sessionHandle, properties)
        except:
            self._transport.close()
            raise

    def close_session(self, session_id: SessionId) -> None:
        thrift_handle = session_id.to_thrift_handle()
        if not thrift_handle:
            raise ValueError("Not a valid Thrift session ID")

        req = ttypes.TCloseSessionReq(sessionHandle=thrift_handle)
        try:
            self.make_request(self._client.CloseSession, req)
        finally:
            self._transport.close()

    def _check_command_not_in_error_or_closed_state(
        self, op_handle, get_operations_resp
    ):
        if get_operations_resp.operationState == ttypes.TOperationState.ERROR_STATE:
            if get_operations_resp.displayMessage:
                raise ServerOperationError(
                    get_operations_resp.displayMessage,
                    {
                        "operation-id": op_handle
                        and guid_to_hex_id(op_handle.operationId.guid),
                        "diagnostic-info": get_operations_resp.diagnosticInfo,
                    },
                )
            else:
                raise ServerOperationError(
                    get_operations_resp.errorMessage,
                    {
                        "operation-id": op_handle
                        and guid_to_hex_id(op_handle.operationId.guid),
                        "diagnostic-info": None,
                    },
                )
        elif get_operations_resp.operationState == ttypes.TOperationState.CLOSED_STATE:
            raise DatabaseError(
                "Command {} unexpectedly closed server side".format(
                    op_handle and guid_to_hex_id(op_handle.operationId.guid)
                ),
                {
                    "operation-id": op_handle
                    and guid_to_hex_id(op_handle.operationId.guid)
                },
            )

    def _poll_for_status(self, op_handle):
        req = ttypes.TGetOperationStatusReq(
            operationHandle=op_handle,
            getProgressUpdate=False,
        )
        return self.make_request(self._client.GetOperationStatus, req)

    def _create_arrow_table(self, t_row_set, lz4_compressed, schema_bytes, description):
        if t_row_set.columns is not None:
            (
                arrow_table,
                num_rows,
            ) = convert_column_based_set_to_arrow_table(t_row_set.columns, description)
        elif t_row_set.arrowBatches is not None:
            (arrow_table, num_rows,) = convert_arrow_based_set_to_arrow_table(
                t_row_set.arrowBatches, lz4_compressed, schema_bytes
            )
        else:
            raise OperationalError("Unsupported TRowSet instance {}".format(t_row_set))
        return convert_decimals_in_arrow_table(arrow_table, description), num_rows

    def _get_metadata_resp(self, op_handle):
        req = ttypes.TGetResultSetMetadataReq(operationHandle=op_handle)
        return self.make_request(self._client.GetResultSetMetadata, req)

    @staticmethod
    def _hive_schema_to_arrow_schema(t_table_schema):
        def map_type(t_type_entry):
            if t_type_entry.primitiveEntry:
                return {
                    ttypes.TTypeId.BOOLEAN_TYPE: pyarrow.bool_(),
                    ttypes.TTypeId.TINYINT_TYPE: pyarrow.int8(),
                    ttypes.TTypeId.SMALLINT_TYPE: pyarrow.int16(),
                    ttypes.TTypeId.INT_TYPE: pyarrow.int32(),
                    ttypes.TTypeId.BIGINT_TYPE: pyarrow.int64(),
                    ttypes.TTypeId.FLOAT_TYPE: pyarrow.float32(),
                    ttypes.TTypeId.DOUBLE_TYPE: pyarrow.float64(),
                    ttypes.TTypeId.STRING_TYPE: pyarrow.string(),
                    ttypes.TTypeId.TIMESTAMP_TYPE: pyarrow.timestamp("us", None),
                    ttypes.TTypeId.BINARY_TYPE: pyarrow.binary(),
                    ttypes.TTypeId.ARRAY_TYPE: pyarrow.string(),
                    ttypes.TTypeId.MAP_TYPE: pyarrow.string(),
                    ttypes.TTypeId.STRUCT_TYPE: pyarrow.string(),
                    ttypes.TTypeId.UNION_TYPE: pyarrow.string(),
                    ttypes.TTypeId.USER_DEFINED_TYPE: pyarrow.string(),
                    ttypes.TTypeId.DECIMAL_TYPE: pyarrow.string(),
                    ttypes.TTypeId.NULL_TYPE: pyarrow.null(),
                    ttypes.TTypeId.DATE_TYPE: pyarrow.date32(),
                    ttypes.TTypeId.VARCHAR_TYPE: pyarrow.string(),
                    ttypes.TTypeId.CHAR_TYPE: pyarrow.string(),
                    ttypes.TTypeId.INTERVAL_YEAR_MONTH_TYPE: pyarrow.string(),
                    ttypes.TTypeId.INTERVAL_DAY_TIME_TYPE: pyarrow.string(),
                }[t_type_entry.primitiveEntry.type]
            else:
                # Current thriftserver implementation should always return a primitiveEntry,
                # even for complex types
                raise OperationalError(
                    "Thrift protocol error: t_type_entry not a primitiveEntry"
                )

        def convert_col(t_column_desc):
            return pyarrow.field(
                t_column_desc.columnName, map_type(t_column_desc.typeDesc.types[0])
            )

        return pyarrow.schema([convert_col(col) for col in t_table_schema.columns])

    @staticmethod
    def _col_to_description(col):
        type_entry = col.typeDesc.types[0]

        if type_entry.primitiveEntry:
            name = ttypes.TTypeId._VALUES_TO_NAMES[type_entry.primitiveEntry.type]
            # Drop _TYPE suffix
            cleaned_type = (name[:-5] if name.endswith("_TYPE") else name).lower()
        else:
            raise OperationalError(
                "Thrift protocol error: t_type_entry not a primitiveEntry"
            )

        if type_entry.primitiveEntry.type == ttypes.TTypeId.DECIMAL_TYPE:
            qualifiers = type_entry.primitiveEntry.typeQualifiers.qualifiers
            if qualifiers and "precision" in qualifiers and "scale" in qualifiers:
                precision, scale = (
                    qualifiers["precision"].i32Value,
                    qualifiers["scale"].i32Value,
                )
            else:
                raise OperationalError(
                    "Decimal type did not provide typeQualifier precision, scale in "
                    "primitiveEntry {}".format(type_entry.primitiveEntry)
                )
        else:
            precision, scale = None, None

        return col.columnName, cleaned_type, None, None, precision, scale, None

    @staticmethod
    def _hive_schema_to_description(t_table_schema):
        return [
            ThriftDatabricksClient._col_to_description(col)
            for col in t_table_schema.columns
        ]

    def _results_message_to_execute_response(self, resp, operation_state):
        if resp.directResults and resp.directResults.resultSetMetadata:
            t_result_set_metadata_resp = resp.directResults.resultSetMetadata
        else:
            t_result_set_metadata_resp = self._get_metadata_resp(resp.operationHandle)

        if t_result_set_metadata_resp.resultFormat not in [
            ttypes.TSparkRowSetType.ARROW_BASED_SET,
            ttypes.TSparkRowSetType.COLUMN_BASED_SET,
            ttypes.TSparkRowSetType.URL_BASED_SET,
        ]:
            raise OperationalError(
                "Expected results to be in Arrow or column based format, "
                "instead they are: {}".format(
                    ttypes.TSparkRowSetType._VALUES_TO_NAMES[
                        t_result_set_metadata_resp.resultFormat
                    ]
                )
            )
        direct_results = resp.directResults
        has_been_closed_server_side = direct_results and direct_results.closeOperation
        has_more_rows = (
            (not direct_results)
            or (not direct_results.resultSet)
            or direct_results.resultSet.hasMoreRows
        )
        description = self._hive_schema_to_description(
            t_result_set_metadata_resp.schema
        )

        if pyarrow:
            schema_bytes = (
                t_result_set_metadata_resp.arrowSchema
                or self._hive_schema_to_arrow_schema(t_result_set_metadata_resp.schema)
                .serialize()
                .to_pybytes()
            )
        else:
            schema_bytes = None

        lz4_compressed = t_result_set_metadata_resp.lz4Compressed
        is_staging_operation = t_result_set_metadata_resp.isStagingOperation
        if direct_results and direct_results.resultSet:
            assert direct_results.resultSet.results.startRowOffset == 0
            assert direct_results.resultSetMetadata

            arrow_queue_opt = ResultSetQueueFactory.build_queue(
                row_set_type=t_result_set_metadata_resp.resultFormat,
                t_row_set=direct_results.resultSet.results,
                arrow_schema_bytes=schema_bytes,
                max_download_threads=self.max_download_threads,
                lz4_compressed=lz4_compressed,
                description=description,
                ssl_options=self._ssl_options,
            )
        else:
            arrow_queue_opt = None

        command_id = CommandId.from_thrift_handle(resp.operationHandle)

        return ExecuteResponse(
            arrow_queue=arrow_queue_opt,
            status=operation_state,
            has_been_closed_server_side=has_been_closed_server_side,
            has_more_rows=has_more_rows,
            lz4_compressed=lz4_compressed,
            is_staging_operation=is_staging_operation,
            command_id=command_id,
            description=description,
            arrow_schema_bytes=schema_bytes,
        )

    def get_execution_result(
        self, command_id: CommandId, cursor: "Cursor"
    ) -> ExecuteResponse:
        thrift_handle = command_id.to_thrift_handle()
        if not thrift_handle:
            raise ValueError("Not a valid Thrift command ID")

        req = ttypes.TFetchResultsReq(
            operationHandle=ttypes.TOperationHandle(
                thrift_handle.operationId,
                thrift_handle.operationType,
                False,
                thrift_handle.modifiedRowCount,
            ),
            maxRows=cursor.arraysize,
            maxBytes=cursor.buffer_size_bytes,
            orientation=ttypes.TFetchOrientation.FETCH_NEXT,
            includeResultSetMetadata=True,
        )

        resp = self.make_request(self._client.FetchResults, req)

        t_result_set_metadata_resp = resp.resultSetMetadata

        lz4_compressed = t_result_set_metadata_resp.lz4Compressed
        is_staging_operation = t_result_set_metadata_resp.isStagingOperation
        has_more_rows = resp.hasMoreRows
        description = self._hive_schema_to_description(
            t_result_set_metadata_resp.schema
        )

        if pyarrow:
            schema_bytes = (
                t_result_set_metadata_resp.arrowSchema
                or self._hive_schema_to_arrow_schema(t_result_set_metadata_resp.schema)
                .serialize()
                .to_pybytes()
            )
        else:
            schema_bytes = None

        queue = ResultSetQueueFactory.build_queue(
            row_set_type=resp.resultSetMetadata.resultFormat,
            t_row_set=resp.results,
            arrow_schema_bytes=schema_bytes,
            max_download_threads=self.max_download_threads,
            lz4_compressed=lz4_compressed,
            description=description,
            ssl_options=self._ssl_options,
        )

        execute_response = ExecuteResponse(
            arrow_queue=queue,
            status=resp.status,
            has_been_closed_server_side=False,
            has_more_rows=has_more_rows,
            lz4_compressed=lz4_compressed,
            is_staging_operation=is_staging_operation,
            command_id=command_id,
            description=description,
            arrow_schema_bytes=schema_bytes,
        )

        return ThriftResultSet(
            connection=cursor.connection,
            execute_response=execute_response,
            thrift_client=self,
            buffer_size_bytes=cursor.buffer_size_bytes,
            arraysize=cursor.arraysize,
            use_cloud_fetch=cursor.connection.use_cloud_fetch,
        )

    def _wait_until_command_done(self, op_handle, initial_operation_status_resp):
        if initial_operation_status_resp:
            self._check_command_not_in_error_or_closed_state(
                op_handle, initial_operation_status_resp
            )
        operation_state = (
            initial_operation_status_resp
            and initial_operation_status_resp.operationState
        )
        while not operation_state or operation_state in [
            ttypes.TOperationState.RUNNING_STATE,
            ttypes.TOperationState.PENDING_STATE,
        ]:
            poll_resp = self._poll_for_status(op_handle)
            operation_state = poll_resp.operationState
            self._check_command_not_in_error_or_closed_state(op_handle, poll_resp)
        return operation_state

    def get_query_state(self, command_id: CommandId) -> CommandState:
        thrift_handle = command_id.to_thrift_handle()
        if not thrift_handle:
            raise ValueError("Not a valid Thrift command ID")

        poll_resp = self._poll_for_status(thrift_handle)
        operation_state = poll_resp.operationState
        self._check_command_not_in_error_or_closed_state(thrift_handle, poll_resp)
        return CommandState.from_thrift_state(operation_state)

    @staticmethod
    def _check_direct_results_for_error(t_spark_direct_results):
        if t_spark_direct_results:
            if t_spark_direct_results.operationStatus:
                ThriftDatabricksClient._check_response_for_error(
                    t_spark_direct_results.operationStatus
                )
            if t_spark_direct_results.resultSetMetadata:
                ThriftDatabricksClient._check_response_for_error(
                    t_spark_direct_results.resultSetMetadata
                )
            if t_spark_direct_results.resultSet:
                ThriftDatabricksClient._check_response_for_error(
                    t_spark_direct_results.resultSet
                )
            if t_spark_direct_results.closeOperation:
                ThriftDatabricksClient._check_response_for_error(
                    t_spark_direct_results.closeOperation
                )

    def execute_command(
        self,
        operation: str,
        session_id: SessionId,
        max_rows: int,
        max_bytes: int,
        lz4_compression: bool,
        cursor: "Cursor",
        use_cloud_fetch=True,
        parameters=[],
        async_op=False,
        enforce_embedded_schema_correctness=False,
    ) -> Union["ResultSet", None]:
        thrift_handle = session_id.to_thrift_handle()
        if not thrift_handle:
            raise ValueError("Not a valid Thrift session ID")

        logger.debug(
            "ThriftBackend.execute_command(operation=%s, session_handle=%s)",
            operation,
            thrift_handle,
        )

        spark_arrow_types = ttypes.TSparkArrowTypes(
            timestampAsArrow=self._use_arrow_native_timestamps,
            decimalAsArrow=self._use_arrow_native_decimals,
            complexTypesAsArrow=self._use_arrow_native_complex_types,
            # TODO: The current Arrow type used for intervals can not be deserialised in PyArrow
            # DBR should be changed to use month_day_nano_interval
            intervalTypesAsArrow=False,
        )
        req = ttypes.TExecuteStatementReq(
            sessionHandle=thrift_handle,
            statement=operation,
            runAsync=True,
            # For async operation we don't want the direct results
            getDirectResults=None
            if async_op
            else ttypes.TSparkGetDirectResults(
                maxRows=max_rows,
                maxBytes=max_bytes,
            ),
            canReadArrowResult=True if pyarrow else False,
            canDecompressLZ4Result=lz4_compression,
            canDownloadResult=use_cloud_fetch,
            confOverlay={
                # We want to receive proper Timestamp arrow types.
                "spark.thriftserver.arrowBasedRowSet.timestampAsString": "false"
            },
            useArrowNativeTypes=spark_arrow_types,
            parameters=parameters,
            enforceEmbeddedSchemaCorrectness=enforce_embedded_schema_correctness,
        )
        resp = self.make_request(self._client.ExecuteStatement, req)

        if async_op:
            self._handle_execute_response_async(resp, cursor)
            return None
        else:
            execute_response = self._handle_execute_response(resp, cursor)

            return ThriftResultSet(
                connection=cursor.connection,
                execute_response=execute_response,
                thrift_client=self,
                buffer_size_bytes=max_bytes,
                arraysize=max_rows,
                use_cloud_fetch=use_cloud_fetch,
            )

    def get_catalogs(
        self,
        session_id: SessionId,
        max_rows: int,
        max_bytes: int,
<<<<<<< HEAD
        cursor: Any,
    ) -> "ResultSet":
=======
        cursor: "Cursor",
    ) -> ExecuteResponse:
>>>>>>> 1ec8c45b
        thrift_handle = session_id.to_thrift_handle()
        if not thrift_handle:
            raise ValueError("Not a valid Thrift session ID")

        req = ttypes.TGetCatalogsReq(
            sessionHandle=thrift_handle,
            getDirectResults=ttypes.TSparkGetDirectResults(
                maxRows=max_rows, maxBytes=max_bytes
            ),
        )
        resp = self.make_request(self._client.GetCatalogs, req)

        execute_response = self._handle_execute_response(resp, cursor)

        return ThriftResultSet(
            connection=cursor.connection,
            execute_response=execute_response,
            thrift_client=self,
            buffer_size_bytes=max_bytes,
            arraysize=max_rows,
            use_cloud_fetch=cursor.connection.use_cloud_fetch,
        )

    def get_schemas(
        self,
        session_id: SessionId,
        max_rows: int,
        max_bytes: int,
        cursor: "Cursor",
        catalog_name=None,
        schema_name=None,
<<<<<<< HEAD
    ) -> "ResultSet":
=======
    ) -> ExecuteResponse:
>>>>>>> 1ec8c45b
        thrift_handle = session_id.to_thrift_handle()
        if not thrift_handle:
            raise ValueError("Not a valid Thrift session ID")

        req = ttypes.TGetSchemasReq(
            sessionHandle=thrift_handle,
            getDirectResults=ttypes.TSparkGetDirectResults(
                maxRows=max_rows, maxBytes=max_bytes
            ),
            catalogName=catalog_name,
            schemaName=schema_name,
        )
        resp = self.make_request(self._client.GetSchemas, req)

        execute_response = self._handle_execute_response(resp, cursor)

        return ThriftResultSet(
            connection=cursor.connection,
            execute_response=execute_response,
            thrift_client=self,
            buffer_size_bytes=max_bytes,
            arraysize=max_rows,
            use_cloud_fetch=cursor.connection.use_cloud_fetch,
        )

    def get_tables(
        self,
        session_id: SessionId,
        max_rows: int,
        max_bytes: int,
        cursor: "Cursor",
        catalog_name=None,
        schema_name=None,
        table_name=None,
        table_types=None,
<<<<<<< HEAD
    ) -> "ResultSet":
=======
    ) -> ExecuteResponse:
>>>>>>> 1ec8c45b
        thrift_handle = session_id.to_thrift_handle()
        if not thrift_handle:
            raise ValueError("Not a valid Thrift session ID")

        req = ttypes.TGetTablesReq(
            sessionHandle=thrift_handle,
            getDirectResults=ttypes.TSparkGetDirectResults(
                maxRows=max_rows, maxBytes=max_bytes
            ),
            catalogName=catalog_name,
            schemaName=schema_name,
            tableName=table_name,
            tableTypes=table_types,
        )
        resp = self.make_request(self._client.GetTables, req)

        execute_response = self._handle_execute_response(resp, cursor)

        return ThriftResultSet(
            connection=cursor.connection,
            execute_response=execute_response,
            thrift_client=self,
            buffer_size_bytes=max_bytes,
            arraysize=max_rows,
            use_cloud_fetch=cursor.connection.use_cloud_fetch,
        )

    def get_columns(
        self,
        session_id: SessionId,
        max_rows: int,
        max_bytes: int,
        cursor: "Cursor",
        catalog_name=None,
        schema_name=None,
        table_name=None,
        column_name=None,
<<<<<<< HEAD
    ) -> "ResultSet":
=======
    ) -> ExecuteResponse:
>>>>>>> 1ec8c45b
        thrift_handle = session_id.to_thrift_handle()
        if not thrift_handle:
            raise ValueError("Not a valid Thrift session ID")

        req = ttypes.TGetColumnsReq(
            sessionHandle=thrift_handle,
            getDirectResults=ttypes.TSparkGetDirectResults(
                maxRows=max_rows, maxBytes=max_bytes
            ),
            catalogName=catalog_name,
            schemaName=schema_name,
            tableName=table_name,
            columnName=column_name,
        )
        resp = self.make_request(self._client.GetColumns, req)

        execute_response = self._handle_execute_response(resp, cursor)

        return ThriftResultSet(
            connection=cursor.connection,
            execute_response=execute_response,
            thrift_client=self,
            buffer_size_bytes=max_bytes,
            arraysize=max_rows,
            use_cloud_fetch=cursor.connection.use_cloud_fetch,
        )

    def _handle_execute_response(self, resp, cursor):
        command_id = CommandId.from_thrift_handle(resp.operationHandle)

        cursor.active_command_id = command_id
        self._check_direct_results_for_error(resp.directResults)

        final_operation_state = self._wait_until_command_done(
            resp.operationHandle,
            resp.directResults and resp.directResults.operationStatus,
        )

        execute_response = self._results_message_to_execute_response(
            resp, final_operation_state
        )
        execute_response = execute_response._replace(command_id=command_id)
        return execute_response

    def _handle_execute_response_async(self, resp, cursor):
        command_id = CommandId.from_thrift_handle(resp.operationHandle)
        cursor.active_command_id = command_id
        self._check_direct_results_for_error(resp.directResults)

    def fetch_results(
        self,
        command_id: CommandId,
        max_rows: int,
        max_bytes: int,
        expected_row_start_offset: int,
        lz4_compressed: bool,
        arrow_schema_bytes,
        description,
        use_cloud_fetch=True,
    ):
        thrift_handle = command_id.to_thrift_handle()
        if not thrift_handle:
            raise ValueError("Not a valid Thrift command ID")

        req = ttypes.TFetchResultsReq(
            operationHandle=ttypes.TOperationHandle(
                thrift_handle.operationId,
                thrift_handle.operationType,
                False,
                thrift_handle.modifiedRowCount,
            ),
            maxRows=max_rows,
            maxBytes=max_bytes,
            orientation=ttypes.TFetchOrientation.FETCH_NEXT,
            includeResultSetMetadata=True,
        )

        # Fetch results in Inline mode with FETCH_NEXT orientation are not idempotent and hence not retried
        resp = self.make_request(self._client.FetchResults, req, use_cloud_fetch)
        if resp.results.startRowOffset > expected_row_start_offset:
            raise DataError(
                "fetch_results failed due to inconsistency in the state between the client and the server. Expected results to start from {} but they instead start at {}, some result batches must have been skipped".format(
                    expected_row_start_offset, resp.results.startRowOffset
                )
            )

        queue = ResultSetQueueFactory.build_queue(
            row_set_type=resp.resultSetMetadata.resultFormat,
            t_row_set=resp.results,
            arrow_schema_bytes=arrow_schema_bytes,
            max_download_threads=self.max_download_threads,
            lz4_compressed=lz4_compressed,
            description=description,
            ssl_options=self._ssl_options,
        )

        return queue, resp.hasMoreRows

    def cancel_command(self, command_id: CommandId) -> None:
        thrift_handle = command_id.to_thrift_handle()
        if not thrift_handle:
            raise ValueError("Not a valid Thrift command ID")

        logger.debug("Cancelling command {}".format(command_id.guid))
        req = ttypes.TCancelOperationReq(thrift_handle)
        self.make_request(self._client.CancelOperation, req)

    def close_command(self, command_id: CommandId) -> None:
        thrift_handle = command_id.to_thrift_handle()
        if not thrift_handle:
            raise ValueError("Not a valid Thrift command ID")

        logger.debug("ThriftBackend.close_command(command_id=%s)", command_id)
        req = ttypes.TCloseOperationReq(operationHandle=thrift_handle)
        resp = self.make_request(self._client.CloseOperation, req)
<<<<<<< HEAD
        logger.debug(
            "ThriftBackend.close_command(command_id=%s) -> %s", command_id, resp
        )

    def handle_to_id(self, session_id: SessionId) -> Any:
        """Get the raw session ID from a SessionId"""
        if session_id.backend_type != BackendType.THRIFT:
            raise ValueError("Not a valid Thrift session ID")
        return session_id.guid

    def handle_to_hex_id(self, session_id: SessionId) -> str:
        """Get the hex representation of a session ID"""
        if session_id.backend_type != BackendType.THRIFT:
            raise ValueError("Not a valid Thrift session ID")
        return guid_to_hex_id(session_id.guid)
=======
        return resp.status
>>>>>>> 1ec8c45b
<|MERGE_RESOLUTION|>--- conflicted
+++ resolved
@@ -1013,13 +1013,8 @@
         session_id: SessionId,
         max_rows: int,
         max_bytes: int,
-<<<<<<< HEAD
         cursor: Any,
     ) -> "ResultSet":
-=======
-        cursor: "Cursor",
-    ) -> ExecuteResponse:
->>>>>>> 1ec8c45b
         thrift_handle = session_id.to_thrift_handle()
         if not thrift_handle:
             raise ValueError("Not a valid Thrift session ID")
@@ -1051,11 +1046,7 @@
         cursor: "Cursor",
         catalog_name=None,
         schema_name=None,
-<<<<<<< HEAD
     ) -> "ResultSet":
-=======
-    ) -> ExecuteResponse:
->>>>>>> 1ec8c45b
         thrift_handle = session_id.to_thrift_handle()
         if not thrift_handle:
             raise ValueError("Not a valid Thrift session ID")
@@ -1091,11 +1082,7 @@
         schema_name=None,
         table_name=None,
         table_types=None,
-<<<<<<< HEAD
     ) -> "ResultSet":
-=======
-    ) -> ExecuteResponse:
->>>>>>> 1ec8c45b
         thrift_handle = session_id.to_thrift_handle()
         if not thrift_handle:
             raise ValueError("Not a valid Thrift session ID")
@@ -1133,11 +1120,7 @@
         schema_name=None,
         table_name=None,
         column_name=None,
-<<<<<<< HEAD
     ) -> "ResultSet":
-=======
-    ) -> ExecuteResponse:
->>>>>>> 1ec8c45b
         thrift_handle = session_id.to_thrift_handle()
         if not thrift_handle:
             raise ValueError("Not a valid Thrift session ID")
@@ -1253,22 +1236,4 @@
         logger.debug("ThriftBackend.close_command(command_id=%s)", command_id)
         req = ttypes.TCloseOperationReq(operationHandle=thrift_handle)
         resp = self.make_request(self._client.CloseOperation, req)
-<<<<<<< HEAD
-        logger.debug(
-            "ThriftBackend.close_command(command_id=%s) -> %s", command_id, resp
-        )
-
-    def handle_to_id(self, session_id: SessionId) -> Any:
-        """Get the raw session ID from a SessionId"""
-        if session_id.backend_type != BackendType.THRIFT:
-            raise ValueError("Not a valid Thrift session ID")
-        return session_id.guid
-
-    def handle_to_hex_id(self, session_id: SessionId) -> str:
-        """Get the hex representation of a session ID"""
-        if session_id.backend_type != BackendType.THRIFT:
-            raise ValueError("Not a valid Thrift session ID")
-        return guid_to_hex_id(session_id.guid)
-=======
-        return resp.status
->>>>>>> 1ec8c45b
+        return resp.status