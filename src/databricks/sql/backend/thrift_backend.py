--- conflicted
+++ resolved
@@ -779,26 +779,6 @@
             schema_bytes = None
 
         lz4_compressed = t_result_set_metadata_resp.lz4Compressed
-<<<<<<< HEAD
-        is_staging_operation = t_result_set_metadata_resp.isStagingOperation
-        if direct_results and direct_results.resultSet:
-            assert direct_results.resultSet.results.startRowOffset == 0
-            assert direct_results.resultSetMetadata
-
-            arrow_queue_opt = ThriftResultSetQueueFactory.build_queue(
-                row_set_type=t_result_set_metadata_resp.resultFormat,
-                t_row_set=direct_results.resultSet.results,
-                arrow_schema_bytes=schema_bytes,
-                max_download_threads=self.max_download_threads,
-                lz4_compressed=lz4_compressed,
-                description=description,
-                ssl_options=self._ssl_options,
-            )
-        else:
-            arrow_queue_opt = None
-
-=======
->>>>>>> 73bc2826
         command_id = CommandId.from_thrift_handle(resp.operationHandle)
 
         status = CommandState.from_thrift_state(operation_state)
@@ -856,21 +836,9 @@
         else:
             schema_bytes = None
 
-<<<<<<< HEAD
-        queue = ThriftResultSetQueueFactory.build_queue(
-            row_set_type=resp.resultSetMetadata.resultFormat,
-            t_row_set=resp.results,
-            arrow_schema_bytes=schema_bytes,
-            max_download_threads=self.max_download_threads,
-            lz4_compressed=lz4_compressed,
-            description=description,
-            ssl_options=self._ssl_options,
-        )
-=======
         lz4_compressed = t_result_set_metadata_resp.lz4Compressed
         is_staging_operation = t_result_set_metadata_resp.isStagingOperation
         has_more_rows = resp.hasMoreRows
->>>>>>> 73bc2826
 
         status = self.get_query_state(command_id)
 
@@ -1256,13 +1224,9 @@
                 )
             )
 
-<<<<<<< HEAD
-        queue = ThriftResultSetQueueFactory.build_queue(
-=======
         from databricks.sql.utils import ResultSetQueueFactory
 
         queue = ResultSetQueueFactory.build_queue(
->>>>>>> 73bc2826
             row_set_type=resp.resultSetMetadata.resultFormat,
             t_row_set=resp.results,
             arrow_schema_bytes=arrow_schema_bytes,
