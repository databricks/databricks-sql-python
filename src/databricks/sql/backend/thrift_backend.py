--- conflicted
+++ resolved
@@ -40,10 +40,7 @@
 )
 
 from databricks.sql.utils import (
-<<<<<<< HEAD
-=======
     ThriftResultSetQueueFactory,
->>>>>>> 70c7dc80
     _bound,
     RequestErrorInfo,
     NoRetryReason,
