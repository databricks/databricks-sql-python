--- conflicted
+++ resolved
@@ -164,12 +164,9 @@
             raise ValueError("No valid connection settings.")
 
         self._initialize_retry_args(kwargs)
-<<<<<<< HEAD
-=======
         self._use_arrow_native_complex_types = kwargs.get(
             "_use_arrow_native_complex_types", True
         )
->>>>>>> 640cc82e
 
         self._use_arrow_native_decimals = kwargs.get("_use_arrow_native_decimals", True)
         self._use_arrow_native_timestamps = kwargs.get(
