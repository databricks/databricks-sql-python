import datetime

from databricks.sql.exc import *

# PEP 249 module globals
apilevel = "2.0"
threadsafety = 1  # Threads may share the module, but not connections.
<<<<<<< HEAD
paramstyle = "pyformat"  # Python extended format codes, e.g. ...WHERE name=%(name)s
=======

# Python extended format codes, e.g. ...WHERE name=%(name)s
# Note that when we switch to ParameterApproach.NATIVE, paramstyle will be `named`
paramstyle = "pyformat"
>>>>>>> 2d58e5b6


class DBAPITypeObject(object):
    def __init__(self, *values):
        self.values = values

    def __eq__(self, other):
        return other in self.values

    def __repr__(self):
        return "DBAPITypeObject({})".format(self.values)


STRING = DBAPITypeObject("string")
BINARY = DBAPITypeObject("binary")
NUMBER = DBAPITypeObject(
    "boolean", "tinyint", "smallint", "int", "bigint", "float", "double", "decimal"
)
DATETIME = DBAPITypeObject("timestamp")
DATE = DBAPITypeObject("date")
ROWID = DBAPITypeObject()

__version__ = "2.9.3"
USER_AGENT_NAME = "PyDatabricksSqlConnector"

# These two functions are pyhive legacy
Date = datetime.date
Timestamp = datetime.datetime


def DateFromTicks(ticks):
    return Date(*time.localtime(ticks)[:3])


def TimestampFromTicks(ticks):
    return Timestamp(*time.localtime(ticks)[:6])


def connect(server_hostname, http_path, access_token=None, **kwargs):
    from .client import Connection

    return Connection(server_hostname, http_path, access_token, **kwargs)<|MERGE_RESOLUTION|>--- conflicted
+++ resolved
@@ -5,14 +5,10 @@
 # PEP 249 module globals
 apilevel = "2.0"
 threadsafety = 1  # Threads may share the module, but not connections.
-<<<<<<< HEAD
-paramstyle = "pyformat"  # Python extended format codes, e.g. ...WHERE name=%(name)s
-=======
 
 # Python extended format codes, e.g. ...WHERE name=%(name)s
 # Note that when we switch to ParameterApproach.NATIVE, paramstyle will be `named`
 paramstyle = "pyformat"
->>>>>>> 2d58e5b6
 
 
 class DBAPITypeObject(object):
