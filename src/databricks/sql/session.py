--- conflicted
+++ resolved
@@ -10,11 +10,7 @@
 from databricks.sql.backend.thrift_backend import ThriftDatabricksClient
 from databricks.sql.backend.sea.backend import SeaDatabricksClient
 from databricks.sql.backend.databricks_client import DatabricksClient
-<<<<<<< HEAD
 from databricks.sql.backend.types import SessionId, BackendType
-=======
-from databricks.sql.backend.types import SessionId
->>>>>>> 0887bc1d
 
 logger = logging.getLogger(__name__)
 
@@ -80,36 +76,6 @@
             tls_client_cert_key_password=kwargs.get("_tls_client_cert_key_password"),
         )
 
-<<<<<<< HEAD
-        # Determine which backend to use
-        use_sea = kwargs.get("use_sea", False)
-
-        if use_sea:
-            self.backend: DatabricksClient = SeaDatabricksClient(
-                self.host,
-                self.port,
-                http_path,
-                (http_headers or []) + base_headers,
-                auth_provider,
-                ssl_options=self._ssl_options,
-                _use_arrow_native_complex_types=_use_arrow_native_complex_types,
-                **kwargs,
-            )
-        else:
-            self.backend = ThriftDatabricksClient(
-                self.host,
-                self.port,
-                http_path,
-                (http_headers or []) + base_headers,
-                auth_provider,
-                ssl_options=self._ssl_options,
-                _use_arrow_native_complex_types=_use_arrow_native_complex_types,
-                **kwargs,
-            )
-
-        self.protocol_version = None
-
-=======
         self.backend = self._create_backend(
             server_hostname,
             http_path,
@@ -153,7 +119,6 @@
         }
         return databricks_client_class(**common_args)
 
->>>>>>> 0887bc1d
     def open(self):
         self._session_id = self.backend.open_session(
             session_configuration=self.session_configuration,
@@ -184,19 +149,11 @@
 
     def get_id(self):
         """Get the raw session ID (backend-specific)"""
-<<<<<<< HEAD
-        return self._session_id.get_id()
-
-    def get_id_hex(self) -> str:
-        """Get the session ID in hex format"""
-        return self._session_id.get_hex_id()
-=======
         return self._session_id.get_guid()
 
     def get_id_hex(self) -> str:
         """Get the session ID in hex format"""
         return self._session_id.get_hex_guid()
->>>>>>> 0887bc1d
 
     def close(self) -> None:
         """Close the underlying session."""
