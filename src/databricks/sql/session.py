import logging
from typing import Dict, Tuple, List, Optional, Any, Type

from databricks.sql.thrift_api.TCLIService import ttypes
from databricks.sql.types import SSLOptions
from databricks.sql.auth.auth import get_python_sql_connector_auth_provider
from databricks.sql.exc import SessionAlreadyClosedError, DatabaseError, RequestError
from databricks.sql import __version__
from databricks.sql import USER_AGENT_NAME
from databricks.sql.backend.thrift_backend import ThriftDatabricksClient
from databricks.sql.backend.sea.backend import SeaDatabricksClient
from databricks.sql.backend.databricks_client import DatabricksClient
from databricks.sql.backend.types import SessionId, BackendType

logger = logging.getLogger(__name__)


class Session:
    def __init__(
        self,
        server_hostname: str,
        http_path: str,
        http_headers: Optional[List[Tuple[str, str]]] = None,
        session_configuration: Optional[Dict[str, Any]] = None,
        catalog: Optional[str] = None,
        schema: Optional[str] = None,
        _use_arrow_native_complex_types: Optional[bool] = True,
        **kwargs,
    ) -> None:
        """
        Create a session to a Databricks SQL endpoint or a Databricks cluster.

        This class handles all session-related behavior and communication with the backend.
        """

        self.is_open = False
        self.host = server_hostname
        self.port = kwargs.get("_port", 443)

        self.session_configuration = session_configuration
        self.catalog = catalog
        self.schema = schema

        auth_provider = get_python_sql_connector_auth_provider(
            server_hostname, **kwargs
        )

        user_agent_entry = kwargs.get("user_agent_entry")
        if user_agent_entry is None:
            user_agent_entry = kwargs.get("_user_agent_entry")
            if user_agent_entry is not None:
                logger.warning(
                    "[WARN] Parameter '_user_agent_entry' is deprecated; use 'user_agent_entry' instead. "
                    "This parameter will be removed in the upcoming releases."
                )

        if user_agent_entry:
            useragent_header = "{}/{} ({})".format(
                USER_AGENT_NAME, __version__, user_agent_entry
            )
        else:
            useragent_header = "{}/{}".format(USER_AGENT_NAME, __version__)

        base_headers = [("User-Agent", useragent_header)]
        all_headers = (http_headers or []) + base_headers

        self._ssl_options = SSLOptions(
            # Double negation is generally a bad thing, but we have to keep backward compatibility
            tls_verify=not kwargs.get(
                "_tls_no_verify", False
            ),  # by default - verify cert and host
            tls_verify_hostname=kwargs.get("_tls_verify_hostname", True),
            tls_trusted_ca_file=kwargs.get("_tls_trusted_ca_file"),
            tls_client_cert_file=kwargs.get("_tls_client_cert_file"),
            tls_client_cert_key_file=kwargs.get("_tls_client_cert_key_file"),
            tls_client_cert_key_password=kwargs.get("_tls_client_cert_key_password"),
        )

<<<<<<< HEAD
        # Determine which backend to use
        use_sea = kwargs.get("use_sea", False)

        if use_sea:
            self.backend: DatabricksClient = SeaDatabricksClient(
                self.host,
                self.port,
                http_path,
                (http_headers or []) + base_headers,
                auth_provider,
                ssl_options=self._ssl_options,
                _use_arrow_native_complex_types=_use_arrow_native_complex_types,
                **kwargs,
            )
        else:
            self.backend = ThriftDatabricksClient(
                self.host,
                self.port,
                http_path,
                (http_headers or []) + base_headers,
                auth_provider,
                ssl_options=self._ssl_options,
                _use_arrow_native_complex_types=_use_arrow_native_complex_types,
                **kwargs,
            )

        self.protocol_version = None

=======
        self.backend = self._create_backend(
            server_hostname,
            http_path,
            all_headers,
            auth_provider,
            _use_arrow_native_complex_types,
            kwargs,
        )

        self.protocol_version = None

    def _create_backend(
        self,
        server_hostname: str,
        http_path: str,
        all_headers: List[Tuple[str, str]],
        auth_provider,
        _use_arrow_native_complex_types: Optional[bool],
        kwargs: dict,
    ) -> DatabricksClient:
        """Create and return the appropriate backend client."""
        use_sea = kwargs.get("use_sea", False)

        databricks_client_class: Type[DatabricksClient]
        if use_sea:
            logger.debug("Creating SEA backend client")
            databricks_client_class = SeaDatabricksClient
        else:
            logger.debug("Creating Thrift backend client")
            databricks_client_class = ThriftDatabricksClient

        common_args = {
            "server_hostname": server_hostname,
            "port": self.port,
            "http_path": http_path,
            "http_headers": all_headers,
            "auth_provider": auth_provider,
            "ssl_options": self._ssl_options,
            "_use_arrow_native_complex_types": _use_arrow_native_complex_types,
            **kwargs,
        }
        return databricks_client_class(**common_args)

>>>>>>> 2cd04dfc
    def open(self):
        self._session_id = self.backend.open_session(
            session_configuration=self.session_configuration,
            catalog=self.catalog,
            schema=self.schema,
        )
        self.protocol_version = self.get_protocol_version(self._session_id)
        self.is_open = True
        logger.info("Successfully opened session " + str(self.get_id_hex()))

    @staticmethod
    def get_protocol_version(session_id: SessionId):
        return session_id.get_protocol_version()

    @staticmethod
    def server_parameterized_queries_enabled(protocolVersion):
        if (
            protocolVersion
            and protocolVersion >= ttypes.TProtocolVersion.SPARK_CLI_SERVICE_PROTOCOL_V8
        ):
            return True
        else:
            return False

    def get_session_id(self) -> SessionId:
        """Get the normalized session ID"""
        return self._session_id

    def get_id(self):
        """Get the raw session ID (backend-specific)"""
<<<<<<< HEAD
        return self._session_id.get_id()

    def get_id_hex(self) -> str:
        """Get the session ID in hex format"""
        return self._session_id.get_hex_id()
=======
        return self._session_id.get_guid()

    def get_id_hex(self) -> str:
        """Get the session ID in hex format"""
        return self._session_id.get_hex_guid()
>>>>>>> 2cd04dfc

    def close(self) -> None:
        """Close the underlying session."""
        logger.info(f"Closing session {self.get_id_hex()}")
        if not self.is_open:
            logger.debug("Session appears to have been closed already")
            return

        try:
            self.backend.close_session(self._session_id)
        except RequestError as e:
            if isinstance(e.args[1], SessionAlreadyClosedError):
                logger.info("Session was closed by a prior request")
        except DatabaseError as e:
            if "Invalid SessionHandle" in str(e):
                logger.warning(
                    f"Attempted to close session that was already closed: {e}"
                )
            else:
                logger.warning(
                    f"Attempt to close session raised an exception at the server: {e}"
                )
        except Exception as e:
            logger.error(f"Attempt to close session raised a local exception: {e}")

        self.is_open = False<|MERGE_RESOLUTION|>--- conflicted
+++ resolved
@@ -76,36 +76,6 @@
             tls_client_cert_key_password=kwargs.get("_tls_client_cert_key_password"),
         )
 
-<<<<<<< HEAD
-        # Determine which backend to use
-        use_sea = kwargs.get("use_sea", False)
-
-        if use_sea:
-            self.backend: DatabricksClient = SeaDatabricksClient(
-                self.host,
-                self.port,
-                http_path,
-                (http_headers or []) + base_headers,
-                auth_provider,
-                ssl_options=self._ssl_options,
-                _use_arrow_native_complex_types=_use_arrow_native_complex_types,
-                **kwargs,
-            )
-        else:
-            self.backend = ThriftDatabricksClient(
-                self.host,
-                self.port,
-                http_path,
-                (http_headers or []) + base_headers,
-                auth_provider,
-                ssl_options=self._ssl_options,
-                _use_arrow_native_complex_types=_use_arrow_native_complex_types,
-                **kwargs,
-            )
-
-        self.protocol_version = None
-
-=======
         self.backend = self._create_backend(
             server_hostname,
             http_path,
@@ -149,7 +119,6 @@
         }
         return databricks_client_class(**common_args)
 
->>>>>>> 2cd04dfc
     def open(self):
         self._session_id = self.backend.open_session(
             session_configuration=self.session_configuration,
@@ -180,19 +149,11 @@
 
     def get_id(self):
         """Get the raw session ID (backend-specific)"""
-<<<<<<< HEAD
-        return self._session_id.get_id()
-
-    def get_id_hex(self) -> str:
-        """Get the session ID in hex format"""
-        return self._session_id.get_hex_id()
-=======
         return self._session_id.get_guid()
 
     def get_id_hex(self) -> str:
         """Get the session ID in hex format"""
         return self._session_id.get_hex_guid()
->>>>>>> 2cd04dfc
 
     def close(self) -> None:
         """Close the underlying session."""
