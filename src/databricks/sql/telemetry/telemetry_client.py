import threading
import time
import logging
from concurrent.futures import ThreadPoolExecutor
<<<<<<< HEAD
from typing import Dict, Optional, TYPE_CHECKING
=======
from typing import Dict, Optional
from databricks.sql.common.http import TelemetryHttpClient
>>>>>>> 59d28b0d
from databricks.sql.telemetry.models.event import (
    TelemetryEvent,
    DriverSystemConfiguration,
    DriverErrorInfo,
    DriverConnectionParameters,
    HostDetails,
)
from databricks.sql.telemetry.models.frontend_logs import (
    TelemetryFrontendLog,
    TelemetryClientContext,
    FrontendLogContext,
    FrontendLogEntry,
)
from databricks.sql.telemetry.models.enums import (
    AuthMech,
    AuthFlow,
    DatabricksClientType,
)
from databricks.sql.telemetry.models.endpoint_models import (
    TelemetryRequest,
    TelemetryResponse,
)
from databricks.sql.auth.authenticators import (
    AccessTokenAuthProvider,
    DatabricksOAuthProvider,
    ExternalAuthProvider,
)
import sys
import platform
import uuid
import locale
from databricks.sql.telemetry.utils import BaseTelemetryClient
from databricks.sql.common.feature_flag import FeatureFlagsContextFactory

if TYPE_CHECKING:
    from databricks.sql.client import Connection

logger = logging.getLogger(__name__)


class TelemetryHelper:
    """Helper class for getting telemetry related information."""

    _DRIVER_SYSTEM_CONFIGURATION = None
    TELEMETRY_FEATURE_FLAG_NAME = (
        "databricks.partnerplatform.clientConfigsFeatureFlags.enableTelemetry"
    )

    @classmethod
    def get_driver_system_configuration(cls) -> DriverSystemConfiguration:
        if cls._DRIVER_SYSTEM_CONFIGURATION is None:
            from databricks.sql import __version__

            cls._DRIVER_SYSTEM_CONFIGURATION = DriverSystemConfiguration(
                driver_name="Databricks SQL Python Connector",
                driver_version=__version__,
                runtime_name=f"Python {sys.version.split()[0]}",
                runtime_vendor=platform.python_implementation(),
                runtime_version=platform.python_version(),
                os_name=platform.system(),
                os_version=platform.release(),
                os_arch=platform.machine(),
                client_app_name=None,  # TODO: Add client app name
                locale_name=locale.getlocale()[0] or locale.getdefaultlocale()[0],
                char_set_encoding=sys.getdefaultencoding(),
            )
        return cls._DRIVER_SYSTEM_CONFIGURATION

    @staticmethod
    def get_auth_mechanism(auth_provider):
        """Get the auth mechanism for the auth provider."""
        # AuthMech is an enum with the following values:
        # TYPE_UNSPECIFIED, OTHER, PAT, OAUTH

        if not auth_provider:
            return None
        if isinstance(auth_provider, AccessTokenAuthProvider):
            return AuthMech.PAT
        elif isinstance(auth_provider, DatabricksOAuthProvider):
            return AuthMech.OAUTH
        else:
            return AuthMech.OTHER

    @staticmethod
    def get_auth_flow(auth_provider):
        """Get the auth flow for the auth provider."""
        # AuthFlow is an enum with the following values:
        # TYPE_UNSPECIFIED, TOKEN_PASSTHROUGH, CLIENT_CREDENTIALS, BROWSER_BASED_AUTHENTICATION

        if not auth_provider:
            return None
        if isinstance(auth_provider, DatabricksOAuthProvider):
            if auth_provider._access_token and auth_provider._refresh_token:
                return AuthFlow.TOKEN_PASSTHROUGH
            else:
                return AuthFlow.BROWSER_BASED_AUTHENTICATION
        elif isinstance(auth_provider, ExternalAuthProvider):
            return AuthFlow.CLIENT_CREDENTIALS
        else:
            return None

    @staticmethod
    def is_telemetry_enabled(connection: "Connection") -> bool:
        if connection.force_enable_telemetry:
            return True

        if connection.enable_telemetry:
            context = FeatureFlagsContextFactory.get_instance(connection)
            return context.is_feature_enabled(
                TelemetryHelper.TELEMETRY_FEATURE_FLAG_NAME, default_value=False
            )
        else:
            return False


class NoopTelemetryClient(BaseTelemetryClient):
    """
    NoopTelemetryClient is a telemetry client that does not send any events to the server.
    It is used when telemetry is disabled.
    """

    _instance = None
    _lock = threading.RLock()

    def __new__(cls):
        if cls._instance is None:
            with cls._lock:
                if cls._instance is None:
                    cls._instance = super(NoopTelemetryClient, cls).__new__(cls)
        return cls._instance

    def export_initial_telemetry_log(self, driver_connection_params, user_agent):
        pass

    def export_failure_log(self, error_name, error_message):
        pass

    def export_latency_log(self, latency_ms, sql_execution_event, sql_statement_id):
        pass

    def close(self):
        pass


class TelemetryClient(BaseTelemetryClient):
    """
    Telemetry client class that handles sending telemetry events in batches to the server.
    It uses a thread pool to handle asynchronous operations, that it gets from the TelemetryClientFactory.
    """

    # Telemetry endpoint paths
    TELEMETRY_AUTHENTICATED_PATH = "/telemetry-ext"
    TELEMETRY_UNAUTHENTICATED_PATH = "/telemetry-unauth"

    DEFAULT_BATCH_SIZE = 100

    def __init__(
        self,
        telemetry_enabled,
        session_id_hex,
        auth_provider,
        host_url,
        executor,
    ):
        logger.debug("Initializing TelemetryClient for connection: %s", session_id_hex)
        self._telemetry_enabled = telemetry_enabled
        self._batch_size = self.DEFAULT_BATCH_SIZE
        self._session_id_hex = session_id_hex
        self._auth_provider = auth_provider
        self._user_agent = None
        self._events_batch = []
        self._lock = threading.RLock()
        self._driver_connection_params = None
        self._host_url = host_url
        self._executor = executor
        self._http_client = TelemetryHttpClient.get_instance()

    def _export_event(self, event):
        """Add an event to the batch queue and flush if batch is full"""
        logger.debug("Exporting event for connection %s", self._session_id_hex)
        with self._lock:
            self._events_batch.append(event)
        if len(self._events_batch) >= self._batch_size:
            logger.debug(
                "Batch size limit reached (%s), flushing events", self._batch_size
            )
            self._flush()

    def _flush(self):
        """Flush the current batch of events to the server"""
        with self._lock:
            events_to_flush = self._events_batch.copy()
            self._events_batch = []

        if events_to_flush:
            logger.debug("Flushing %s telemetry events to server", len(events_to_flush))
            self._send_telemetry(events_to_flush)

    def _send_telemetry(self, events):
        """Send telemetry events to the server"""

        request = TelemetryRequest(
            uploadTime=int(time.time() * 1000),
            items=[],
            protoLogs=[event.to_json() for event in events],
        )

        sent_count = len(events)

        path = (
            self.TELEMETRY_AUTHENTICATED_PATH
            if self._auth_provider
            else self.TELEMETRY_UNAUTHENTICATED_PATH
        )
        url = f"https://{self._host_url}{path}"

        headers = {"Accept": "application/json", "Content-Type": "application/json"}

        if self._auth_provider:
            self._auth_provider.add_headers(headers)

        try:
            logger.debug("Submitting telemetry request to thread pool")
            future = self._executor.submit(
                self._http_client.post,
                url,
                data=request.to_json(),
                headers=headers,
                timeout=900,
            )
            future.add_done_callback(
                lambda fut: self._telemetry_request_callback(fut, sent_count=sent_count)
            )
        except Exception as e:
            logger.debug("Failed to submit telemetry request: %s", e)

    def _telemetry_request_callback(self, future, sent_count: int):
        """Callback function to handle telemetry request completion"""
        try:
            response = future.result()

            if not response.ok:
                logger.debug(
                    "Telemetry request failed with status code: %s, response: %s",
                    response.status_code,
                    response.text,
                )

            telemetry_response = TelemetryResponse(**response.json())

            logger.debug(
                "Pushed Telemetry logs with success count: %s, error count: %s",
                telemetry_response.numProtoSuccess,
                len(telemetry_response.errors),
            )

            if telemetry_response.errors:
                logger.debug(
                    "Telemetry push failed for some events with errors: %s",
                    telemetry_response.errors,
                )

            # Check for partial failures
            if sent_count != telemetry_response.numProtoSuccess:
                logger.debug(
                    "Partial failure pushing telemetry. Sent: %s, Succeeded: %s, Errors: %s",
                    sent_count,
                    telemetry_response.numProtoSuccess,
                    telemetry_response.errors,
                )

        except Exception as e:
            logger.debug("Telemetry request failed with exception: %s", e)

    def _export_telemetry_log(self, **telemetry_event_kwargs):
        """
        Common helper method for exporting telemetry logs.

        Args:
            **telemetry_event_kwargs: Keyword arguments to pass to TelemetryEvent constructor
        """
        logger.debug("Exporting telemetry log for connection %s", self._session_id_hex)

        try:
            # Set common fields for all telemetry events
            event_kwargs = {
                "session_id": self._session_id_hex,
                "system_configuration": TelemetryHelper.get_driver_system_configuration(),
                "driver_connection_params": self._driver_connection_params,
            }
            # Add any additional fields passed in
            event_kwargs.update(telemetry_event_kwargs)

            telemetry_frontend_log = TelemetryFrontendLog(
                frontend_log_event_id=str(uuid.uuid4()),
                context=FrontendLogContext(
                    client_context=TelemetryClientContext(
                        timestamp_millis=int(time.time() * 1000),
                        user_agent=self._user_agent,
                    )
                ),
                entry=FrontendLogEntry(sql_driver_log=TelemetryEvent(**event_kwargs)),
            )

            self._export_event(telemetry_frontend_log)

        except Exception as e:
            logger.debug("Failed to export telemetry log: %s", e)

    def export_initial_telemetry_log(self, driver_connection_params, user_agent):
        self._driver_connection_params = driver_connection_params
        self._user_agent = user_agent
        self._export_telemetry_log()

    def export_failure_log(self, error_name, error_message):
        error_info = DriverErrorInfo(error_name=error_name, stack_trace=error_message)
        self._export_telemetry_log(error_info=error_info)

    def export_latency_log(self, latency_ms, sql_execution_event, sql_statement_id):
        self._export_telemetry_log(
            sql_statement_id=sql_statement_id,
            sql_operation=sql_execution_event,
            operation_latency_ms=latency_ms,
        )

    def close(self):
        """Flush remaining events before closing"""
        logger.debug("Closing TelemetryClient for connection %s", self._session_id_hex)
        self._flush()


class TelemetryClientFactory:
    """
    Static factory class for creating and managing telemetry clients.
    It uses a thread pool to handle asynchronous operations.
    """

    _clients: Dict[
        str, BaseTelemetryClient
    ] = {}  # Map of session_id_hex -> BaseTelemetryClient
    _executor: Optional[ThreadPoolExecutor] = None
    _initialized: bool = False
    _lock = threading.RLock()  # Thread safety for factory operations
    # used RLock instead of Lock to avoid deadlocks when garbage collection is triggered
    _original_excepthook = None
    _excepthook_installed = False

    @classmethod
    def _initialize(cls):
        """Initialize the factory if not already initialized"""

        if not cls._initialized:
            cls._clients = {}
            cls._executor = ThreadPoolExecutor(
                max_workers=10
            )  # Thread pool for async operations
            cls._install_exception_hook()
            cls._initialized = True
            logger.debug(
                "TelemetryClientFactory initialized with thread pool (max_workers=10)"
            )

    @classmethod
    def _install_exception_hook(cls):
        """Install global exception handler for unhandled exceptions"""
        if not cls._excepthook_installed:
            cls._original_excepthook = sys.excepthook
            sys.excepthook = cls._handle_unhandled_exception
            cls._excepthook_installed = True
            logger.debug("Global exception handler installed for telemetry")

    @classmethod
    def _handle_unhandled_exception(cls, exc_type, exc_value, exc_traceback):
        """Handle unhandled exceptions by sending telemetry and flushing thread pool"""
        logger.debug("Handling unhandled exception: %s", exc_type.__name__)

        clients_to_close = list(cls._clients.values())
        for client in clients_to_close:
            client.close()

        # Call the original exception handler to maintain normal behavior
        if cls._original_excepthook:
            cls._original_excepthook(exc_type, exc_value, exc_traceback)

    @staticmethod
    def initialize_telemetry_client(
        telemetry_enabled,
        session_id_hex,
        auth_provider,
        host_url,
    ):
        """Initialize a telemetry client for a specific connection if telemetry is enabled"""
        try:

            with TelemetryClientFactory._lock:
                TelemetryClientFactory._initialize()

                if session_id_hex not in TelemetryClientFactory._clients:
                    logger.debug(
                        "Creating new TelemetryClient for connection %s",
                        session_id_hex,
                    )
                    if telemetry_enabled:
                        TelemetryClientFactory._clients[
                            session_id_hex
                        ] = TelemetryClient(
                            telemetry_enabled=telemetry_enabled,
                            session_id_hex=session_id_hex,
                            auth_provider=auth_provider,
                            host_url=host_url,
                            executor=TelemetryClientFactory._executor,
                        )
                    else:
                        TelemetryClientFactory._clients[
                            session_id_hex
                        ] = NoopTelemetryClient()
        except Exception as e:
            logger.debug("Failed to initialize telemetry client: %s", e)
            # Fallback to NoopTelemetryClient to ensure connection doesn't fail
            TelemetryClientFactory._clients[session_id_hex] = NoopTelemetryClient()

    @staticmethod
    def get_telemetry_client(session_id_hex):
        """Get the telemetry client for a specific connection"""
        return TelemetryClientFactory._clients.get(
            session_id_hex, NoopTelemetryClient()
        )

    @staticmethod
    def close(session_id_hex):
        """Close and remove the telemetry client for a specific connection"""

        with TelemetryClientFactory._lock:
            if (
                telemetry_client := TelemetryClientFactory._clients.pop(
                    session_id_hex, None
                )
            ) is not None:
                logger.debug(
                    "Removing telemetry client for connection %s", session_id_hex
                )
                telemetry_client.close()

            # Shutdown executor if no more clients
            if not TelemetryClientFactory._clients and TelemetryClientFactory._executor:
                logger.debug(
                    "No more telemetry clients, shutting down thread pool executor"
                )
                try:
                    TelemetryClientFactory._executor.shutdown(wait=True)
                    TelemetryHttpClient.close()
                except Exception as e:
                    logger.debug("Failed to shutdown thread pool executor: %s", e)
                TelemetryClientFactory._executor = None
                TelemetryClientFactory._initialized = False

    @staticmethod
    def connection_failure_log(
        error_name: str,
        error_message: str,
        host_url: str,
        http_path: str,
        port: int,
        user_agent: Optional[str] = None,
    ):
        """Send error telemetry when connection creation fails, without requiring a session"""

        UNAUTH_DUMMY_SESSION_ID = "unauth_session_id"

        TelemetryClientFactory.initialize_telemetry_client(
            telemetry_enabled=True,
            session_id_hex=UNAUTH_DUMMY_SESSION_ID,
            auth_provider=None,
            host_url=host_url,
        )

        telemetry_client = TelemetryClientFactory.get_telemetry_client(
            UNAUTH_DUMMY_SESSION_ID
        )
        telemetry_client._driver_connection_params = DriverConnectionParameters(
            http_path=http_path,
            mode=DatabricksClientType.THRIFT,  # TODO: Add SEA mode
            host_info=HostDetails(host_url=host_url, port=port),
        )
        telemetry_client._user_agent = user_agent

        telemetry_client.export_failure_log(error_name, error_message)<|MERGE_RESOLUTION|>--- conflicted
+++ resolved
@@ -2,12 +2,8 @@
 import time
 import logging
 from concurrent.futures import ThreadPoolExecutor
-<<<<<<< HEAD
 from typing import Dict, Optional, TYPE_CHECKING
-=======
-from typing import Dict, Optional
 from databricks.sql.common.http import TelemetryHttpClient
->>>>>>> 59d28b0d
 from databricks.sql.telemetry.models.event import (
     TelemetryEvent,
     DriverSystemConfiguration,
