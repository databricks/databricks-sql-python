--- conflicted
+++ resolved
@@ -8,10 +8,7 @@
 from collections.abc import Iterable
 from decimal import Decimal
 from enum import Enum
-<<<<<<< HEAD
-=======
 from typing import Any, Dict, List, Optional, Tuple, Union
->>>>>>> 2cd04dfc
 import re
 import datetime
 import decimal
@@ -32,16 +29,11 @@
     TSparkRowSetType,
 )
 from databricks.sql.types import SSLOptions
-<<<<<<< HEAD
 from databricks.sql.backend.sea.models.base import (
     ResultData,
     ExternalLink,
     ResultManifest,
 )
-=======
-from databricks.sql.backend.types import CommandId
-
->>>>>>> 2cd04dfc
 from databricks.sql.parameters.native import ParameterStructure, TDbsqlParameter
 
 import logging
@@ -89,15 +81,11 @@
             ResultSetQueue
         """
 
-<<<<<<< HEAD
         if (
             row_set_type == TSparkRowSetType.ARROW_BASED_SET
             and t_row_set is not None
             and arrow_schema_bytes is not None
         ):
-=======
-        if row_set_type == TSparkRowSetType.ARROW_BASED_SET:
->>>>>>> 2cd04dfc
             arrow_table, n_valid_rows = convert_arrow_based_set_to_arrow_table(
                 t_row_set.arrowBatches, lz4_compressed, arrow_schema_bytes
             )
@@ -318,7 +306,6 @@
         return slice
 
 
-<<<<<<< HEAD
 from databricks.sql.cloud_fetch_queue import (
     ThriftCloudFetchQueue,
     SeaCloudFetchQueue,
@@ -327,158 +314,6 @@
     convert_decimals_in_arrow_table,
     convert_arrow_based_set_to_arrow_table,
 )
-=======
-class CloudFetchQueue(ResultSetQueue):
-    def __init__(
-        self,
-        schema_bytes,
-        max_download_threads: int,
-        ssl_options: SSLOptions,
-        start_row_offset: int = 0,
-        result_links: Optional[List[TSparkArrowResultLink]] = None,
-        lz4_compressed: bool = True,
-        description: Optional[List[Tuple]] = None,
-    ):
-        """
-        A queue-like wrapper over CloudFetch arrow batches.
-
-        Attributes:
-            schema_bytes (bytes): Table schema in bytes.
-            max_download_threads (int): Maximum number of downloader thread pool threads.
-            start_row_offset (int): The offset of the first row of the cloud fetch links.
-            result_links (List[TSparkArrowResultLink]): Links containing the downloadable URL and metadata.
-            lz4_compressed (bool): Whether the files are lz4 compressed.
-            description (List[List[Any]]): Hive table schema description.
-        """
-
-        self.schema_bytes = schema_bytes
-        self.max_download_threads = max_download_threads
-        self.start_row_index = start_row_offset
-        self.result_links = result_links
-        self.lz4_compressed = lz4_compressed
-        self.description = description
-        self._ssl_options = ssl_options
-
-        logger.debug(
-            "Initialize CloudFetch loader, row set start offset: {}, file list:".format(
-                start_row_offset
-            )
-        )
-        if result_links is not None:
-            for result_link in result_links:
-                logger.debug(
-                    "- start row offset: {}, row count: {}".format(
-                        result_link.startRowOffset, result_link.rowCount
-                    )
-                )
-        self.download_manager = ResultFileDownloadManager(
-            links=result_links or [],
-            max_download_threads=self.max_download_threads,
-            lz4_compressed=self.lz4_compressed,
-            ssl_options=self._ssl_options,
-        )
-
-        self.table = self._create_next_table()
-        self.table_row_index = 0
-
-    def next_n_rows(self, num_rows: int) -> "pyarrow.Table":
-        """
-        Get up to the next n rows of the cloud fetch Arrow dataframes.
-
-        Args:
-            num_rows (int): Number of rows to retrieve.
-
-        Returns:
-            pyarrow.Table
-        """
-
-        if not self.table:
-            logger.debug("CloudFetchQueue: no more rows available")
-            # Return empty pyarrow table to cause retry of fetch
-            return self._create_empty_table()
-        logger.debug("CloudFetchQueue: trying to get {} next rows".format(num_rows))
-        results = self.table.slice(0, 0)
-        while num_rows > 0 and self.table:
-            # Get remaining of num_rows or the rest of the current table, whichever is smaller
-            length = min(num_rows, self.table.num_rows - self.table_row_index)
-            table_slice = self.table.slice(self.table_row_index, length)
-            results = pyarrow.concat_tables([results, table_slice])
-            self.table_row_index += table_slice.num_rows
-
-            # Replace current table with the next table if we are at the end of the current table
-            if self.table_row_index == self.table.num_rows:
-                self.table = self._create_next_table()
-                self.table_row_index = 0
-            num_rows -= table_slice.num_rows
-
-        logger.debug("CloudFetchQueue: collected {} next rows".format(results.num_rows))
-        return results
-
-    def remaining_rows(self) -> "pyarrow.Table":
-        """
-        Get all remaining rows of the cloud fetch Arrow dataframes.
-
-        Returns:
-            pyarrow.Table
-        """
-
-        if not self.table:
-            # Return empty pyarrow table to cause retry of fetch
-            return self._create_empty_table()
-        results = self.table.slice(0, 0)
-        while self.table:
-            table_slice = self.table.slice(
-                self.table_row_index, self.table.num_rows - self.table_row_index
-            )
-            results = pyarrow.concat_tables([results, table_slice])
-            self.table_row_index += table_slice.num_rows
-            self.table = self._create_next_table()
-            self.table_row_index = 0
-        return results
-
-    def _create_next_table(self) -> Union["pyarrow.Table", None]:
-        logger.debug(
-            "CloudFetchQueue: Trying to get downloaded file for row {}".format(
-                self.start_row_index
-            )
-        )
-        # Create next table by retrieving the logical next downloaded file, or return None to signal end of queue
-        downloaded_file = self.download_manager.get_next_downloaded_file(
-            self.start_row_index
-        )
-        if not downloaded_file:
-            logger.debug(
-                "CloudFetchQueue: Cannot find downloaded file for row {}".format(
-                    self.start_row_index
-                )
-            )
-            # None signals no more Arrow tables can be built from the remaining handlers if any remain
-            return None
-        arrow_table = create_arrow_table_from_arrow_file(
-            downloaded_file.file_bytes, self.description
-        )
-
-        # The server rarely prepares the exact number of rows requested by the client in cloud fetch.
-        # Subsequently, we drop the extraneous rows in the last file if more rows are retrieved than requested
-        if arrow_table.num_rows > downloaded_file.row_count:
-            arrow_table = arrow_table.slice(0, downloaded_file.row_count)
-
-        # At this point, whether the file has extraneous rows or not, the arrow table should have the correct num rows
-        assert downloaded_file.row_count == arrow_table.num_rows
-        self.start_row_index += arrow_table.num_rows
-
-        logger.debug(
-            "CloudFetchQueue: Found downloaded file, row count: {}, new start offset: {}".format(
-                arrow_table.num_rows, self.start_row_index
-            )
-        )
-
-        return arrow_table
-
-    def _create_empty_table(self) -> "pyarrow.Table":
-        # Create a 0-row table with just the schema bytes
-        return create_arrow_table_from_arrow_file(self.schema_bytes, self.description)
->>>>>>> 2cd04dfc
 
 
 def _bound(min_x, max_x, x):
