--- conflicted
+++ resolved
@@ -9,11 +9,7 @@
 from collections.abc import Mapping
 from decimal import Decimal
 from enum import Enum
-<<<<<<< HEAD
-from typing import Dict, List, Optional, Tuple, Union, Sequence
-=======
 from typing import Any, Dict, List, Optional, Tuple, Union, Sequence
->>>>>>> 0a7a6ab2
 import re
 
 import lz4.frame
@@ -253,11 +249,7 @@
         self.chunk_id = chunk_id
 
         # Table state
-<<<<<<< HEAD
         self.table = self._create_empty_table()
-=======
-        self.table = None
->>>>>>> 0a7a6ab2
         self.table_row_index = 0
 
         # Initialize download manager
@@ -281,7 +273,6 @@
             pyarrow.Table
         """
 
-<<<<<<< HEAD
         logger.debug("CloudFetchQueue: trying to get {} next rows".format(num_rows))
         results = self.table.slice(0, 0)
         while num_rows > 0 and self.table.num_rows > 0:
@@ -290,16 +281,6 @@
                 self.table = self._create_next_table()
                 self.table_row_index = 0
 
-=======
-        if not self.table:
-            logger.debug("CloudFetchQueue: no more rows available")
-            # Return empty pyarrow table to cause retry of fetch
-            return self._create_empty_table()
-        logger.debug("CloudFetchQueue: trying to get {} next rows".format(num_rows))
-        results = self.table.slice(0, 0)
-        partial_result_chunks = [results]
-        while num_rows > 0 and self.table:
->>>>>>> 0a7a6ab2
             # Get remaining of num_rows or the rest of the current table, whichever is smaller
             length = min(num_rows, self.table.num_rows - self.table_row_index)
             table_slice = self.table.slice(self.table_row_index, length)
@@ -318,17 +299,8 @@
             pyarrow.Table
         """
 
-<<<<<<< HEAD
         results = self.table.slice(0, 0)
         while self.table.num_rows > 0:
-=======
-        if not self.table:
-            # Return empty pyarrow table to cause retry of fetch
-            return self._create_empty_table()
-        results = self.table.slice(0, 0)
-        partial_result_chunks = [results]
-        while self.table:
->>>>>>> 0a7a6ab2
             table_slice = self.table.slice(
                 self.table_row_index, self.table.num_rows - self.table_row_index
             )
@@ -341,22 +313,11 @@
     def _create_table_at_offset(self, offset: int) -> Union["pyarrow.Table", None]:
         """Create next table at the given row offset"""
 
-<<<<<<< HEAD
     def _create_table_at_offset(self, offset: int) -> "pyarrow.Table":
         """Create next table at the given row offset"""
 
         # Create next table by retrieving the logical next downloaded file, or return None to signal end of queue
         downloaded_file = self.download_manager.get_next_downloaded_file(offset)
-=======
-        # Create next table by retrieving the logical next downloaded file, or return None to signal end of queue
-        downloaded_file = self.download_manager.get_next_downloaded_file(offset)
-        if not downloaded_file:
-            logger.debug(
-                "CloudFetchQueue: Cannot find downloaded file for row {}".format(offset)
-            )
-            # None signals no more Arrow tables can be built from the remaining handlers if any remain
-            return None
->>>>>>> 0a7a6ab2
         arrow_table = create_arrow_table_from_arrow_file(
             downloaded_file.file_bytes, self.description
         )
@@ -372,11 +333,7 @@
         return arrow_table
 
     @abstractmethod
-<<<<<<< HEAD
     def _create_next_table(self) -> "pyarrow.Table":
-=======
-    def _create_next_table(self) -> Union["pyarrow.Table", None]:
->>>>>>> 0a7a6ab2
         """Create next table by retrieving the logical next downloaded file."""
         pass
 
@@ -395,11 +352,7 @@
 
     def __init__(
         self,
-<<<<<<< HEAD
         schema_bytes: Optional[bytes],
-=======
-        schema_bytes,
->>>>>>> 0a7a6ab2
         max_download_threads: int,
         ssl_options: SSLOptions,
         session_id_hex: Optional[str],
@@ -444,12 +397,6 @@
                 start_row_offset
             )
         )
-<<<<<<< HEAD
-
-        self.num_links_downloaded = 0
-
-=======
->>>>>>> 0a7a6ab2
         if self.result_links:
             for result_link in self.result_links:
                 logger.debug(
@@ -462,21 +409,16 @@
         # Initialize table and position
         self.table = self._create_next_table()
 
-<<<<<<< HEAD
     def _create_next_table(self) -> "pyarrow.Table":
         if self.num_links_downloaded >= len(self.result_links):
             return self._create_empty_table()
 
-=======
-    def _create_next_table(self) -> Union["pyarrow.Table", None]:
->>>>>>> 0a7a6ab2
         logger.debug(
             "ThriftCloudFetchQueue: Trying to get downloaded file for row {}".format(
                 self.start_row_index
             )
         )
         arrow_table = self._create_table_at_offset(self.start_row_index)
-<<<<<<< HEAD
         self.num_links_downloaded += 1
         self.start_row_index += arrow_table.num_rows
         logger.debug(
@@ -484,15 +426,6 @@
                 arrow_table.num_rows, self.start_row_index
             )
         )
-=======
-        if arrow_table:
-            self.start_row_index += arrow_table.num_rows
-            logger.debug(
-                "ThriftCloudFetchQueue: Found downloaded file, row count: {}, new start offset: {}".format(
-                    arrow_table.num_rows, self.start_row_index
-                )
-            )
->>>>>>> 0a7a6ab2
         return arrow_table
 
 
