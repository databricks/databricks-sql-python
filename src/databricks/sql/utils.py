--- conflicted
+++ resolved
@@ -116,93 +116,6 @@
             raise AssertionError("Row set type is not valid")
 
 
-<<<<<<< HEAD
-class SeaResultSetQueueFactory(ABC):
-    @staticmethod
-    def build_queue(
-        sea_result_data: ResultData,
-        manifest: Optional[ResultManifest],
-        statement_id: str,
-        ssl_options: Optional[SSLOptions] = None,
-        description: Optional[List[Tuple]] = None,
-        max_download_threads: Optional[int] = None,
-        sea_client: Optional["SeaDatabricksClient"] = None,
-        lz4_compressed: bool = False,
-    ) -> ResultSetQueue:
-        """
-        Factory method to build a result set queue for SEA backend.
-
-        Args:
-            sea_result_data (ResultData): Result data from SEA response
-            manifest (ResultManifest): Manifest from SEA response
-            statement_id (str): Statement ID for the query
-            description (List[List[Any]]): Column descriptions
-            max_download_threads (int): Maximum number of download threads
-            ssl_options (SSLOptions): SSL options for downloads
-            sea_client (SeaDatabricksClient): SEA client for fetching additional links
-            lz4_compressed (bool): Whether the data is LZ4 compressed
-
-        Returns:
-            ResultSetQueue: The appropriate queue for the result data
-        """
-        if sea_result_data.data is not None:
-            # INLINE disposition with JSON_ARRAY format
-            return JsonQueue(sea_result_data.data)
-        elif sea_result_data.external_links is not None:
-            # EXTERNAL_LINKS disposition
-            if not max_download_threads:
-                raise ValueError(
-                    "Max download threads is required for EXTERNAL_LINKS disposition"
-                )
-            if not ssl_options:
-                raise ValueError(
-                    "SSL options are required for EXTERNAL_LINKS disposition"
-                )
-            if not sea_client:
-                raise ValueError(
-                    "SEA client is required for EXTERNAL_LINKS disposition"
-                )
-            if not manifest:
-                raise ValueError("Manifest is required for EXTERNAL_LINKS disposition")
-
-            return SeaCloudFetchQueue(
-                initial_links=sea_result_data.external_links,
-                max_download_threads=max_download_threads,
-                ssl_options=ssl_options,
-                sea_client=sea_client,
-                statement_id=statement_id,
-                total_chunk_count=manifest.total_chunk_count,
-                lz4_compressed=lz4_compressed,
-                description=description,
-            )
-        return JsonQueue([])
-
-
-class JsonQueue(ResultSetQueue):
-    """Queue implementation for JSON_ARRAY format data."""
-
-    def __init__(self, data_array):
-        """Initialize with JSON array data."""
-        self.data_array = data_array
-        self.cur_row_index = 0
-        self.n_valid_rows = len(data_array)
-
-    def next_n_rows(self, num_rows):
-        """Get the next n rows from the data array."""
-        length = min(num_rows, self.n_valid_rows - self.cur_row_index)
-        slice = self.data_array[self.cur_row_index : self.cur_row_index + length]
-        self.cur_row_index += length
-        return slice
-
-    def remaining_rows(self):
-        """Get all remaining rows from the data array."""
-        slice = self.data_array[self.cur_row_index :]
-        self.cur_row_index += len(slice)
-        return slice
-
-
-=======
->>>>>>> dfbbf79e
 class ColumnTable:
     def __init__(self, column_table, column_names):
         self.column_table = column_table
