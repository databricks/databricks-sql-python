from __future__ import annotations

from dateutil import parser
import datetime
import decimal
from abc import ABC, abstractmethod
from collections import OrderedDict, namedtuple
from collections.abc import Mapping
from decimal import Decimal
from enum import Enum
<<<<<<< HEAD
from typing import Any, Dict, List, Optional, Tuple, Union
=======
from typing import Any, Dict, List, Optional, Union, Sequence
>>>>>>> c123af36
import re

import lz4.frame

try:
    import pyarrow
except ImportError:
    pyarrow = None

from databricks.sql import OperationalError, exc
from databricks.sql.cloudfetch.download_manager import ResultFileDownloadManager
from databricks.sql.thrift_api.TCLIService.ttypes import (
    TRowSet,
    TSparkArrowResultLink,
    TSparkRowSetType,
)
from databricks.sql.types import SSLOptions
from databricks.sql.backend.types import CommandId

from databricks.sql.parameters.native import ParameterStructure, TDbsqlParameter

import logging

BIT_MASKS = [1, 2, 4, 8, 16, 32, 64, 128]
DEFAULT_ERROR_CONTEXT = "Unknown error"

logger = logging.getLogger(__name__)


class ResultSetQueue(ABC):
    @abstractmethod
    def next_n_rows(self, num_rows: int):
        pass

    @abstractmethod
    def remaining_rows(self):
        pass


class ResultSetQueueFactory(ABC):
    @staticmethod
    def build_queue(
        row_set_type: TSparkRowSetType,
        t_row_set: TRowSet,
        arrow_schema_bytes: bytes,
        max_download_threads: int,
        ssl_options: SSLOptions,
        lz4_compressed: bool = True,
        description: Optional[List[Tuple]] = None,
    ) -> ResultSetQueue:
        """
        Factory method to build a result set queue.

        Args:
            row_set_type (enum): Row set type (Arrow, Column, or URL).
            t_row_set (TRowSet): Result containing arrow batches, columns, or cloud fetch links.
            arrow_schema_bytes (bytes): Bytes representing the arrow schema.
            lz4_compressed (bool): Whether result data has been lz4 compressed.
            description (List[List[Any]]): Hive table schema description.
            max_download_threads (int): Maximum number of downloader thread pool threads.
            ssl_options (SSLOptions): SSLOptions object for CloudFetchQueue

        Returns:
            ResultSetQueue
        """

        if row_set_type == TSparkRowSetType.ARROW_BASED_SET:
            arrow_table, n_valid_rows = convert_arrow_based_set_to_arrow_table(
                t_row_set.arrowBatches, lz4_compressed, arrow_schema_bytes
            )
            converted_arrow_table = convert_decimals_in_arrow_table(
                arrow_table, description
            )
            return ArrowQueue(converted_arrow_table, n_valid_rows)
        elif row_set_type == TSparkRowSetType.COLUMN_BASED_SET:
            column_table, column_names = convert_column_based_set_to_column_table(
                t_row_set.columns, description
            )

            converted_column_table = convert_to_assigned_datatypes_in_column_table(
                column_table, description
            )

            return ColumnQueue(ColumnTable(converted_column_table, column_names))
        elif row_set_type == TSparkRowSetType.URL_BASED_SET:
            return CloudFetchQueue(
                schema_bytes=arrow_schema_bytes,
                start_row_offset=t_row_set.startRowOffset,
                result_links=t_row_set.resultLinks,
                lz4_compressed=lz4_compressed,
                description=description,
                max_download_threads=max_download_threads,
                ssl_options=ssl_options,
            )
        else:
            raise AssertionError("Row set type is not valid")


class ColumnTable:
    def __init__(self, column_table, column_names):
        self.column_table = column_table
        self.column_names = column_names

    @property
    def num_rows(self):
        if len(self.column_table) == 0:
            return 0
        else:
            return len(self.column_table[0])

    @property
    def num_columns(self):
        return len(self.column_names)

    def get_item(self, col_index, row_index):
        return self.column_table[col_index][row_index]

    def slice(self, curr_index, length):
        sliced_column_table = [
            column[curr_index : curr_index + length] for column in self.column_table
        ]
        return ColumnTable(sliced_column_table, self.column_names)

    def __eq__(self, other):
        return (
            self.column_table == other.column_table
            and self.column_names == other.column_names
        )


class ColumnQueue(ResultSetQueue):
    def __init__(self, column_table: ColumnTable):
        self.column_table = column_table
        self.cur_row_index = 0
        self.n_valid_rows = column_table.num_rows

    def next_n_rows(self, num_rows):
        length = min(num_rows, self.n_valid_rows - self.cur_row_index)

        slice = self.column_table.slice(self.cur_row_index, length)
        self.cur_row_index += slice.num_rows
        return slice

    def remaining_rows(self):
        slice = self.column_table.slice(
            self.cur_row_index, self.n_valid_rows - self.cur_row_index
        )
        self.cur_row_index += slice.num_rows
        return slice


class ArrowQueue(ResultSetQueue):
    def __init__(
        self,
        arrow_table: "pyarrow.Table",
        n_valid_rows: int,
        start_row_index: int = 0,
    ):
        """
        A queue-like wrapper over an Arrow table

        :param arrow_table: The Arrow table from which we want to take rows
        :param n_valid_rows: The index of the last valid row in the table
        :param start_row_index: The first row in the table we should start fetching from
        """

        self.cur_row_index = start_row_index
        self.arrow_table = arrow_table
        self.n_valid_rows = n_valid_rows

    def next_n_rows(self, num_rows: int) -> "pyarrow.Table":
        """Get upto the next n rows of the Arrow dataframe"""

        length = min(num_rows, self.n_valid_rows - self.cur_row_index)
        # Note that the table.slice API is not the same as Python's slice
        # The second argument should be length, not end index
        slice = self.arrow_table.slice(self.cur_row_index, length)
        self.cur_row_index += slice.num_rows
        return slice

    def remaining_rows(self) -> "pyarrow.Table":
        slice = self.arrow_table.slice(
            self.cur_row_index, self.n_valid_rows - self.cur_row_index
        )
        self.cur_row_index += slice.num_rows
        return slice


class CloudFetchQueue(ResultSetQueue):
    def __init__(
        self,
        schema_bytes,
        max_download_threads: int,
        ssl_options: SSLOptions,
        start_row_offset: int = 0,
        result_links: Optional[List[TSparkArrowResultLink]] = None,
        lz4_compressed: bool = True,
        description: Optional[List[Tuple]] = None,
    ):
        """
        A queue-like wrapper over CloudFetch arrow batches.

        Attributes:
            schema_bytes (bytes): Table schema in bytes.
            max_download_threads (int): Maximum number of downloader thread pool threads.
            start_row_offset (int): The offset of the first row of the cloud fetch links.
            result_links (List[TSparkArrowResultLink]): Links containing the downloadable URL and metadata.
            lz4_compressed (bool): Whether the files are lz4 compressed.
            description (List[List[Any]]): Hive table schema description.
        """

        self.schema_bytes = schema_bytes
        self.max_download_threads = max_download_threads
        self.start_row_index = start_row_offset
        self.result_links = result_links
        self.lz4_compressed = lz4_compressed
        self.description = description
        self._ssl_options = ssl_options

        logger.debug(
            "Initialize CloudFetch loader, row set start offset: {}, file list:".format(
                start_row_offset
            )
        )
        if result_links is not None:
            for result_link in result_links:
                logger.debug(
                    "- start row offset: {}, row count: {}".format(
                        result_link.startRowOffset, result_link.rowCount
                    )
                )
        self.download_manager = ResultFileDownloadManager(
            links=result_links or [],
            max_download_threads=self.max_download_threads,
            lz4_compressed=self.lz4_compressed,
            ssl_options=self._ssl_options,
        )

        self.table = self._create_next_table()
        self.table_row_index = 0

    def next_n_rows(self, num_rows: int) -> "pyarrow.Table":
        """
        Get up to the next n rows of the cloud fetch Arrow dataframes.

        Args:
            num_rows (int): Number of rows to retrieve.

        Returns:
            pyarrow.Table
        """

        if not self.table:
            logger.debug("CloudFetchQueue: no more rows available")
            # Return empty pyarrow table to cause retry of fetch
            return self._create_empty_table()
        logger.debug("CloudFetchQueue: trying to get {} next rows".format(num_rows))
        results = self.table.slice(0, 0)
        while num_rows > 0 and self.table:
            # Get remaining of num_rows or the rest of the current table, whichever is smaller
            length = min(num_rows, self.table.num_rows - self.table_row_index)
            table_slice = self.table.slice(self.table_row_index, length)
            results = pyarrow.concat_tables([results, table_slice])
            self.table_row_index += table_slice.num_rows

            # Replace current table with the next table if we are at the end of the current table
            if self.table_row_index == self.table.num_rows:
                self.table = self._create_next_table()
                self.table_row_index = 0
            num_rows -= table_slice.num_rows

        logger.debug("CloudFetchQueue: collected {} next rows".format(results.num_rows))
        return results

    def remaining_rows(self) -> "pyarrow.Table":
        """
        Get all remaining rows of the cloud fetch Arrow dataframes.

        Returns:
            pyarrow.Table
        """

        if not self.table:
            # Return empty pyarrow table to cause retry of fetch
            return self._create_empty_table()
        results = self.table.slice(0, 0)
        while self.table:
            table_slice = self.table.slice(
                self.table_row_index, self.table.num_rows - self.table_row_index
            )
            results = pyarrow.concat_tables([results, table_slice])
            self.table_row_index += table_slice.num_rows
            self.table = self._create_next_table()
            self.table_row_index = 0
        return results

    def _create_next_table(self) -> Union["pyarrow.Table", None]:
        logger.debug(
            "CloudFetchQueue: Trying to get downloaded file for row {}".format(
                self.start_row_index
            )
        )
        # Create next table by retrieving the logical next downloaded file, or return None to signal end of queue
        downloaded_file = self.download_manager.get_next_downloaded_file(
            self.start_row_index
        )
        if not downloaded_file:
            logger.debug(
                "CloudFetchQueue: Cannot find downloaded file for row {}".format(
                    self.start_row_index
                )
            )
            # None signals no more Arrow tables can be built from the remaining handlers if any remain
            return None
        arrow_table = create_arrow_table_from_arrow_file(
            downloaded_file.file_bytes, self.description
        )

        # The server rarely prepares the exact number of rows requested by the client in cloud fetch.
        # Subsequently, we drop the extraneous rows in the last file if more rows are retrieved than requested
        if arrow_table.num_rows > downloaded_file.row_count:
            arrow_table = arrow_table.slice(0, downloaded_file.row_count)

        # At this point, whether the file has extraneous rows or not, the arrow table should have the correct num rows
        assert downloaded_file.row_count == arrow_table.num_rows
        self.start_row_index += arrow_table.num_rows

        logger.debug(
            "CloudFetchQueue: Found downloaded file, row count: {}, new start offset: {}".format(
                arrow_table.num_rows, self.start_row_index
            )
        )

        return arrow_table

    def _create_empty_table(self) -> "pyarrow.Table":
        # Create a 0-row table with just the schema bytes
        return create_arrow_table_from_arrow_file(self.schema_bytes, self.description)


def _bound(min_x, max_x, x):
    """Bound x by [min_x, max_x]

    min_x or max_x being None means unbounded in that respective side.
    """
    if min_x is None and max_x is None:
        return x
    if min_x is None:
        return min(max_x, x)
    if max_x is None:
        return max(min_x, x)
    return min(max_x, max(min_x, x))


class NoRetryReason(Enum):
    OUT_OF_TIME = "out of time"
    OUT_OF_ATTEMPTS = "out of attempts"
    NOT_RETRYABLE = "non-retryable error"


class RequestErrorInfo(
    namedtuple(
        "RequestErrorInfo_", "error error_message retry_delay http_code method request"
    )
):
    @property
    def request_session_id(self):
        if hasattr(self.request, "sessionHandle"):
            return self.request.sessionHandle.sessionId.guid
        else:
            return None

    @property
    def request_query_id(self):
        if hasattr(self.request, "operationHandle"):
            return self.request.operationHandle.operationId.guid
        else:
            return None

    def full_info_logging_context(
        self, no_retry_reason, attempt, max_attempts, elapsed, max_duration
    ):
        log_base_data_dict = OrderedDict(
            [
                ("method", self.method),
                ("session-id", self.request_session_id),
                ("query-id", self.request_query_id),
                ("http-code", self.http_code),
                ("error-message", self.error_message),
                ("original-exception", str(self.error)),
            ]
        )

        log_base_data_dict["no-retry-reason"] = (
            no_retry_reason and no_retry_reason.value
        )
        log_base_data_dict["bounded-retry-delay"] = self.retry_delay
        log_base_data_dict["attempt"] = "{}/{}".format(attempt, max_attempts)
        log_base_data_dict["elapsed-seconds"] = "{}/{}".format(elapsed, max_duration)

        return log_base_data_dict

    def user_friendly_error_message(self, no_retry_reason, attempt, elapsed):
        # This should be kept at the level that is appropriate to return to a Redash user
        user_friendly_error_message = "Error during request to server"
        if self.error_message:
            user_friendly_error_message = "{}: {}".format(
                user_friendly_error_message, self.error_message
            )
        try:
            error_context = str(self.error)
        except:
            error_context = DEFAULT_ERROR_CONTEXT

        return user_friendly_error_message + ". " + error_context


# Taken from PyHive
class ParamEscaper:
    _DATE_FORMAT = "%Y-%m-%d"
    _TIME_FORMAT = "%H:%M:%S.%f %z"
    _DATETIME_FORMAT = "{} {}".format(_DATE_FORMAT, _TIME_FORMAT)

    def escape_args(self, parameters):
        if isinstance(parameters, dict):
            return {k: self.escape_item(v) for k, v in parameters.items()}
        elif isinstance(parameters, (list, tuple)):
            return tuple(self.escape_item(x) for x in parameters)
        else:
            raise exc.ProgrammingError(
                "Unsupported param format: {}".format(parameters)
            )

    def escape_number(self, item):
        return item

    def escape_string(self, item):
        # Need to decode UTF-8 because of old sqlalchemy.
        # Newer SQLAlchemy checks dialect.supports_unicode_binds before encoding Unicode strings
        # as byte strings. The old version always encodes Unicode as byte strings, which breaks
        # string formatting here.
        if isinstance(item, bytes):
            item = item.decode("utf-8")
        # This is good enough when backslashes are literal, newlines are just followed, and the way
        # to escape a single quote is to put two single quotes.
        # (i.e. only special character is single quote)
        return "'{}'".format(item.replace("\\", "\\\\").replace("'", "\\'"))

    def escape_sequence(self, item):
        l = map(self.escape_item, item)
        l = list(map(str, l))
        return "ARRAY(" + ",".join(l) + ")"

    def escape_mapping(self, item):
        l = map(
            self.escape_item,
            (element for key, value in item.items() for element in (key, value)),
        )
        l = list(map(str, l))
        return "MAP(" + ",".join(l) + ")"

    def escape_datetime(self, item, format, cutoff=0):
        dt_str = item.strftime(format)
        formatted = dt_str[:-cutoff] if cutoff and format.endswith(".%f") else dt_str
        return "'{}'".format(formatted.strip())

    def escape_decimal(self, item):
        return str(item)

    def escape_item(self, item):
        if item is None:
            return "NULL"
        elif isinstance(item, (int, float)):
            return self.escape_number(item)
        elif isinstance(item, str):
            return self.escape_string(item)
        elif isinstance(item, datetime.datetime):
            return self.escape_datetime(item, self._DATETIME_FORMAT)
        elif isinstance(item, datetime.date):
            return self.escape_datetime(item, self._DATE_FORMAT)
        elif isinstance(item, decimal.Decimal):
            return self.escape_decimal(item)
        elif isinstance(item, Sequence):
            return self.escape_sequence(item)
        elif isinstance(item, Mapping):
            return self.escape_mapping(item)
        else:
            raise exc.ProgrammingError("Unsupported object {}".format(item))


def inject_parameters(operation: str, parameters: Dict[str, str]):
    return operation % parameters


def _dbsqlparameter_names(params: List[TDbsqlParameter]) -> list[str]:
    return [p.name if p.name else "" for p in params]


def _generate_named_interpolation_values(
    params: List[TDbsqlParameter],
) -> dict[str, str]:
    """Returns a dictionary of the form {name: ":name"} for each parameter in params"""

    names = _dbsqlparameter_names(params)

    return {name: f":{name}" for name in names}


def _may_contain_inline_positional_markers(operation: str) -> bool:
    """Check for the presence of `%s` in the operation string."""

    interpolated = operation.replace("%s", "?")
    return interpolated != operation


def _interpolate_named_markers(
    operation: str, parameters: List[TDbsqlParameter]
) -> str:
    """Replace all instances of `%(param)s` in `operation` with `:param`.

    If `operation` contains no instances of `%(param)s` then the input string is returned unchanged.

    ```
    "SELECT * FROM table WHERE field = %(field)s and other_field = %(other_field)s"
    ```

    Yields

    ```
    SELECT * FROM table WHERE field = :field and other_field = :other_field
    ```
    """

    _output_operation = operation

    PYFORMAT_PARAMSTYLE_REGEX = r"%\((\w+)\)s"
    pat = re.compile(PYFORMAT_PARAMSTYLE_REGEX)
    NAMED_PARAMSTYLE_FMT = ":{}"
    PYFORMAT_PARAMSTYLE_FMT = "%({})s"

    pyformat_markers = pat.findall(operation)
    for marker in pyformat_markers:
        pyformat_marker = PYFORMAT_PARAMSTYLE_FMT.format(marker)
        named_marker = NAMED_PARAMSTYLE_FMT.format(marker)
        _output_operation = _output_operation.replace(pyformat_marker, named_marker)

    return _output_operation


def transform_paramstyle(
    operation: str,
    parameters: List[TDbsqlParameter],
    param_structure: ParameterStructure,
) -> str:
    """
    Performs a Python string interpolation such that any occurence of `%(param)s` will be replaced with `:param`

    This utility function is built to assist users in the transition between the default paramstyle in
    this connector prior to version 3.0.0 (`pyformat`) and the new default paramstyle (`named`).

    Args:
        operation: The operation or SQL text to transform.
        parameters: The parameters to use for the transformation.

    Returns:
        str
    """

    output = operation
    if (
        param_structure == ParameterStructure.POSITIONAL
        and _may_contain_inline_positional_markers(operation)
    ):
        logger.warning(
            "It looks like this query may contain un-named query markers like `%s`"
            " This format is not supported when use_inline_params=False."
            " Use `?` instead or set use_inline_params=True"
        )
    elif param_structure == ParameterStructure.NAMED:
        output = _interpolate_named_markers(operation, parameters)

    return output


def create_arrow_table_from_arrow_file(
    file_bytes: bytes, description
) -> "pyarrow.Table":
    arrow_table = convert_arrow_based_file_to_arrow_table(file_bytes)
    return convert_decimals_in_arrow_table(arrow_table, description)


def convert_arrow_based_file_to_arrow_table(file_bytes: bytes):
    try:
        return pyarrow.ipc.open_stream(file_bytes).read_all()
    except Exception as e:
        raise RuntimeError("Failure to convert arrow based file to arrow table", e)


def convert_arrow_based_set_to_arrow_table(arrow_batches, lz4_compressed, schema_bytes):
    ba = bytearray()
    ba += schema_bytes
    n_rows = 0
    for arrow_batch in arrow_batches:
        n_rows += arrow_batch.rowCount
        ba += (
            lz4.frame.decompress(arrow_batch.batch)
            if lz4_compressed
            else arrow_batch.batch
        )
    arrow_table = pyarrow.ipc.open_stream(ba).read_all()
    return arrow_table, n_rows


def convert_decimals_in_arrow_table(table, description) -> "pyarrow.Table":
    new_columns = []
    new_fields = []

    for i, col in enumerate(table.itercolumns()):
        field = table.field(i)

        if description[i][1] == "decimal":
            precision, scale = description[i][4], description[i][5]
            assert scale is not None
            assert precision is not None
            # create the target decimal type
            dtype = pyarrow.decimal128(precision, scale)

            new_col = col.cast(dtype)
            new_field = field.with_type(dtype)

            new_columns.append(new_col)
            new_fields.append(new_field)
        else:
            new_columns.append(col)
            new_fields.append(field)

    new_schema = pyarrow.schema(new_fields)

    return pyarrow.Table.from_arrays(new_columns, schema=new_schema)


def convert_to_assigned_datatypes_in_column_table(column_table, description):

    converted_column_table = []
    for i, col in enumerate(column_table):
        if description[i][1] == "decimal":
            converted_column_table.append(
                tuple(v if v is None else Decimal(v) for v in col)
            )
        elif description[i][1] == "date":
            converted_column_table.append(
                tuple(v if v is None else datetime.date.fromisoformat(v) for v in col)
            )
        elif description[i][1] == "timestamp":
            converted_column_table.append(
                tuple((v if v is None else parser.parse(v)) for v in col)
            )
        else:
            converted_column_table.append(col)

    return converted_column_table


def convert_column_based_set_to_arrow_table(columns, description):
    arrow_table = pyarrow.Table.from_arrays(
        [_convert_column_to_arrow_array(c) for c in columns],
        # Only use the column names from the schema, the types are determined by the
        # physical types used in column based set, as they can differ from the
        # mapping used in _hive_schema_to_arrow_schema.
        names=[c[0] for c in description],
    )
    return arrow_table, arrow_table.num_rows


def convert_column_based_set_to_column_table(columns, description):
    column_names = [c[0] for c in description]
    column_table = [_convert_column_to_list(c) for c in columns]

    return column_table, column_names


def _convert_column_to_arrow_array(t_col):
    """
    Return a pyarrow array from the values in a TColumn instance.
    Note that ColumnBasedSet has no native support for complex types, so they will be converted
    to strings server-side.
    """
    field_name_to_arrow_type = {
        "boolVal": pyarrow.bool_(),
        "byteVal": pyarrow.int8(),
        "i16Val": pyarrow.int16(),
        "i32Val": pyarrow.int32(),
        "i64Val": pyarrow.int64(),
        "doubleVal": pyarrow.float64(),
        "stringVal": pyarrow.string(),
        "binaryVal": pyarrow.binary(),
    }
    for field in field_name_to_arrow_type.keys():
        wrapper = getattr(t_col, field)
        if wrapper:
            return _create_arrow_array(wrapper, field_name_to_arrow_type[field])

    raise OperationalError("Empty TColumn instance {}".format(t_col))


def _convert_column_to_list(t_col):
    SUPPORTED_FIELD_TYPES = (
        "boolVal",
        "byteVal",
        "i16Val",
        "i32Val",
        "i64Val",
        "doubleVal",
        "stringVal",
        "binaryVal",
    )

    for field in SUPPORTED_FIELD_TYPES:
        wrapper = getattr(t_col, field)
        if wrapper:
            return _create_python_tuple(wrapper)

    raise OperationalError("Empty TColumn instance {}".format(t_col))


def _create_arrow_array(t_col_value_wrapper, arrow_type):
    result = t_col_value_wrapper.values
    nulls = t_col_value_wrapper.nulls  # bitfield describing which values are null
    assert isinstance(nulls, bytes)

    # The number of bits in nulls can be both larger or smaller than the number of
    # elements in result, so take the minimum of both to iterate over.
    length = min(len(result), len(nulls) * 8)

    for i in range(length):
        if nulls[i >> 3] & BIT_MASKS[i & 0x7]:
            result[i] = None

    return pyarrow.array(result, type=arrow_type)


def _create_python_tuple(t_col_value_wrapper):
    result = t_col_value_wrapper.values
    nulls = t_col_value_wrapper.nulls  # bitfield describing which values are null
    assert isinstance(nulls, bytes)

    # The number of bits in nulls can be both larger or smaller than the number of
    # elements in result, so take the minimum of both to iterate over.
    length = min(len(result), len(nulls) * 8)

    for i in range(length):
        if nulls[i >> 3] & BIT_MASKS[i & 0x7]:
            result[i] = None

    return tuple(result)<|MERGE_RESOLUTION|>--- conflicted
+++ resolved
@@ -8,11 +8,7 @@
 from collections.abc import Mapping
 from decimal import Decimal
 from enum import Enum
-<<<<<<< HEAD
-from typing import Any, Dict, List, Optional, Tuple, Union
-=======
-from typing import Any, Dict, List, Optional, Union, Sequence
->>>>>>> c123af36
+from typing import Any, Dict, List, Optional, Tuple, Union, Sequence
 import re
 
 import lz4.frame
