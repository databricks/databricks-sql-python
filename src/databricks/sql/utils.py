from __future__ import annotations
from typing import Callable, Dict, List, Optional, Union

from dateutil import parser
import datetime
import decimal
from abc import ABC, abstractmethod
from collections import OrderedDict, namedtuple
from collections.abc import Mapping
from decimal import Decimal
from enum import Enum
from typing import Dict, List, Optional, Tuple, Union, Sequence
import re

import lz4.frame

from databricks.sql.exc import Error

try:
    import pyarrow
except ImportError:
    pyarrow = None

from databricks.sql import OperationalError
from databricks.sql.cloudfetch.download_manager import ResultFileDownloadManager
from databricks.sql.thrift_api.TCLIService.ttypes import (
    TRowSet,
    TSparkArrowResultLink,
    TSparkRowSetType,
)
from databricks.sql.types import SSLOptions
from databricks.sql.backend.types import CommandId
from databricks.sql.telemetry.models.event import StatementType
from databricks.sql.parameters.native import ParameterStructure, TDbsqlParameter

import logging

BIT_MASKS = [1, 2, 4, 8, 16, 32, 64, 128]
DEFAULT_ERROR_CONTEXT = "Unknown error"

logger = logging.getLogger(__name__)


class ResultSetQueue(ABC):
    @abstractmethod
    def next_n_rows(self, num_rows: int):
        pass

    @abstractmethod
    def remaining_rows(self):
        pass

    @abstractmethod
    def close(self):
        pass


class ThriftResultSetQueueFactory(ABC):
    @staticmethod
    def build_queue(
        row_set_type: TSparkRowSetType,
        t_row_set: TRowSet,
        arrow_schema_bytes: bytes,
        max_download_threads: int,
        ssl_options: SSLOptions,
        session_id_hex: Optional[str],
        statement_id: str,
        chunk_id: int,
        lz4_compressed: bool = True,
        description: List[Tuple] = [],
    ) -> ResultSetQueue:
        """
        Factory method to build a result set queue for Thrift backend.

        Args:
            row_set_type (enum): Row set type (Arrow, Column, or URL).
            t_row_set (TRowSet): Result containing arrow batches, columns, or cloud fetch links.
            arrow_schema_bytes (bytes): Bytes representing the arrow schema.
            lz4_compressed (bool): Whether result data has been lz4 compressed.
            description (List[List[Any]]): Hive table schema description.
            max_download_threads (int): Maximum number of downloader thread pool threads.
            ssl_options (SSLOptions): SSLOptions object for CloudFetchQueue

        Returns:
            ResultSetQueue
        """

        if row_set_type == TSparkRowSetType.ARROW_BASED_SET:
            arrow_table, n_valid_rows = convert_arrow_based_set_to_arrow_table(
                t_row_set.arrowBatches, lz4_compressed, arrow_schema_bytes
            )
            converted_arrow_table = convert_decimals_in_arrow_table(
                arrow_table, description
            )
            return ArrowQueue(converted_arrow_table, n_valid_rows)
        elif row_set_type == TSparkRowSetType.COLUMN_BASED_SET:
            column_table, column_names = convert_column_based_set_to_column_table(
                t_row_set.columns, description
            )

            converted_column_table = convert_to_assigned_datatypes_in_column_table(
                column_table, description
            )

            return ColumnQueue(ColumnTable(converted_column_table, column_names))
        elif row_set_type == TSparkRowSetType.URL_BASED_SET:
            return ThriftCloudFetchQueue(
                schema_bytes=arrow_schema_bytes,
                start_row_offset=t_row_set.startRowOffset,
                result_links=t_row_set.resultLinks,
                lz4_compressed=lz4_compressed,
                description=description,
                max_download_threads=max_download_threads,
                ssl_options=ssl_options,
                session_id_hex=session_id_hex,
                statement_id=statement_id,
                chunk_id=chunk_id,
            )
        else:
            raise AssertionError("Row set type is not valid")


class ColumnTable:
    def __init__(self, column_table, column_names):
        self.column_table = column_table
        self.column_names = column_names

    @property
    def num_rows(self):
        if len(self.column_table) == 0:
            return 0
        else:
            return len(self.column_table[0])

    @property
    def num_columns(self):
        return len(self.column_names)

    def get_item(self, col_index, row_index):
        return self.column_table[col_index][row_index]

    def slice(self, curr_index, length):
        sliced_column_table = [
            column[curr_index : curr_index + length] for column in self.column_table
        ]
        return ColumnTable(sliced_column_table, self.column_names)

    def __eq__(self, other):
        return (
            self.column_table == other.column_table
            and self.column_names == other.column_names
        )


class ColumnQueue(ResultSetQueue):
    def __init__(self, column_table: ColumnTable):
        self.column_table = column_table
        self.cur_row_index = 0
        self.n_valid_rows = column_table.num_rows

    def next_n_rows(self, num_rows):
        length = min(num_rows, self.n_valid_rows - self.cur_row_index)

        slice = self.column_table.slice(self.cur_row_index, length)
        self.cur_row_index += slice.num_rows
        return slice

    def remaining_rows(self):
        slice = self.column_table.slice(
            self.cur_row_index, self.n_valid_rows - self.cur_row_index
        )
        self.cur_row_index += slice.num_rows
        return slice

    def close(self):
        return


class ArrowQueue(ResultSetQueue):
    def __init__(
        self,
        arrow_table: "pyarrow.Table",
        n_valid_rows: int,
        start_row_index: int = 0,
    ):
        """
        A queue-like wrapper over an Arrow table

        :param arrow_table: The Arrow table from which we want to take rows
        :param n_valid_rows: The index of the last valid row in the table
        :param start_row_index: The first row in the table we should start fetching from
        """

        self.cur_row_index = start_row_index
        self.arrow_table = arrow_table
        self.n_valid_rows = n_valid_rows

    def next_n_rows(self, num_rows: int) -> "pyarrow.Table":
        """Get upto the next n rows of the Arrow dataframe"""

        length = min(num_rows, self.n_valid_rows - self.cur_row_index)
        # Note that the table.slice API is not the same as Python's slice
        # The second argument should be length, not end index
        slice = self.arrow_table.slice(self.cur_row_index, length)
        self.cur_row_index += slice.num_rows
        return slice

    def remaining_rows(self) -> "pyarrow.Table":
        slice = self.arrow_table.slice(
            self.cur_row_index, self.n_valid_rows - self.cur_row_index
        )
        self.cur_row_index += slice.num_rows
        return slice

    def close(self):
        return


class CloudFetchQueue(ResultSetQueue, ABC):
    """Base class for cloud fetch queues that handle EXTERNAL_LINKS disposition with ARROW format."""

    def __init__(
        self,
        max_download_threads: int,
        ssl_options: SSLOptions,
        session_id_hex: Optional[str],
        statement_id: str,
        chunk_id: int,
        schema_bytes: Optional[bytes] = None,
        lz4_compressed: bool = True,
        description: List[Tuple] = [],
        expiry_callback: Callable[[TSparkArrowResultLink], None] = lambda _: None,
    ):
        """
        Initialize the base CloudFetchQueue.

        Args:
            max_download_threads: Maximum number of download threads
            ssl_options: SSL options for downloads
            schema_bytes: Arrow schema bytes
            lz4_compressed: Whether the data is LZ4 compressed
            description: Column descriptions
        """

        self.schema_bytes = schema_bytes
        self.max_download_threads = max_download_threads
        self.lz4_compressed = lz4_compressed
        self.description = description
        self._ssl_options = ssl_options
        self.session_id_hex = session_id_hex
        self.statement_id = statement_id
        self.chunk_id = chunk_id

        # Table state
        self.table = self._create_empty_table()
        self.table_row_index = 0

        # Initialize download manager
        self.download_manager = ResultFileDownloadManager(
            links=[],
            max_download_threads=max_download_threads,
            lz4_compressed=lz4_compressed,
            ssl_options=ssl_options,
<<<<<<< HEAD
            expiry_callback=expiry_callback,
=======
            session_id_hex=session_id_hex,
            statement_id=statement_id,
            chunk_id=chunk_id,
>>>>>>> 620906b5
        )

    def next_n_rows(self, num_rows: int) -> "pyarrow.Table":
        """
        Get up to the next n rows of the cloud fetch Arrow dataframes.

        Args:
            num_rows (int): Number of rows to retrieve.
        Returns:
            pyarrow.Table
        """

        logger.debug("CloudFetchQueue: trying to get {} next rows".format(num_rows))
        results = self.table.slice(0, 0)
        while num_rows > 0 and self.table.num_rows > 0:
            # Replace current table with the next table if we are at the end of the current table
            if self.table_row_index == self.table.num_rows:
                self.table = self._create_next_table()
                self.table_row_index = 0

            # Get remaining of num_rows or the rest of the current table, whichever is smaller
            length = min(num_rows, self.table.num_rows - self.table_row_index)
            table_slice = self.table.slice(self.table_row_index, length)
            results = pyarrow.concat_tables([results, table_slice])
            self.table_row_index += table_slice.num_rows
            num_rows -= table_slice.num_rows

        logger.debug("CloudFetchQueue: collected {} next rows".format(results.num_rows))
        return results

    def remaining_rows(self) -> "pyarrow.Table":
        """
        Get all remaining rows of the cloud fetch Arrow dataframes.

        Returns:
            pyarrow.Table
        """

        results = self.table.slice(0, 0)
        while self.table.num_rows > 0:
            table_slice = self.table.slice(
                self.table_row_index, self.table.num_rows - self.table_row_index
            )
            results = pyarrow.concat_tables([results, table_slice])
            self.table_row_index += table_slice.num_rows
            self.table = self._create_next_table()
            self.table_row_index = 0
        return results

    def _create_table_at_offset(self, offset: int) -> "pyarrow.Table":
        """Create next table at the given row offset"""

        # Create next table by retrieving the logical next downloaded file, or return None to signal end of queue
        downloaded_file = self.download_manager.get_next_downloaded_file(offset)
        arrow_table = create_arrow_table_from_arrow_file(
            downloaded_file.file_bytes, self.description
        )

        # The server rarely prepares the exact number of rows requested by the client in cloud fetch.
        # Subsequently, we drop the extraneous rows in the last file if more rows are retrieved than requested
        if arrow_table.num_rows > downloaded_file.row_count:
            arrow_table = arrow_table.slice(0, downloaded_file.row_count)

        # At this point, whether the file has extraneous rows or not, the arrow table should have the correct num rows
        assert downloaded_file.row_count == arrow_table.num_rows

        return arrow_table

    @abstractmethod
    def _create_next_table(self) -> "pyarrow.Table":
        """Create next table by retrieving the logical next downloaded file."""
        pass

    def _create_empty_table(self) -> "pyarrow.Table":
        """Create a 0-row table with just the schema bytes."""
        if not self.schema_bytes:
            return pyarrow.Table.from_pydict({})
        return create_arrow_table_from_arrow_file(self.schema_bytes, self.description)

    def close(self):
        self.download_manager._shutdown_manager()


class ThriftCloudFetchQueue(CloudFetchQueue):
    """Queue implementation for EXTERNAL_LINKS disposition with ARROW format for Thrift backend."""

    def __init__(
        self,
        schema_bytes: Optional[bytes],
        max_download_threads: int,
        ssl_options: SSLOptions,
        session_id_hex: Optional[str],
        statement_id: str,
        chunk_id: int,
        start_row_offset: int = 0,
        result_links: Optional[List[TSparkArrowResultLink]] = None,
        lz4_compressed: bool = True,
        description: List[Tuple] = [],
    ):
        """
        Initialize the Thrift CloudFetchQueue.

        Args:
            schema_bytes: Table schema in bytes
            max_download_threads: Maximum number of downloader thread pool threads
            ssl_options: SSL options for downloads
            start_row_offset: The offset of the first row of the cloud fetch links
            result_links: Links containing the downloadable URL and metadata
            lz4_compressed: Whether the files are lz4 compressed
            description: Hive table schema description
        """
        super().__init__(
            max_download_threads=max_download_threads,
            ssl_options=ssl_options,
            schema_bytes=schema_bytes,
            lz4_compressed=lz4_compressed,
            description=description,
<<<<<<< HEAD
            expiry_callback=self._expiry_callback,
=======
            session_id_hex=session_id_hex,
            statement_id=statement_id,
            chunk_id=chunk_id,
>>>>>>> 620906b5
        )

        self.start_row_index = start_row_offset
        self.result_links = result_links or []
        self.session_id_hex = session_id_hex
        self.statement_id = statement_id
        self.chunk_id = chunk_id

        logger.debug(
            "Initialize CloudFetch loader, row set start offset: {}, file list:".format(
                start_row_offset
            )
        )

        self.num_links_downloaded = 0

        if self.result_links:
            for result_link in self.result_links:
                logger.debug(
                    "- start row offset: {}, row count: {}".format(
                        result_link.startRowOffset, result_link.rowCount
                    )
                )
            self.download_manager.add_links(self.result_links)

        # Initialize table and position
        self.table = self._create_next_table()

    def _expiry_callback(self, link: TSparkArrowResultLink):
        raise Error("Cloudfetch link has expired")

    def _create_next_table(self) -> "pyarrow.Table":
        if self.num_links_downloaded >= len(self.result_links):
            return self._create_empty_table()

        logger.debug(
            "ThriftCloudFetchQueue: Trying to get downloaded file for row {}".format(
                self.start_row_index
            )
        )
        arrow_table = self._create_table_at_offset(self.start_row_index)
        self.num_links_downloaded += 1
        self.start_row_index += arrow_table.num_rows
        logger.debug(
            "ThriftCloudFetchQueue: Found downloaded file, row count: {}, new start offset: {}".format(
                arrow_table.num_rows, self.start_row_index
            )
        )
        return arrow_table


def _bound(min_x, max_x, x):
    """Bound x by [min_x, max_x]

    min_x or max_x being None means unbounded in that respective side.
    """
    if min_x is None and max_x is None:
        return x
    if min_x is None:
        return min(max_x, x)
    if max_x is None:
        return max(min_x, x)
    return min(max_x, max(min_x, x))


class NoRetryReason(Enum):
    OUT_OF_TIME = "out of time"
    OUT_OF_ATTEMPTS = "out of attempts"
    NOT_RETRYABLE = "non-retryable error"


class RequestErrorInfo(
    namedtuple(
        "RequestErrorInfo_", "error error_message retry_delay http_code method request"
    )
):
    @property
    def request_session_id(self):
        if hasattr(self.request, "sessionHandle"):
            return self.request.sessionHandle.sessionId.guid
        else:
            return None

    @property
    def request_query_id(self):
        if hasattr(self.request, "operationHandle"):
            return self.request.operationHandle.operationId.guid
        else:
            return None

    def full_info_logging_context(
        self, no_retry_reason, attempt, max_attempts, elapsed, max_duration
    ):
        log_base_data_dict = OrderedDict(
            [
                ("method", self.method),
                ("session-id", self.request_session_id),
                ("query-id", self.request_query_id),
                ("http-code", self.http_code),
                ("error-message", self.error_message),
                ("original-exception", str(self.error)),
            ]
        )

        log_base_data_dict["no-retry-reason"] = (
            no_retry_reason and no_retry_reason.value
        )
        log_base_data_dict["bounded-retry-delay"] = self.retry_delay
        log_base_data_dict["attempt"] = "{}/{}".format(attempt, max_attempts)
        log_base_data_dict["elapsed-seconds"] = "{}/{}".format(elapsed, max_duration)

        return log_base_data_dict

    def user_friendly_error_message(self, no_retry_reason, attempt, elapsed):
        # This should be kept at the level that is appropriate to return to a Redash user
        user_friendly_error_message = "Error during request to server"
        if self.error_message:
            user_friendly_error_message = "{}: {}".format(
                user_friendly_error_message, self.error_message
            )
        try:
            error_context = str(self.error)
        except:
            error_context = DEFAULT_ERROR_CONTEXT

        return user_friendly_error_message + ". " + error_context


# Taken from PyHive
class ParamEscaper:
    _DATE_FORMAT = "%Y-%m-%d"
    _TIME_FORMAT = "%H:%M:%S.%f %z"
    _DATETIME_FORMAT = "{} {}".format(_DATE_FORMAT, _TIME_FORMAT)

    def escape_args(self, parameters):
        if isinstance(parameters, dict):
            return {k: self.escape_item(v) for k, v in parameters.items()}
        elif isinstance(parameters, (list, tuple)):
            return tuple(self.escape_item(x) for x in parameters)
        else:
            raise exc.ProgrammingError(
                "Unsupported param format: {}".format(parameters)
            )

    def escape_number(self, item):
        return item

    def escape_string(self, item):
        # Need to decode UTF-8 because of old sqlalchemy.
        # Newer SQLAlchemy checks dialect.supports_unicode_binds before encoding Unicode strings
        # as byte strings. The old version always encodes Unicode as byte strings, which breaks
        # string formatting here.
        if isinstance(item, bytes):
            item = item.decode("utf-8")
        # This is good enough when backslashes are literal, newlines are just followed, and the way
        # to escape a single quote is to put two single quotes.
        # (i.e. only special character is single quote)
        return "'{}'".format(item.replace("\\", "\\\\").replace("'", "\\'"))

    def escape_sequence(self, item):
        l = map(self.escape_item, item)
        l = list(map(str, l))
        return "ARRAY(" + ",".join(l) + ")"

    def escape_mapping(self, item):
        l = map(
            self.escape_item,
            (element for key, value in item.items() for element in (key, value)),
        )
        l = list(map(str, l))
        return "MAP(" + ",".join(l) + ")"

    def escape_datetime(self, item, format, cutoff=0):
        dt_str = item.strftime(format)
        formatted = dt_str[:-cutoff] if cutoff and format.endswith(".%f") else dt_str
        return "'{}'".format(formatted.strip())

    def escape_decimal(self, item):
        return str(item)

    def escape_item(self, item):
        if item is None:
            return "NULL"
        elif isinstance(item, (int, float)):
            return self.escape_number(item)
        elif isinstance(item, str):
            return self.escape_string(item)
        elif isinstance(item, datetime.datetime):
            return self.escape_datetime(item, self._DATETIME_FORMAT)
        elif isinstance(item, datetime.date):
            return self.escape_datetime(item, self._DATE_FORMAT)
        elif isinstance(item, decimal.Decimal):
            return self.escape_decimal(item)
        elif isinstance(item, Sequence):
            return self.escape_sequence(item)
        elif isinstance(item, Mapping):
            return self.escape_mapping(item)
        else:
            raise exc.ProgrammingError("Unsupported object {}".format(item))


def inject_parameters(operation: str, parameters: Dict[str, str]):
    return operation % parameters


def _dbsqlparameter_names(params: List[TDbsqlParameter]) -> list[str]:
    return [p.name if p.name else "" for p in params]


def _generate_named_interpolation_values(
    params: List[TDbsqlParameter],
) -> dict[str, str]:
    """Returns a dictionary of the form {name: ":name"} for each parameter in params"""

    names = _dbsqlparameter_names(params)

    return {name: f":{name}" for name in names}


def _may_contain_inline_positional_markers(operation: str) -> bool:
    """Check for the presence of `%s` in the operation string."""

    interpolated = operation.replace("%s", "?")
    return interpolated != operation


def _interpolate_named_markers(
    operation: str, parameters: List[TDbsqlParameter]
) -> str:
    """Replace all instances of `%(param)s` in `operation` with `:param`.

    If `operation` contains no instances of `%(param)s` then the input string is returned unchanged.

    ```
    "SELECT * FROM table WHERE field = %(field)s and other_field = %(other_field)s"
    ```

    Yields

    ```
    SELECT * FROM table WHERE field = :field and other_field = :other_field
    ```
    """

    _output_operation = operation

    PYFORMAT_PARAMSTYLE_REGEX = r"%\((\w+)\)s"
    pat = re.compile(PYFORMAT_PARAMSTYLE_REGEX)
    NAMED_PARAMSTYLE_FMT = ":{}"
    PYFORMAT_PARAMSTYLE_FMT = "%({})s"

    pyformat_markers = pat.findall(operation)
    for marker in pyformat_markers:
        pyformat_marker = PYFORMAT_PARAMSTYLE_FMT.format(marker)
        named_marker = NAMED_PARAMSTYLE_FMT.format(marker)
        _output_operation = _output_operation.replace(pyformat_marker, named_marker)

    return _output_operation


def transform_paramstyle(
    operation: str,
    parameters: List[TDbsqlParameter],
    param_structure: ParameterStructure,
) -> str:
    """
    Performs a Python string interpolation such that any occurence of `%(param)s` will be replaced with `:param`

    This utility function is built to assist users in the transition between the default paramstyle in
    this connector prior to version 3.0.0 (`pyformat`) and the new default paramstyle (`named`).

    Args:
        operation: The operation or SQL text to transform.
        parameters: The parameters to use for the transformation.

    Returns:
        str
    """

    output = operation
    if (
        param_structure == ParameterStructure.POSITIONAL
        and _may_contain_inline_positional_markers(operation)
    ):
        logger.warning(
            "It looks like this query may contain un-named query markers like `%s`"
            " This format is not supported when use_inline_params=False."
            " Use `?` instead or set use_inline_params=True"
        )
    elif param_structure == ParameterStructure.NAMED:
        output = _interpolate_named_markers(operation, parameters)

    return output


def create_arrow_table_from_arrow_file(
    file_bytes: bytes, description
) -> "pyarrow.Table":
    arrow_table = convert_arrow_based_file_to_arrow_table(file_bytes)
    return convert_decimals_in_arrow_table(arrow_table, description)


def convert_arrow_based_file_to_arrow_table(file_bytes: bytes):
    try:
        return pyarrow.ipc.open_stream(file_bytes).read_all()
    except Exception as e:
        raise RuntimeError("Failure to convert arrow based file to arrow table", e)


def convert_arrow_based_set_to_arrow_table(arrow_batches, lz4_compressed, schema_bytes):
    ba = bytearray()
    ba += schema_bytes
    n_rows = 0
    for arrow_batch in arrow_batches:
        n_rows += arrow_batch.rowCount
        ba += (
            lz4.frame.decompress(arrow_batch.batch)
            if lz4_compressed
            else arrow_batch.batch
        )
    arrow_table = pyarrow.ipc.open_stream(ba).read_all()
    return arrow_table, n_rows


def convert_decimals_in_arrow_table(table, description) -> "pyarrow.Table":
    new_columns = []
    new_fields = []

    for i, col in enumerate(table.itercolumns()):
        field = table.field(i)

        if description[i][1] == "decimal":
            precision, scale = description[i][4], description[i][5]
            assert scale is not None
            assert precision is not None
            # create the target decimal type
            dtype = pyarrow.decimal128(precision, scale)

            new_col = col.cast(dtype)
            new_field = field.with_type(dtype)

            new_columns.append(new_col)
            new_fields.append(new_field)
        else:
            new_columns.append(col)
            new_fields.append(field)

    new_schema = pyarrow.schema(new_fields)

    return pyarrow.Table.from_arrays(new_columns, schema=new_schema)


def convert_to_assigned_datatypes_in_column_table(column_table, description):
    converted_column_table = []
    for i, col in enumerate(column_table):
        if description[i][1] == "decimal":
            converted_column_table.append(
                tuple(v if v is None else Decimal(v) for v in col)
            )
        elif description[i][1] == "date":
            converted_column_table.append(
                tuple(v if v is None else datetime.date.fromisoformat(v) for v in col)
            )
        elif description[i][1] == "timestamp":
            converted_column_table.append(
                tuple((v if v is None else parser.parse(v)) for v in col)
            )
        else:
            converted_column_table.append(col)

    return converted_column_table


def convert_column_based_set_to_arrow_table(columns, description):
    arrow_table = pyarrow.Table.from_arrays(
        [_convert_column_to_arrow_array(c) for c in columns],
        # Only use the column names from the schema, the types are determined by the
        # physical types used in column based set, as they can differ from the
        # mapping used in _hive_schema_to_arrow_schema.
        names=[c[0] for c in description],
    )
    return arrow_table, arrow_table.num_rows


def convert_column_based_set_to_column_table(columns, description):
    column_names = [c[0] for c in description]
    column_table = [_convert_column_to_list(c) for c in columns]

    return column_table, column_names


def _convert_column_to_arrow_array(t_col):
    """
    Return a pyarrow array from the values in a TColumn instance.
    Note that ColumnBasedSet has no native support for complex types, so they will be converted
    to strings server-side.
    """
    field_name_to_arrow_type = {
        "boolVal": pyarrow.bool_(),
        "byteVal": pyarrow.int8(),
        "i16Val": pyarrow.int16(),
        "i32Val": pyarrow.int32(),
        "i64Val": pyarrow.int64(),
        "doubleVal": pyarrow.float64(),
        "stringVal": pyarrow.string(),
        "binaryVal": pyarrow.binary(),
    }
    for field in field_name_to_arrow_type.keys():
        wrapper = getattr(t_col, field)
        if wrapper:
            return _create_arrow_array(wrapper, field_name_to_arrow_type[field])

    raise OperationalError("Empty TColumn instance {}".format(t_col))


def _convert_column_to_list(t_col):
    SUPPORTED_FIELD_TYPES = (
        "boolVal",
        "byteVal",
        "i16Val",
        "i32Val",
        "i64Val",
        "doubleVal",
        "stringVal",
        "binaryVal",
    )

    for field in SUPPORTED_FIELD_TYPES:
        wrapper = getattr(t_col, field)
        if wrapper:
            return _create_python_tuple(wrapper)

    raise OperationalError("Empty TColumn instance {}".format(t_col))


def _create_arrow_array(t_col_value_wrapper, arrow_type):
    result = t_col_value_wrapper.values
    nulls = t_col_value_wrapper.nulls  # bitfield describing which values are null
    assert isinstance(nulls, bytes)

    # The number of bits in nulls can be both larger or smaller than the number of
    # elements in result, so take the minimum of both to iterate over.
    length = min(len(result), len(nulls) * 8)

    for i in range(length):
        if nulls[i >> 3] & BIT_MASKS[i & 0x7]:
            result[i] = None

    return pyarrow.array(result, type=arrow_type)


def _create_python_tuple(t_col_value_wrapper):
    result = t_col_value_wrapper.values
    nulls = t_col_value_wrapper.nulls  # bitfield describing which values are null
    assert isinstance(nulls, bytes)

    # The number of bits in nulls can be both larger or smaller than the number of
    # elements in result, so take the minimum of both to iterate over.
    length = min(len(result), len(nulls) * 8)

    for i in range(length):
        if nulls[i >> 3] & BIT_MASKS[i & 0x7]:
            result[i] = None

    return tuple(result)<|MERGE_RESOLUTION|>--- conflicted
+++ resolved
@@ -261,13 +261,10 @@
             max_download_threads=max_download_threads,
             lz4_compressed=lz4_compressed,
             ssl_options=ssl_options,
-<<<<<<< HEAD
-            expiry_callback=expiry_callback,
-=======
             session_id_hex=session_id_hex,
             statement_id=statement_id,
             chunk_id=chunk_id,
->>>>>>> 620906b5
+            expiry_callback=expiry_callback,
         )
 
     def next_n_rows(self, num_rows: int) -> "pyarrow.Table":
@@ -385,13 +382,10 @@
             schema_bytes=schema_bytes,
             lz4_compressed=lz4_compressed,
             description=description,
-<<<<<<< HEAD
-            expiry_callback=self._expiry_callback,
-=======
             session_id_hex=session_id_hex,
             statement_id=statement_id,
             chunk_id=chunk_id,
->>>>>>> 620906b5
+            expiry_callback=self._expiry_callback,
         )
 
         self.start_row_index = start_row_offset
