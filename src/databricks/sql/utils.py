--- conflicted
+++ resolved
@@ -171,10 +171,6 @@
         self.download_manager = ResultFileDownloadManager(
             result_links or [], self.max_download_threads, self.lz4_compressed
         )
-<<<<<<< HEAD
-=======
-        self.download_manager.add_file_links(result_links or [])
->>>>>>> f53aa37a
 
         self.table = self._create_next_table()
         self.table_row_index = 0
