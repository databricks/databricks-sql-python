--- conflicted
+++ resolved
@@ -129,12 +129,8 @@
                 link.startRowOffset, link.rowCount
             )
         )
-<<<<<<< HEAD
-        self._pending_links.append(link)
-=======
         self._pending_links.append((self.chunk_id, link))
         self.chunk_id += 1
->>>>>>> e732e96e
 
     def _shutdown_manager(self):
         # Clear download handlers and shutdown the thread pool
