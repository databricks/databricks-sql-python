import logging

from concurrent.futures import ThreadPoolExecutor, Future
import threading
<<<<<<< HEAD
from typing import Callable, List, Optional, Union, Generic, TypeVar
=======
from typing import List, Union, Tuple, Optional
>>>>>>> 620906b5

from databricks.sql.cloudfetch.downloader import (
    ResultSetDownloadHandler,
    DownloadableResultSettings,
    DownloadedFile,
)
from databricks.sql.exc import Error
from databricks.sql.types import SSLOptions
from databricks.sql.telemetry.models.event import StatementType
from databricks.sql.thrift_api.TCLIService.ttypes import TSparkArrowResultLink

logger = logging.getLogger(__name__)

T = TypeVar("T")


class TaskWithMetadata(Generic[T]):
    """
    Wrapper around Future that stores additional metadata (the link).
    Provides type-safe access to both the Future result and the associated link.
    """

    def __init__(self, future: Future[T], link: TSparkArrowResultLink):
        self.future = future
        self.link = link

    def result(self, timeout: Optional[float] = None) -> T:
        """Get the result of the Future, blocking if necessary."""
        return self.future.result(timeout)

    def cancel(self) -> bool:
        """Cancel the Future if possible."""
        return self.future.cancel()


class ResultFileDownloadManager:
    def __init__(
        self,
        links: List[TSparkArrowResultLink],
        max_download_threads: int,
        lz4_compressed: bool,
        ssl_options: SSLOptions,
<<<<<<< HEAD
        expiry_callback: Optional[Callable[[TSparkArrowResultLink], None]] = None,
=======
        session_id_hex: Optional[str],
        statement_id: str,
        chunk_id: int,
>>>>>>> 620906b5
    ):
        self._pending_links: List[Tuple[int, TSparkArrowResultLink]] = []
        self.chunk_id = chunk_id
        for i, link in enumerate(links, start=chunk_id):
            if link.rowCount <= 0:
                continue
            logger.debug(
                "ResultFileDownloadManager: adding file link, chunk id {}, start offset {}, row count: {}".format(
                    i, link.startRowOffset, link.rowCount
                )
            )
            self._pending_links.append((i, link))
        self.chunk_id += len(links)

        self._max_download_threads: int = max_download_threads

        self._download_condition = threading.Condition()
        self._download_tasks: List[TaskWithMetadata[DownloadedFile]] = []
        self._thread_pool = ThreadPoolExecutor(max_workers=self._max_download_threads)

        self._downloadable_result_settings = DownloadableResultSettings(lz4_compressed)
        self._ssl_options = ssl_options
<<<<<<< HEAD
        self._expiry_callback = expiry_callback
=======
        self.session_id_hex = session_id_hex
        self.statement_id = statement_id
>>>>>>> 620906b5

    def get_next_downloaded_file(self, next_row_offset: int) -> DownloadedFile:
        """
        Get next file that starts at given offset.

        This function gets the next downloaded file in which its rows start at the specified next_row_offset
        in relation to the full result. File downloads are scheduled if not already, and once the correct
        download handler is located, the function waits for the download status and returns the resulting file.

        Args:
            next_row_offset (int): The offset of the starting row of the next file we want data from.
        """

        # Make sure the download queue is always full
        self._schedule_downloads()

        # No more files to download from this batch of links
        while len(self._download_tasks) == 0:
            if self._thread_pool._shutdown:
                raise Error("download manager shut down before file was ready")
            with self._download_condition:
                self._download_condition.wait()

        task = self._download_tasks.pop(0)
        # Future's `result()` method will wait for the call to complete, and return
        # the value returned by the call. If the call throws an exception - `result()`
        # will throw the same exception
        file = task.result()
        if (next_row_offset < file.start_row_offset) or (
            next_row_offset > file.start_row_offset + file.row_count
        ):
            logger.debug(
                "ResultFileDownloadManager: file does not contain row {}, start {}, row count {}".format(
                    next_row_offset, file.start_row_offset, file.row_count
                )
            )

        return file

    def cancel_tasks_from_offset(self, start_row_offset: int):
        """
        Cancel all download tasks starting from a specific row offset.
        This is used when links expire and we need to restart from a certain point.

        Args:
            start_row_offset (int): Row offset from which to cancel tasks
        """

        def to_cancel(link: TSparkArrowResultLink) -> bool:
            return link.startRowOffset < start_row_offset

        tasks_to_cancel = [
            task for task in self._download_tasks if to_cancel(task.link)
        ]
        for task in tasks_to_cancel:
            task.cancel()
        logger.info(
            f"ResultFileDownloadManager: cancelled {len(tasks_to_cancel)} tasks from offset {start_row_offset}"
        )

        # Remove cancelled tasks from the download queue
        tasks_to_keep = [
            task for task in self._download_tasks if not to_cancel(task.link)
        ]
        self._download_tasks = tasks_to_keep

        pending_links_to_keep = [
            link for link in self._pending_links if not to_cancel(link)
        ]
        self._pending_links = pending_links_to_keep
        logger.info(
            f"ResultFileDownloadManager: removed {len(self._pending_links) - len(pending_links_to_keep)} links from pending links"
        )

    def _schedule_downloads(self):
        """
        While download queue has a capacity, peek pending links and submit them to thread pool.
        """
        logger.debug("ResultFileDownloadManager: schedule downloads")
        while (len(self._download_tasks) < self._max_download_threads) and (
            len(self._pending_links) > 0
        ):
            chunk_id, link = self._pending_links.pop(0)
            logger.debug(
                "- chunk: {}, start: {}, row count: {}".format(
                    chunk_id, link.startRowOffset, link.rowCount
                )
            )
            handler = ResultSetDownloadHandler(
                settings=self._downloadable_result_settings,
                link=link,
                ssl_options=self._ssl_options,
<<<<<<< HEAD
                expiry_callback=self._expiry_callback,
=======
                chunk_id=chunk_id,
                session_id_hex=self.session_id_hex,
                statement_id=self.statement_id,
>>>>>>> 620906b5
            )
            future = self._thread_pool.submit(handler.run)
            task = TaskWithMetadata(future, link)
            self._download_tasks.append(task)

        with self._download_condition:
            self._download_condition.notify_all()

    def add_links(self, links: List[TSparkArrowResultLink]):
        """
        Add more links to the download manager.

        Args:
            link (TSparkArrowResultLink): The link to add to the download manager.
        """
        for link in links:
            if link.rowCount <= 0:
                continue
            logger.debug(
                "ResultFileDownloadManager: adding file link, start offset {}, row count: {}".format(
                    link.startRowOffset, link.rowCount
                )
            )
<<<<<<< HEAD
            self._pending_links.append(link)
=======
        )
        self._pending_links.append((self.chunk_id, link))
        self.chunk_id += 1
>>>>>>> 620906b5

        self._schedule_downloads()

    def _shutdown_manager(self):
        # Clear download handlers and shutdown the thread pool
        self._pending_links = []
        self._download_tasks = []
        self._thread_pool.shutdown(wait=False)
        with self._download_condition:
            self._download_condition.notify_all()<|MERGE_RESOLUTION|>--- conflicted
+++ resolved
@@ -2,11 +2,7 @@
 
 from concurrent.futures import ThreadPoolExecutor, Future
 import threading
-<<<<<<< HEAD
-from typing import Callable, List, Optional, Union, Generic, TypeVar
-=======
-from typing import List, Union, Tuple, Optional
->>>>>>> 620906b5
+from typing import Callable, List, Optional, Union, Generic, TypeVar, Tuple, Optional
 
 from databricks.sql.cloudfetch.downloader import (
     ResultSetDownloadHandler,
@@ -49,13 +45,10 @@
         max_download_threads: int,
         lz4_compressed: bool,
         ssl_options: SSLOptions,
-<<<<<<< HEAD
         expiry_callback: Optional[Callable[[TSparkArrowResultLink], None]] = None,
-=======
         session_id_hex: Optional[str],
         statement_id: str,
         chunk_id: int,
->>>>>>> 620906b5
     ):
         self._pending_links: List[Tuple[int, TSparkArrowResultLink]] = []
         self.chunk_id = chunk_id
@@ -78,12 +71,9 @@
 
         self._downloadable_result_settings = DownloadableResultSettings(lz4_compressed)
         self._ssl_options = ssl_options
-<<<<<<< HEAD
         self._expiry_callback = expiry_callback
-=======
         self.session_id_hex = session_id_hex
         self.statement_id = statement_id
->>>>>>> 620906b5
 
     def get_next_downloaded_file(self, next_row_offset: int) -> DownloadedFile:
         """
@@ -176,13 +166,10 @@
                 settings=self._downloadable_result_settings,
                 link=link,
                 ssl_options=self._ssl_options,
-<<<<<<< HEAD
                 expiry_callback=self._expiry_callback,
-=======
                 chunk_id=chunk_id,
                 session_id_hex=self.session_id_hex,
                 statement_id=self.statement_id,
->>>>>>> 620906b5
             )
             future = self._thread_pool.submit(handler.run)
             task = TaskWithMetadata(future, link)
@@ -206,13 +193,8 @@
                     link.startRowOffset, link.rowCount
                 )
             )
-<<<<<<< HEAD
-            self._pending_links.append(link)
-=======
-        )
-        self._pending_links.append((self.chunk_id, link))
-        self.chunk_id += 1
->>>>>>> 620906b5
+            self._pending_links.append((self.chunk_id, link))
+            self.chunk_id += 1
 
         self._schedule_downloads()
 
