--- conflicted
+++ resolved
@@ -75,10 +75,7 @@
         self.settings = settings
         self.link = link
         self._ssl_options = ssl_options
-<<<<<<< HEAD
-=======
         self._http_client = DatabricksHttpClient.get_instance()
->>>>>>> 0a7a6ab2
         self.chunk_id = chunk_id
         self.session_id_hex = session_id_hex
         self.statement_id = statement_id
