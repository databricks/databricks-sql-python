import logging
from dataclasses import dataclass
from typing import Optional

from requests.adapters import Retry
import lz4.frame
import time
from databricks.sql.common.http import DatabricksHttpClient, HttpMethod
from databricks.sql.thrift_api.TCLIService.ttypes import TSparkArrowResultLink
from databricks.sql.exc import Error
from databricks.sql.types import SSLOptions
from databricks.sql.telemetry.latency_logger import log_latency
from databricks.sql.telemetry.models.event import StatementType

logger = logging.getLogger(__name__)

# TODO: Ideally, we should use a common retry policy (DatabricksRetryPolicy) for all the requests across the library.
#       But DatabricksRetryPolicy should be updated first - currently it can work only with Thrift requests
retryPolicy = Retry(
    total=5,  # max retry attempts
    backoff_factor=1,  # min delay, 1 second
    # TODO: `backoff_max` is supported since `urllib3` v2.0.0, but we allow >= 1.26.
    #       The default value (120 seconds) used since v1.26 looks reasonable enough
    # backoff_max=60,  # max delay, 60 seconds
    # retry all status codes below 100, 429 (Too Many Requests), and all codes above 500,
    # excluding 501 Not implemented
    status_forcelist=[*range(0, 101), 429, 500, *range(502, 1000)],
)


@dataclass
class DownloadedFile:
    """
    Class for the result file and metadata.

    Attributes:
        file_bytes (bytes): Downloaded file in bytes.
        start_row_offset (int): The offset of the starting row in relation to the full result.
        row_count (int): Number of rows the file represents in the result.
    """

    file_bytes: bytes
    start_row_offset: int
    row_count: int


@dataclass
class DownloadableResultSettings:
    """
    Class for settings common to each download handler.

    Attributes:
        is_lz4_compressed (bool): Whether file is expected to be lz4 compressed.
        link_expiry_buffer_secs (int): Time in seconds to prevent download of a link before it expires. Default 0 secs.
        download_timeout (int): Timeout for download requests. Default 60 secs.
        max_consecutive_file_download_retries (int): Number of consecutive download retries before shutting down.
    """

    is_lz4_compressed: bool
    link_expiry_buffer_secs: int = 0
    download_timeout: int = 60
    max_consecutive_file_download_retries: int = 0


class ResultSetDownloadHandler:
    def __init__(
        self,
        settings: DownloadableResultSettings,
        link: TSparkArrowResultLink,
        ssl_options: SSLOptions,
        chunk_id: int,
        session_id_hex: Optional[str],
        statement_id: str,
    ):
        self.settings = settings
        self.link = link
        self._ssl_options = ssl_options
<<<<<<< HEAD
        self.chunk_id = chunk_id
        self.session_id_hex = session_id_hex
        self.statement_id = statement_id
=======
        self._http_client = DatabricksHttpClient.get_instance()
>>>>>>> 141a0040

    @log_latency(StatementType.QUERY)
    def run(self) -> DownloadedFile:
        """
        Download the file described in the cloud fetch link.

        This function checks if the link has or is expiring, gets the file via a requests session, decompresses the
        file, and signals to waiting threads that the download is finished and whether it was successful.
        """

        logger.debug(
            "ResultSetDownloadHandler: starting file download, chunk id {}, offset {}, row count {}".format(
                self.chunk_id, self.link.startRowOffset, self.link.rowCount
            )
        )

        # Check if link is already expired or is expiring
        ResultSetDownloadHandler._validate_link(
            self.link, self.settings.link_expiry_buffer_secs
        )

        with self._http_client.execute(
            method=HttpMethod.GET,
            url=self.link.fileLink,
            timeout=self.settings.download_timeout,
            verify=self._ssl_options.tls_verify,
            headers=self.link.httpHeaders
            # TODO: Pass cert from `self._ssl_options`
        ) as response:
            response.raise_for_status()

            # Save (and decompress if needed) the downloaded file
            compressed_data = response.content
            decompressed_data = (
                ResultSetDownloadHandler._decompress_data(compressed_data)
                if self.settings.is_lz4_compressed
                else compressed_data
            )

            # The size of the downloaded file should match the size specified from TSparkArrowResultLink
            if len(decompressed_data) != self.link.bytesNum:
                logger.debug(
                    "ResultSetDownloadHandler: downloaded file size {} does not match the expected value {}".format(
                        len(decompressed_data), self.link.bytesNum
                    )
                )

            logger.debug(
                "ResultSetDownloadHandler: successfully downloaded file, offset {}, row count {}".format(
                    self.link.startRowOffset, self.link.rowCount
                )
            )

            return DownloadedFile(
                decompressed_data,
                self.link.startRowOffset,
                self.link.rowCount,
            )

    @staticmethod
    def _validate_link(link: TSparkArrowResultLink, expiry_buffer_secs: int):
        """
        Check if a link has expired or will expire.

        Expiry buffer can be set to avoid downloading files that has not expired yet when the function is called,
        but may expire before the file has fully downloaded.
        """
        current_time = int(time.time())
        if (
            link.expiryTime <= current_time
            or link.expiryTime - current_time <= expiry_buffer_secs
        ):
            raise Error("CloudFetch link has expired")

    @staticmethod
    def _decompress_data(compressed_data: bytes) -> bytes:
        """
        Decompress lz4 frame compressed data.

        Decompresses data that has been lz4 compressed, either via the whole frame or by series of chunks.
        """
        uncompressed_data, bytes_read = lz4.frame.decompress(
            compressed_data, return_bytes_read=True
        )
        # The last cloud fetch file of the entire result is commonly punctuated by frequent end-of-frame markers.
        # Full frame decompression above will short-circuit, so chunking is necessary
        if bytes_read < len(compressed_data):
            d_context = lz4.frame.create_decompression_context()
            start = 0
            uncompressed_data = bytearray()
            while start < len(compressed_data):
                data, num_bytes, is_end = lz4.frame.decompress_chunk(
                    d_context, compressed_data[start:]
                )
                uncompressed_data += data
                start += num_bytes
        return uncompressed_data<|MERGE_RESOLUTION|>--- conflicted
+++ resolved
@@ -75,13 +75,10 @@
         self.settings = settings
         self.link = link
         self._ssl_options = ssl_options
-<<<<<<< HEAD
+        self._http_client = DatabricksHttpClient.get_instance()
         self.chunk_id = chunk_id
         self.session_id_hex = session_id_hex
         self.statement_id = statement_id
-=======
-        self._http_client = DatabricksHttpClient.get_instance()
->>>>>>> 141a0040
 
     @log_latency(StatementType.QUERY)
     def run(self) -> DownloadedFile:
