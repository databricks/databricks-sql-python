import logging
from dataclasses import dataclass
<<<<<<< HEAD
from typing import Callable
=======
from typing import Optional
>>>>>>> 620906b5

import requests
from requests.adapters import HTTPAdapter, Retry
import lz4.frame
import time

from databricks.sql.thrift_api.TCLIService.ttypes import TSparkArrowResultLink
from databricks.sql.exc import Error
from databricks.sql.types import SSLOptions
from databricks.sql.telemetry.latency_logger import log_latency
from databricks.sql.telemetry.models.event import StatementType

logger = logging.getLogger(__name__)

# TODO: Ideally, we should use a common retry policy (DatabricksRetryPolicy) for all the requests across the library.
#       But DatabricksRetryPolicy should be updated first - currently it can work only with Thrift requests
retryPolicy = Retry(
    total=5,  # max retry attempts
    backoff_factor=1,  # min delay, 1 second
    # TODO: `backoff_max` is supported since `urllib3` v2.0.0, but we allow >= 1.26.
    #       The default value (120 seconds) used since v1.26 looks reasonable enough
    # backoff_max=60,  # max delay, 60 seconds
    # retry all status codes below 100, 429 (Too Many Requests), and all codes above 500,
    # excluding 501 Not implemented
    status_forcelist=[*range(0, 101), 429, 500, *range(502, 1000)],
)


@dataclass
class DownloadedFile:
    """
    Class for the result file and metadata.

    Attributes:
        file_bytes (bytes): Downloaded file in bytes.
        start_row_offset (int): The offset of the starting row in relation to the full result.
        row_count (int): Number of rows the file represents in the result.
    """

    file_bytes: bytes
    start_row_offset: int
    row_count: int


@dataclass
class DownloadableResultSettings:
    """
    Class for settings common to each download handler.

    Attributes:
        is_lz4_compressed (bool): Whether file is expected to be lz4 compressed.
        link_expiry_buffer_secs (int): Time in seconds to prevent download of a link before it expires. Default 0 secs.
        download_timeout (int): Timeout for download requests. Default 60 secs.
        max_consecutive_file_download_retries (int): Number of consecutive download retries before shutting down.
    """

    is_lz4_compressed: bool
    link_expiry_buffer_secs: int = 0
    download_timeout: int = 60
    max_consecutive_file_download_retries: int = 0


class ResultSetDownloadHandler:
    def __init__(
        self,
        settings: DownloadableResultSettings,
        link: TSparkArrowResultLink,
        ssl_options: SSLOptions,
<<<<<<< HEAD
        expiry_callback: Callable[[TSparkArrowResultLink], None],
=======
        chunk_id: int,
        session_id_hex: Optional[str],
        statement_id: str,
>>>>>>> 620906b5
    ):
        self.settings = settings
        self.link = link
        self._ssl_options = ssl_options
<<<<<<< HEAD
        self._expiry_callback = expiry_callback
=======
        self.chunk_id = chunk_id
        self.session_id_hex = session_id_hex
        self.statement_id = statement_id
>>>>>>> 620906b5

    @log_latency(StatementType.QUERY)
    def run(self) -> DownloadedFile:
        """
        Download the file described in the cloud fetch link.

        This function checks if the link has or is expiring, gets the file via a requests session, decompresses the
        file, and signals to waiting threads that the download is finished and whether it was successful.
        """

        logger.debug(
            "ResultSetDownloadHandler: starting file download, chunk id {}, offset {}, row count {}".format(
                self.chunk_id, self.link.startRowOffset, self.link.rowCount
            )
        )

        # Check if link is already expired or is expiring
        self._validate_link(self.link, self.settings.link_expiry_buffer_secs)

        session = requests.Session()
        session.mount("http://", HTTPAdapter(max_retries=retryPolicy))
        session.mount("https://", HTTPAdapter(max_retries=retryPolicy))

        try:
            # Get the file via HTTP request
            response = session.get(
                self.link.fileLink,
                timeout=self.settings.download_timeout,
                verify=self._ssl_options.tls_verify,
                headers=self.link.httpHeaders
                # TODO: Pass cert from `self._ssl_options`
            )
            response.raise_for_status()

            # Save (and decompress if needed) the downloaded file
            compressed_data = response.content
            decompressed_data = (
                ResultSetDownloadHandler._decompress_data(compressed_data)
                if self.settings.is_lz4_compressed
                else compressed_data
            )

            # The size of the downloaded file should match the size specified from TSparkArrowResultLink
            if len(decompressed_data) != self.link.bytesNum:
                logger.debug(
                    "ResultSetDownloadHandler: downloaded file size {} does not match the expected value {}".format(
                        len(decompressed_data), self.link.bytesNum
                    )
                )

            logger.debug(
                "ResultSetDownloadHandler: successfully downloaded file, offset {}, row count {}".format(
                    self.link.startRowOffset, self.link.rowCount
                )
            )

            return DownloadedFile(
                decompressed_data,
                self.link.startRowOffset,
                self.link.rowCount,
            )
        finally:
            if session:
                session.close()

    def _validate_link(self, link: TSparkArrowResultLink, expiry_buffer_secs: int):
        """
        Check if a link has expired or will expire.

        Expiry buffer can be set to avoid downloading files that has not expired yet when the function is called,
        but may expire before the file has fully downloaded.
        """
        current_time = int(time.time())
        if (
            link.expiryTime <= current_time
            or link.expiryTime - current_time <= expiry_buffer_secs
        ):
            self._expiry_callback(link)

    @staticmethod
    def _decompress_data(compressed_data: bytes) -> bytes:
        """
        Decompress lz4 frame compressed data.

        Decompresses data that has been lz4 compressed, either via the whole frame or by series of chunks.
        """
        uncompressed_data, bytes_read = lz4.frame.decompress(
            compressed_data, return_bytes_read=True
        )
        # The last cloud fetch file of the entire result is commonly punctuated by frequent end-of-frame markers.
        # Full frame decompression above will short-circuit, so chunking is necessary
        if bytes_read < len(compressed_data):
            d_context = lz4.frame.create_decompression_context()
            start = 0
            uncompressed_data = bytearray()
            while start < len(compressed_data):
                data, num_bytes, is_end = lz4.frame.decompress_chunk(
                    d_context, compressed_data[start:]
                )
                uncompressed_data += data
                start += num_bytes
        return uncompressed_data<|MERGE_RESOLUTION|>--- conflicted
+++ resolved
@@ -1,10 +1,7 @@
 import logging
 from dataclasses import dataclass
-<<<<<<< HEAD
 from typing import Callable
-=======
 from typing import Optional
->>>>>>> 620906b5
 
 import requests
 from requests.adapters import HTTPAdapter, Retry
@@ -73,24 +70,18 @@
         settings: DownloadableResultSettings,
         link: TSparkArrowResultLink,
         ssl_options: SSLOptions,
-<<<<<<< HEAD
         expiry_callback: Callable[[TSparkArrowResultLink], None],
-=======
         chunk_id: int,
         session_id_hex: Optional[str],
         statement_id: str,
->>>>>>> 620906b5
     ):
         self.settings = settings
         self.link = link
         self._ssl_options = ssl_options
-<<<<<<< HEAD
         self._expiry_callback = expiry_callback
-=======
         self.chunk_id = chunk_id
         self.session_id_hex = session_id_hex
         self.statement_id = statement_id
->>>>>>> 620906b5
 
     @log_latency(StatementType.QUERY)
     def run(self) -> DownloadedFile:
