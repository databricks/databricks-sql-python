import logging
import time
import typing
from enum import Enum
from typing import List, Optional, Tuple, Union

# We only use this import for type hinting
try:
    # If urllib3~=2.0 is installed
    from urllib3 import BaseHTTPResponse
except ImportError:
    # If urllib3~=1.0 is installed
    from urllib3 import HTTPResponse as BaseHTTPResponse
from urllib3 import Retry
from urllib3.util.retry import RequestHistory

from databricks.sql.exc import (
    CursorAlreadyClosedError,
    MaxRetryDurationError,
    NonRecoverableNetworkError,
    OperationalError,
    SessionAlreadyClosedError,
    UnsafeToRetryError,
)

logger = logging.getLogger(__name__)


class CommandType(Enum):
    EXECUTE_STATEMENT = "ExecuteStatement"
    CLOSE_SESSION = "CloseSession"
    CLOSE_OPERATION = "CloseOperation"
    GET_OPERATION_STATUS = "GetOperationStatus"
    OTHER = "Other"

    @classmethod
    def get(cls, value: str):
        value_name_map = {i.value: i.name for i in cls}
        valid_command = value_name_map.get(value, False)
        if valid_command:
            return getattr(cls, str(valid_command))
        else:
            return cls.OTHER


class DatabricksRetryPolicy(Retry):
    """
    Implements our v3 retry policy by extending urllib3's robust default retry behaviour.

    Retry logic varies based on the overall wall-clock request time and Thrift CommandType
    being issued. ThriftBackend starts a timer and sets the current CommandType prior to
    initiating a network request. See `self.should_retry()` for details about what we do
    and do not retry.

    :param delay_min:
        Float of seconds for the minimum delay between retries. This is an alias for urllib3's
        `backoff_factor`.

    :param delay_max:
        Float of seconds for the maximum delay between retries.

    :param stop_after_attempts_count:
        Integer maximum number of attempts that will be retried. This is an alias for urllib3's
        `total`.

    :param stop_after_attempts_duration:
        Float of maximum number of seconds within which a request may be retried starting from
        the beginning of the first request.

    :param delay_default:
        Float of seconds the connector will wait between sucessive GetOperationStatus
        requests. This parameter is not used to retry failed network requests. We include
        it in this class to keep all retry behaviour encapsulated in this file.

    :param force_dangerous_codes:
        List of integer HTTP status codes that the connector will retry, even for dangerous
        commands like ExecuteStatement. This is passed to urllib3 by extending its status_forcelist

    :param urllib3_kwargs:
        Dictionary of arguments that are passed to Retry.__init__. Any setting of Retry() that
        Databricks does not override or extend may be modified here.
    """

    def __init__(
        self,
        delay_min: float,
        delay_max: float,
        stop_after_attempts_count: int,
        stop_after_attempts_duration: float,
        delay_default: float,
        force_dangerous_codes: List[int],
        urllib3_kwargs: dict = {},
    ):
        # These values do not change from one command to the next
        self.delay_max = delay_max
        self.delay_min = delay_min
        self.stop_after_attempts_count = stop_after_attempts_count
        self.stop_after_attempts_duration = stop_after_attempts_duration
        self._delay_default = delay_default
        self.force_dangerous_codes = force_dangerous_codes

        # the urllib3 kwargs are a mix of configuration (some of which we override)
        # and counters like `total` or `connect` which may change between successive retries
        # we only care about urllib3 kwargs that we alias, override, or add to in some way

        # the length of _history increases as retries are performed
        _history: Optional[Tuple[RequestHistory, ...]] = urllib3_kwargs.get("history")

        if not _history:
            # no attempts were made so we can retry the current command as many times as specified
            # by the user
            _attempts_remaining = self.stop_after_attempts_count
        else:
            # at least one of our attempts has been consumed, and urllib3 will have set a total
            # `total` is a counter that begins equal to self.stop_after_attempts_count and is
            # decremented after each unsuccessful request. When `total` is zero, urllib3 raises a
            # MaxRetryError
            _total: int = urllib3_kwargs.pop("total")
            _attempts_remaining = _total

        _urllib_kwargs_we_care_about = dict(
            total=_attempts_remaining,
            respect_retry_after_header=True,
            backoff_factor=self.delay_min,
            allowed_methods=["POST"],
            status_forcelist=[429, 503, *self.force_dangerous_codes],
        )

        urllib3_kwargs.update(**_urllib_kwargs_we_care_about)

        super().__init__(
            **urllib3_kwargs,
        )

    @classmethod
    def __private_init__(
        cls, retry_start_time: float, command_type: Optional[CommandType], **init_kwargs
    ):
        """
        Returns a new instance of DatabricksRetryPolicy with the _retry_start_time and _command_type
        properties already set. This method should only be called by DatabricksRetryPolicy itself between
        successive Retry attempts.

        :param retry_start_time:
            Float unix timestamp. Used to monitor the overall request duration across successive
            retries. Never set this value directly. Use self.start_retry_timer() instead. Users
            never set this value. It is set by ThriftBackend immediately before issuing a network
            request.

        :param command_type:
            CommandType of the current request being retried. Used to modify retry behaviour based
            on the type of Thrift command being issued. See self.should_retry() for details. Users
            never set this value directly. It is set by ThriftBackend immediately before issuing
            a network request.

        :param init_kwargs:
            A dictionary of parameters that will be passed to __init__ in the new object
        """

        new_object = cls(**init_kwargs)
        new_object._retry_start_time = retry_start_time
        new_object.command_type = command_type
        return new_object

    def new(
        self, **urllib3_incremented_counters: typing.Any
    ) -> "DatabricksRetryPolicy":
        """This method is responsible for passing the entire Retry state to its next iteration.

        urllib3 calls Retry.new() between successive requests as part of its `.increment()` method
        as shown below:

        ```python
            new_retry = self.new(
                total=total,
                connect=connect,
                read=read,
                redirect=redirect,
                status=status_count,
                other=other,
                history=history,
        )
        ```

        The arguments it passes to `.new()` (total, connect, read, etc.) are those modified by `.increment()`.

        Since self.__init__ has a different signature than Retry.__init__ , we implement our own `self.new()`
        to pipe our Databricks-specific state while preserving the super-class's behaviour.

        """

        # These arguments will match the function signature for self.__init__
        databricks_init_params = dict(
            delay_min=self.delay_min,
            delay_max=self.delay_max,
            stop_after_attempts_count=self.stop_after_attempts_count,
            stop_after_attempts_duration=self.stop_after_attempts_duration,
            delay_default=self.delay_default,
            force_dangerous_codes=self.force_dangerous_codes,
            urllib3_kwargs={},
        )

        # Gather urllib3's current retry state _before_ increment was called
        # These arguments match the function signature for Retry.__init__
        # Note: if we update urllib3 we may need to add/remove arguments from this dict
        urllib3_init_params = dict(
            total=self.total,
            connect=self.connect,
            read=self.read,
            redirect=self.redirect,
            status=self.status,
            other=self.other,
            allowed_methods=self.allowed_methods,
            status_forcelist=self.status_forcelist,
            backoff_factor=self.backoff_factor,
            raise_on_redirect=self.raise_on_redirect,
            raise_on_status=self.raise_on_status,
            history=self.history,
            remove_headers_on_redirect=self.remove_headers_on_redirect,
            respect_retry_after_header=self.respect_retry_after_header,
        )

        # Update urllib3's current state to reflect the incremented counters
        urllib3_init_params.update(**urllib3_incremented_counters)

        # Include urllib3's current state in our __init__ params
        databricks_init_params["urllib3_kwargs"].update(**urllib3_init_params)  # type: ignore[attr-defined]

        return type(self).__private_init__(
            retry_start_time=self._retry_start_time,
            command_type=self.command_type,
            **databricks_init_params,
        )

    @property
    def command_type(self) -> Optional[CommandType]:
        return self._command_type

    @command_type.setter
    def command_type(self, value: CommandType) -> None:
        self._command_type = value

    @property
    def delay_default(self) -> float:
        """Time in seconds the connector will wait between requests polling a GetOperationStatus Request

        This property is never read by urllib3 for the purpose of retries. It's stored in this class
        to keep all retry logic in one place.

        This property is only set by __init__ and cannot be modified afterward.
        """
        return self._delay_default

    def start_retry_timer(self) -> None:
        """Timer is used to monitor the overall time across successive requests

        Should only be called by ThriftBackend before sending a Thrift command"""
        self._retry_start_time = time.time()

    def check_timer_duration(self) -> float:
        """Return time in seconds since the timer was started"""

        if self._retry_start_time is None:
            raise OperationalError(
                "Cannot check retry timer. Timer was not started for this request."
            )
        else:
            return time.time() - self._retry_start_time

    def check_proposed_wait(self, proposed_wait: Union[int, float]) -> None:
        """Raise an exception if the proposed wait would exceed the configured max_attempts_duration"""

        proposed_overall_time = self.check_timer_duration() + proposed_wait
        if proposed_overall_time > self.stop_after_attempts_duration:
            raise MaxRetryDurationError(
                f"Retry request would exceed Retry policy max retry duration of {self.stop_after_attempts_duration} seconds"
            )

    def sleep_for_retry(self, response: BaseHTTPResponse) -> bool:
        """Sleeps for the duration specified in the response Retry-After header, if present

        A MaxRetryDurationError will be raised if doing so would exceed self.max_attempts_duration

        This method is only called by urllib3 internals.
        """
        retry_after = self.get_retry_after(response)
        if retry_after:
            backoff = self.get_backoff_time()
            proposed_wait = max(backoff, retry_after)
            self.check_proposed_wait(proposed_wait)
            time.sleep(proposed_wait)
            return True

        return False

    def get_backoff_time(self) -> float:
        """Calls urllib3's built-in get_backoff_time.

        Never returns a value larger than self.delay_max
        A MaxRetryDurationError will be raised if the calculated backoff would exceed self.max_attempts_duration

        Note: within urllib3, a backoff is only calculated in cases where a Retry-After header is not present
            in the previous unsuccessful request and `self.respect_retry_after_header` is True (which is always true)
        """

        proposed_backoff = super().get_backoff_time()
        proposed_backoff = min(proposed_backoff, self.delay_max)
        self.check_proposed_wait(proposed_backoff)

        return proposed_backoff

    def should_retry(self, method: str, status_code: int) -> Tuple[bool, str]:
        """This method encapsulates the connector's approach to retries.

        We always retry a request unless one of these conditions is met:

            1. The request received a 200 (Success) status code
               Because the request succeeded .
            2. The request received a 501 (Not Implemented) status code
               Because this request can never succeed.
            3. The request received a 404 (Not Found) code and the request CommandType
               was GetOperationStatus, CloseSession or CloseOperation. This code indicates
               that the command, session or cursor was already closed. Further retries will
               always return the same code.
            4. The request CommandType was ExecuteStatement and the HTTP code does not
               appear in the default status_forcelist or force_dangerous_codes list. By
               default, this means ExecuteStatement is only retried for codes 429 and 503.
               This limit prevents automatically retrying non-idempotent commands that could
               be destructive.
<<<<<<< HEAD
            5. The request received a 403 response, because this can never succeed.
            6. The request received a 401 response, because the User credentials are invalid
=======
            5. The request received a 401 response, because this can never succeed.
            6. The request received a 403 response, because this can never succeed.

>>>>>>> 9f9e96d3

        Q: What about OSErrors and Redirects?
        A: urllib3 automatically retries in both scenarios

        Returns True if the request should be retried. Returns False or raises an exception
        if a retry would violate the configured policy.
        """

        # Request succeeded. Don't retry.
        if status_code == 200:
            return False, "200 codes are not retried"

<<<<<<< HEAD
        # Invalid Credentials error. Don't retry
        if status_code == 401:
            raise NonRecoverableNetworkError(
                "Received 401 - FORBIDDEN. Invalid authentication credentials."
            )

        # Invalid Credentials error. Don't retry
=======
        if status_code == 401:
            raise NonRecoverableNetworkError(
                "Received 401 - UNAUTHORIZED. Confirm your authentication credentials."
            )

>>>>>>> 9f9e96d3
        if status_code == 403:
            raise NonRecoverableNetworkError(
                "Received 403 - FORBIDDEN. Confirm your authentication credentials."
            )

        # Request failed and server said NotImplemented. This isn't recoverable. Don't retry.
        if status_code == 501:
            raise NonRecoverableNetworkError("Received code 501 from server.")

        # Request failed and this method is not retryable. We only retry POST requests.
        if not self._is_method_retryable(method):
            return False, "Only POST requests are retried"

        # Request failed with 404 and was a GetOperationStatus. This is not recoverable. Don't retry.
        if status_code == 404 and self.command_type == CommandType.GET_OPERATION_STATUS:
            return (
                False,
                "GetOperationStatus received 404 code from Databricks. Operation was canceled.",
            )

        # Request failed with 404 because CloseSession returns 404 if you repeat the request.
        if (
            status_code == 404
            and self.command_type == CommandType.CLOSE_SESSION
            and len(self.history) > 0
        ):
            raise SessionAlreadyClosedError(
                "CloseSession received 404 code from Databricks. Session is already closed."
            )

        # Request failed with 404 because CloseOperation returns 404 if you repeat the request.
        if (
            status_code == 404
            and self.command_type == CommandType.CLOSE_OPERATION
            and len(self.history) > 0
        ):
            raise CursorAlreadyClosedError(
                "CloseOperation received 404 code from Databricks. Cursor is already closed."
            )

        # Request failed, was an ExecuteStatement and the command may have reached the server
        if (
            self.command_type == CommandType.EXECUTE_STATEMENT
            and status_code not in self.status_forcelist
            and status_code not in self.force_dangerous_codes
        ):
            raise UnsafeToRetryError(
                "ExecuteStatement command can only be retried for codes 429 and 503"
            )

        # Request failed with a dangerous code, was an ExecuteStatement, but user forced retries for this
        # dangerous code. Note that these lines _are not required_ to make these requests retry. They would
        # retry automatically. This code is included only so that we can log the exact reason for the retry.
        # This gives users signal that their _retry_dangerous_codes setting actually did something.
        if (
            self.command_type == CommandType.EXECUTE_STATEMENT
            and status_code in self.force_dangerous_codes
        ):
            return (
                True,
                f"Request failed with dangerous code {status_code} that is one of the configured _retry_dangerous_codes.",
            )

        # None of the above conditions applied. Eagerly retry.
        logger.debug(
            f"This request should be retried: {self.command_type and self.command_type.value}"
        )
        return (
            True,
            "Failed requests are retried by default per configured DatabricksRetryPolicy",
        )

    def is_retry(
        self, method: str, status_code: int, has_retry_after: bool = False
    ) -> bool:
        """
        Called by urllib3 when determining whether or not to retry

        Logs a debug message if the request will be retried
        """

        should_retry, msg = self.should_retry(method, status_code)

        if should_retry:
            logger.debug(msg)

        return should_retry<|MERGE_RESOLUTION|>--- conflicted
+++ resolved
@@ -327,14 +327,9 @@
                default, this means ExecuteStatement is only retried for codes 429 and 503.
                This limit prevents automatically retrying non-idempotent commands that could
                be destructive.
-<<<<<<< HEAD
             5. The request received a 403 response, because this can never succeed.
             6. The request received a 401 response, because the User credentials are invalid
-=======
-            5. The request received a 401 response, because this can never succeed.
-            6. The request received a 403 response, because this can never succeed.
-
->>>>>>> 9f9e96d3
+
 
         Q: What about OSErrors and Redirects?
         A: urllib3 automatically retries in both scenarios
@@ -347,21 +342,14 @@
         if status_code == 200:
             return False, "200 codes are not retried"
 
-<<<<<<< HEAD
+
+
         # Invalid Credentials error. Don't retry
         if status_code == 401:
             raise NonRecoverableNetworkError(
-                "Received 401 - FORBIDDEN. Invalid authentication credentials."
-            )
-
-        # Invalid Credentials error. Don't retry
-=======
-        if status_code == 401:
-            raise NonRecoverableNetworkError(
                 "Received 401 - UNAUTHORIZED. Confirm your authentication credentials."
             )
 
->>>>>>> 9f9e96d3
         if status_code == 403:
             raise NonRecoverableNetworkError(
                 "Received 403 - FORBIDDEN. Confirm your authentication credentials."
