--- conflicted
+++ resolved
@@ -115,20 +115,6 @@
     login_url = f"{host}/aad/auth"
     logger.debug("Loading tenant ID from %s", login_url)
 
-<<<<<<< HEAD
-    with http_client.request_context(
-        HttpMethod.GET, login_url, allow_redirects=False
-    ) as resp:
-        if resp.status // 100 != 3:
-            raise ValueError(
-                f"Failed to get tenant ID from {login_url}: expected status code 3xx, got {resp.status}"
-            )
-        entra_id_endpoint = dict(resp.headers).get("Location")
-        if entra_id_endpoint is None:
-            raise ValueError(f"No Location header in response from {login_url}")
-
-    # The Location header has the following form: https://login.microsoftonline.com/<tenant-id>/oauth2/authorize?...
-=======
     with http_client.request_context(HttpMethod.GET, login_url) as resp:
         entra_id_endpoint = resp.retries.history[-1].redirect_location
         if entra_id_endpoint is None:
@@ -137,7 +123,6 @@
             )
 
     # The final redirect URL has the following form: https://login.microsoftonline.com/<tenant-id>/oauth2/authorize?...
->>>>>>> d3df719c
     # The domain may change depending on the Azure cloud (e.g. login.microsoftonline.us for US Government cloud).
     url = urlparse(entra_id_endpoint)
     path_segments = url.path.split("/")
