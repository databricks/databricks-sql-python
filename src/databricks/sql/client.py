--- conflicted
+++ resolved
@@ -279,11 +279,7 @@
                 host_url=server_hostname,
                 http_path=http_path,
                 port=kwargs.get("_port", 443),
-<<<<<<< HEAD
-                http_client=self.http_client,
-=======
                 client_context=client_context,
->>>>>>> d3df719c
                 user_agent=self.session.useragent_header
                 if hasattr(self, "session")
                 else None,
@@ -305,11 +301,7 @@
             auth_provider=self.session.auth_provider,
             host_url=self.session.host,
             batch_size=self.telemetry_batch_size,
-<<<<<<< HEAD
-            http_client=self.http_client,
-=======
             client_context=client_context,
->>>>>>> d3df719c
         )
 
         self._telemetry_client = TelemetryClientFactory.get_telemetry_client(
