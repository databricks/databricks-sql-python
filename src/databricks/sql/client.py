import time
from typing import Dict, Tuple, List, Optional, Any, Union, Sequence
import pandas

try:
    import pyarrow
except ImportError:
    pyarrow = None
import requests
import json
import os
import decimal
from uuid import UUID

from databricks.sql import __version__
from databricks.sql import *
from databricks.sql.exc import (
    OperationalError,
    SessionAlreadyClosedError,
    CursorAlreadyClosedError,
    InterfaceError,
    NotSupportedError,
    ProgrammingError,
)

from databricks.sql.thrift_api.TCLIService import ttypes
from databricks.sql.backend.thrift_backend import ThriftDatabricksClient
from databricks.sql.backend.databricks_client import DatabricksClient
from databricks.sql.utils import (
    ParamEscaper,
    inject_parameters,
    transform_paramstyle,
    ColumnTable,
    ColumnQueue,
)
from databricks.sql.parameters.native import (
    DbsqlParameterBase,
    TDbsqlParameter,
    TParameterDict,
    TParameterSequence,
    TParameterCollection,
    ParameterStructure,
    dbsql_parameter_from_primitive,
    ParameterApproach,
)

from databricks.sql.result_set import ResultSet, ThriftResultSet
from databricks.sql.types import Row, SSLOptions
from databricks.sql.auth.auth import get_python_sql_connector_auth_provider
from databricks.sql.experimental.oauth_persistence import OAuthPersistence
from databricks.sql.session import Session
from databricks.sql.backend.types import CommandId, BackendType, CommandState, SessionId

from databricks.sql.thrift_api.TCLIService.ttypes import (
    TOpenSessionResp,
    TSparkParameter,
    TOperationState,
)
from databricks.sql.telemetry.telemetry_client import (
    TelemetryHelper,
    TelemetryClientFactory,
)
from databricks.sql.telemetry.models.enums import DatabricksClientType
from databricks.sql.telemetry.models.event import (
    DriverConnectionParameters,
    HostDetails,
)
from databricks.sql.telemetry.latency_logger import log_latency
from databricks.sql.telemetry.models.enums import StatementType

logger = logging.getLogger(__name__)

if pyarrow is None:
    logger.warning(
        "[WARN] pyarrow is not installed by default since databricks-sql-connector 4.0.0,"
        "any arrow specific api (e.g. fetchmany_arrow) and cloud fetch will be disabled."
        "If you need these features, please run pip install pyarrow or pip install databricks-sql-connector[pyarrow] to install"
    )

DEFAULT_RESULT_BUFFER_SIZE_BYTES = 104857600
DEFAULT_ARRAY_SIZE = 100000

NO_NATIVE_PARAMS: List = []


class Connection:
    def __init__(
        self,
        server_hostname: str,
        http_path: str,
        access_token: Optional[str] = None,
        http_headers: Optional[List[Tuple[str, str]]] = None,
        session_configuration: Optional[Dict[str, Any]] = None,
        catalog: Optional[str] = None,
        schema: Optional[str] = None,
        _use_arrow_native_complex_types: Optional[bool] = True,
        **kwargs,
    ) -> None:
        """
        Connect to a Databricks SQL endpoint or a Databricks cluster.

        Parameters:
            :param use_sea: `bool`, optional (default is False)
                Use the SEA backend instead of the Thrift backend.
            :param use_hybrid_disposition: `bool`, optional (default is False)
                Use the hybrid disposition instead of the inline disposition.
            :param server_hostname: Databricks instance host name.
            :param http_path: Http path either to a DBSQL endpoint (e.g. /sql/1.0/endpoints/1234567890abcdef)
                or to a DBR interactive cluster (e.g. /sql/protocolv1/o/1234567890123456/1234-123456-slid123)
            :param access_token: `str`, optional
                Http Bearer access token, e.g. Databricks Personal Access Token.
                Unless if you use auth_type=`databricks-oauth` you need to pass `access_token.
                Examples:
                        ```
                         connection = sql.connect(
                            server_hostname='dbc-12345.staging.cloud.databricks.com',
                            http_path='sql/protocolv1/o/6789/12abc567',
                            access_token='dabpi12345678'
                         )
                        ```
            :param http_headers: An optional list of (k, v) pairs that will be set as Http headers on every request
            :param session_configuration: An optional dictionary of Spark session parameters. Defaults to None.
                Execute the SQL command `SET -v` to get a full list of available commands.
            :param catalog: An optional initial catalog to use. Requires DBR version 9.0+
            :param schema: An optional initial schema to use. Requires DBR version 9.0+

        Other Parameters:
            use_inline_params: `boolean` | str, optional (default is False)
                When True, parameterized calls to cursor.execute() will try to render parameter values inline with the
                query text instead of using native bound parameters supported in DBR 14.1 and above. This connector will attempt to
                sanitise parameterized inputs to prevent SQL injection.  The inline parameter approach is maintained for
                legacy purposes and will be deprecated in a future release. When this parameter is `True` you will see
                a warning log message. To suppress this log message, set `use_inline_params="silent"`.
            auth_type: `str`, optional (default is databricks-oauth if neither `access_token` nor `tls_client_cert_file` is set)
                `databricks-oauth` : to use Databricks OAuth with fine-grained permission scopes, set to `databricks-oauth`.
                `azure-oauth` : to use Microsoft Entra ID OAuth flow, set to `azure-oauth`.

            oauth_client_id: `str`, optional
                custom oauth client_id. If not specified, it will use the built-in client_id of databricks-sql-python.

            oauth_redirect_port: `int`, optional
                port of the oauth redirect uri (localhost). This is required when custom oauth client_id
                `oauth_client_id` is set

            user_agent_entry: `str`, optional
                A custom tag to append to the User-Agent header. This is typically used by partners to identify their applications.. If not specified, it will use the default user agent PyDatabricksSqlConnector

            experimental_oauth_persistence: configures preferred storage for persisting oauth tokens.
                This has to be a class implementing `OAuthPersistence`.
                When `auth_type` is set to `databricks-oauth` or `azure-oauth` without persisting the oauth token in a
                persistence storage the oauth tokens will only be maintained in memory and if the python process
                restarts the end user will have to login again.
                Note this is beta (private preview)

                For persisting the oauth token in a prod environment you should subclass and implement OAuthPersistence

                from databricks.sql.experimental.oauth_persistence import OAuthPersistence, OAuthToken
                class MyCustomImplementation(OAuthPersistence):
                    def __init__(self, file_path):
                        self._file_path = file_path

                    def persist(self, token: OAuthToken):
                        # implement this method to persist token.refresh_token and token.access_token

                    def read(self) -> Optional[OAuthToken]:
                        # implement this method to return an instance of the persisted token


                    connection = sql.connect(
                        server_hostname='dbc-12345.staging.cloud.databricks.com',
                        http_path='sql/protocolv1/o/6789/12abc567',
                        auth_type="databricks-oauth",
                        experimental_oauth_persistence=MyCustomImplementation()
                    )

                For development purpose you can use the existing `DevOnlyFilePersistence` which stores the
                raw oauth token in the provided file path. Please note this is only for development and for prod you should provide your
                own implementation of OAuthPersistence.

                Examples:
                ```
                        # for development only
                        from databricks.sql.experimental.oauth_persistence import DevOnlyFilePersistence

                        connection = sql.connect(
                            server_hostname='dbc-12345.staging.cloud.databricks.com',
                            http_path='sql/protocolv1/o/6789/12abc567',
                            auth_type="databricks-oauth",
                            experimental_oauth_persistence=DevOnlyFilePersistence("~/dev-oauth.json")
                        )
                ```
            :param _use_arrow_native_complex_types: `bool`, optional
                Controls whether a complex type field value is returned as a string or as a native Arrow type. Defaults to True.
                When True:
                    MAP is returned as List[Tuple[str, Any]]
                    STRUCT is returned as Dict[str, Any]
                    ARRAY is returned as numpy.ndarray
                When False, complex types are returned as a strings. These are generally deserializable as JSON.
        """

        # Internal arguments in **kwargs:
        # _use_cert_as_auth
        #  Use a TLS cert instead of a token
        # _enable_ssl
        #  Connect over HTTP instead of HTTPS
        # _port
        #  Which port to connect to
        # _skip_routing_headers:
        #  Don't set routing headers if set to True (for use when connecting directly to server)
        # _tls_no_verify
        #   Set to True (Boolean) to completely disable SSL verification.
        # _tls_verify_hostname
        #   Set to False (Boolean) to disable SSL hostname verification, but check certificate.
        # _tls_trusted_ca_file
        #   Set to the path of the file containing trusted CA certificates for server certificate
        #   verification. If not provide, uses system truststore.
        # _tls_client_cert_file, _tls_client_cert_key_file, _tls_client_cert_key_password
        #   Set client SSL certificate.
        #   See https://docs.python.org/3/library/ssl.html#ssl.SSLContext.load_cert_chain
        # _retry_stop_after_attempts_count
        #  The maximum number of attempts during a request retry sequence (defaults to 24)
        # _socket_timeout
        #  The timeout in seconds for socket send, recv and connect operations. Defaults to None for
        #  no timeout. Should be a positive float or integer.
        # _disable_pandas
        #  In case the deserialisation through pandas causes any issues, it can be disabled with
        #  this flag.
        # _use_arrow_native_decimals
        # Databricks runtime will return native Arrow types for decimals instead of Arrow strings
        # (True by default)
        # _use_arrow_native_timestamps
        # Databricks runtime will return native Arrow types for timestamps instead of Arrow strings
        # (True by default)
        # use_cloud_fetch
        # Enable use of cloud fetch to extract large query results in parallel via cloud storage

        logger.debug(
            "Connection.__init__(server_hostname=%s, http_path=%s)",
            server_hostname,
            http_path,
        )

        if access_token:
            access_token_kv = {"access_token": access_token}
            kwargs = {**kwargs, **access_token_kv}

        self.disable_pandas = kwargs.get("_disable_pandas", False)
        self.lz4_compression = kwargs.get("enable_query_result_lz4_compression", True)
        self.use_cloud_fetch = kwargs.get("use_cloud_fetch", True)
        self._cursors = []  # type: List[Cursor]

<<<<<<< HEAD
=======
        self.server_telemetry_enabled = True
        self.client_telemetry_enabled = kwargs.get("enable_telemetry", False)
        self.telemetry_enabled = (
            self.client_telemetry_enabled and self.server_telemetry_enabled
        )
        self.telemetry_batch_size = kwargs.get(
            "telemetry_batch_size", TelemetryClientFactory.DEFAULT_BATCH_SIZE
        )

>>>>>>> a0d7cd13
        try:
            self.session = Session(
                server_hostname,
                http_path,
                http_headers,
                session_configuration,
                catalog,
                schema,
                _use_arrow_native_complex_types,
                **kwargs,
            )
            self.session.open()
        except Exception as e:
            TelemetryClientFactory.connection_failure_log(
                error_name="Exception",
                error_message=str(e),
                host_url=server_hostname,
                http_path=http_path,
                port=kwargs.get("_port", 443),
                user_agent=self.session.useragent_header
                if hasattr(self, "session")
                else None,
            )
            raise e

        self.use_inline_params = self._set_use_inline_params_with_warning(
            kwargs.get("use_inline_params", False)
        )
        self.staging_allowed_local_path = kwargs.get("staging_allowed_local_path", None)

        self.force_enable_telemetry = kwargs.get("force_enable_telemetry", False)
        self.enable_telemetry = kwargs.get("enable_telemetry", False)
        self.telemetry_enabled = TelemetryHelper.is_telemetry_enabled(self)

        TelemetryClientFactory.initialize_telemetry_client(
            telemetry_enabled=self.telemetry_enabled,
            session_id_hex=self.get_session_id_hex(),
            auth_provider=self.session.auth_provider,
            host_url=self.session.host,
            batch_size=self.telemetry_batch_size,
        )

        self._telemetry_client = TelemetryClientFactory.get_telemetry_client(
            session_id_hex=self.get_session_id_hex()
        )

        driver_connection_params = DriverConnectionParameters(
            http_path=http_path,
            mode=DatabricksClientType.SEA
            if self.session.use_sea
            else DatabricksClientType.THRIFT,
            host_info=HostDetails(host_url=server_hostname, port=self.session.port),
            auth_mech=TelemetryHelper.get_auth_mechanism(self.session.auth_provider),
            auth_flow=TelemetryHelper.get_auth_flow(self.session.auth_provider),
            socket_timeout=kwargs.get("_socket_timeout", None),
        )

        self._telemetry_client.export_initial_telemetry_log(
            driver_connection_params=driver_connection_params,
            user_agent=self.session.useragent_header,
        )
        self.staging_allowed_local_path = kwargs.get("staging_allowed_local_path", None)

    def _set_use_inline_params_with_warning(self, value: Union[bool, str]):
        """Valid values are True, False, and "silent"

        False: Use native parameters
        True: Use inline parameters and log a warning
        "silent": Use inline parameters and don't log a warning
        """

        if value is False:
            return False

        if value not in [True, "silent"]:
            raise ValueError(
                f"Invalid value for use_inline_params: {value}. "
                + 'Valid values are True, False, and "silent"'
            )

        if value is True:
            logger.warning(
                "Parameterised queries executed with this client will use the inline parameter approach."
                "This approach will be deprecated in a future release. Consider using native parameters."
                "Learn more: https://github.com/databricks/databricks-sql-python/tree/main/docs/parameters.md"
                'To suppress this warning, set use_inline_params="silent"'
            )

        return value

    # The ideal return type for this method is perhaps Self, but that was not added until 3.11, and we support pre-3.11 pythons, currently.
    def __enter__(self) -> "Connection":
        return self

    def __exit__(self, exc_type, exc_value, traceback):
        self.close()

    def __del__(self):
        if self.open:
            logger.debug(
                "Closing unclosed connection for session "
                "{}".format(self.get_session_id_hex())
            )
            try:
                self._close(close_cursors=False)
            except OperationalError as e:
                # Close on best-effort basis.
                logger.debug("Couldn't close unclosed connection: {}".format(e.message))

    def get_session_id(self):
        """Get the raw session ID (backend-specific)"""
        return self.session.guid

    def get_session_id_hex(self):
        """Get the session ID in hex format"""
        return self.session.guid_hex

    @staticmethod
    def server_parameterized_queries_enabled(protocolVersion):
        """Check if parameterized queries are enabled for the given protocol version"""
        return Session.server_parameterized_queries_enabled(protocolVersion)

    @property
    def protocol_version(self):
        """Get the protocol version from the Session object"""
        return self.session.protocol_version

    @staticmethod
    def get_protocol_version(openSessionResp: TOpenSessionResp):
        """Get the protocol version from the OpenSessionResp object"""
        properties = (
            {"serverProtocolVersion": openSessionResp.serverProtocolVersion}
            if openSessionResp.serverProtocolVersion
            else {}
        )
        session_id = SessionId.from_thrift_handle(
            openSessionResp.sessionHandle, properties
        )
        return Session.get_protocol_version(session_id)

    @property
    def open(self) -> bool:
        """Return whether the connection is open by checking if the session is open."""
        return self.session.is_open

    def cursor(
        self,
        arraysize: int = DEFAULT_ARRAY_SIZE,
        buffer_size_bytes: int = DEFAULT_RESULT_BUFFER_SIZE_BYTES,
        row_limit: Optional[int] = None,
    ) -> "Cursor":
        """
        Args:
            arraysize: The maximum number of rows in direct results.
            buffer_size_bytes: The maximum number of bytes in direct results.
            row_limit: The maximum number of rows in the result.

        Return a new Cursor object using the connection.

        Will throw an Error if the connection has been closed.
        """
        if not self.open:
            raise InterfaceError(
                "Cannot create cursor from closed connection",
                session_id_hex=self.get_session_id_hex(),
            )

        cursor = Cursor(
            self,
            self.session.backend,
            arraysize=arraysize,
            result_buffer_size_bytes=buffer_size_bytes,
            row_limit=row_limit,
        )
        self._cursors.append(cursor)
        return cursor

    def close(self) -> None:
        """Close the underlying session and mark all associated cursors as closed."""
        self._close()

    def _close(self, close_cursors=True) -> None:
        if close_cursors:
            for cursor in self._cursors:
                cursor.close()

        try:
            self.session.close()
        except Exception as e:
            logger.error(f"Attempt to close session raised a local exception: {e}")

        TelemetryClientFactory.close(self.get_session_id_hex())

    def commit(self):
        """No-op because Databricks does not support transactions"""
        pass

    def rollback(self):
        raise NotSupportedError(
            "Transactions are not supported on Databricks",
            session_id_hex=self.get_session_id_hex(),
        )


class Cursor:
    def __init__(
        self,
        connection: Connection,
        backend: DatabricksClient,
        result_buffer_size_bytes: int = DEFAULT_RESULT_BUFFER_SIZE_BYTES,
        arraysize: int = DEFAULT_ARRAY_SIZE,
        row_limit: Optional[int] = None,
    ) -> None:
        """
        These objects represent a database cursor, which is used to manage the context of a fetch
        operation.

        Cursors are not isolated, i.e., any changes done to the database by a cursor are immediately
        visible by other cursors or connections.
        """

        self.connection: Connection = connection

        self.rowcount: int = -1  # Return -1 as this is not supported
        self.buffer_size_bytes: int = result_buffer_size_bytes
        self.active_result_set: Union[ResultSet, None] = None
        self.arraysize: int = arraysize
        self.row_limit: Optional[int] = row_limit
        # Note that Cursor closed => active result set closed, but not vice versa
        self.open: bool = True
        self.executing_command_id: Optional[CommandId] = None
        self.backend: DatabricksClient = backend
        self.active_command_id: Optional[CommandId] = None
        self.escaper = ParamEscaper()
        self.lastrowid = None

        self.ASYNC_DEFAULT_POLLING_INTERVAL = 2

    # The ideal return type for this method is perhaps Self, but that was not added until 3.11, and we support pre-3.11 pythons, currently.
    def __enter__(self) -> "Cursor":
        return self

    def __exit__(self, exc_type, exc_value, traceback):
        self.close()

    def __iter__(self):
        if self.active_result_set:
            for row in self.active_result_set:
                yield row
        else:
            raise ProgrammingError(
                "There is no active result set",
                session_id_hex=self.connection.get_session_id_hex(),
            )

    def _determine_parameter_approach(
        self, params: Optional[TParameterCollection]
    ) -> ParameterApproach:
        """Encapsulates the logic for choosing whether to send parameters in native vs inline mode

        If params is None then ParameterApproach.NONE is returned.
        If self.use_inline_params is True then inline mode is used.
        If self.use_inline_params is False, then check if the server supports them and proceed.
            Else raise an exception.

        Returns a ParameterApproach enumeration or raises an exception

        If inline approach is used when the server supports native approach, a warning is logged
        """

        if params is None:
            return ParameterApproach.NONE

        if self.connection.use_inline_params:
            return ParameterApproach.INLINE

        else:
            return ParameterApproach.NATIVE

    def _all_dbsql_parameters_are_named(self, params: List[TDbsqlParameter]) -> bool:
        """Return True if all members of the list have a non-null .name attribute"""
        return all([i.name is not None for i in params])

    def _normalize_tparametersequence(
        self, params: TParameterSequence
    ) -> List[TDbsqlParameter]:
        """Retains the same order as the input list."""

        output: List[TDbsqlParameter] = []
        for p in params:
            if isinstance(p, DbsqlParameterBase):
                output.append(p)
            else:
                output.append(dbsql_parameter_from_primitive(value=p))

        return output

    def _normalize_tparameterdict(
        self, params: TParameterDict
    ) -> List[TDbsqlParameter]:
        return [
            dbsql_parameter_from_primitive(value=value, name=name)
            for name, value in params.items()
        ]

    def _normalize_tparametercollection(
        self, params: Optional[TParameterCollection]
    ) -> List[TDbsqlParameter]:
        if params is None:
            return []
        if isinstance(params, dict):
            return self._normalize_tparameterdict(params)
        if isinstance(params, Sequence):
            return self._normalize_tparametersequence(list(params))

    def _determine_parameter_structure(
        self,
        parameters: List[TDbsqlParameter],
    ) -> ParameterStructure:
        all_named = self._all_dbsql_parameters_are_named(parameters)
        if all_named:
            return ParameterStructure.NAMED
        else:
            return ParameterStructure.POSITIONAL

    def _prepare_inline_parameters(
        self, stmt: str, params: Optional[Union[Sequence, Dict[str, Any]]]
    ) -> Tuple[str, List]:
        """Return a statement and list of native parameters to be passed to thrift_backend for execution

        :stmt:
            A string SQL query containing parameter markers of PEP-249 paramstyle `pyformat`.
            For example `%(param)s`.

        :params:
            An iterable of parameter values to be rendered inline. If passed as a Dict, the keys
            must match the names of the markers included in :stmt:. If passed as a List, its length
            must equal the count of parameter markers in :stmt:.

        Returns a tuple of:
            stmt: the passed statement with the param markers replaced by literal rendered values
            params: an empty list representing the native parameters to be passed with this query.
                The list is always empty because native parameters are never used under the inline approach
        """

        escaped_values = self.escaper.escape_args(params)
        rendered_statement = inject_parameters(stmt, escaped_values)

        return rendered_statement, NO_NATIVE_PARAMS

    def _prepare_native_parameters(
        self,
        stmt: str,
        params: List[TDbsqlParameter],
        param_structure: ParameterStructure,
    ) -> Tuple[str, List[TSparkParameter]]:
        """Return a statement and a list of native parameters to be passed to thrift_backend for execution

        :stmt:
            A string SQL query containing parameter markers of PEP-249 paramstyle `named`.
            For example `:param`.

        :params:
            An iterable of parameter values to be sent natively. If passed as a Dict, the keys
            must match the names of the markers included in :stmt:. If passed as a List, its length
            must equal the count of parameter markers in :stmt:. In list form, any member of the list
            can be wrapped in a DbsqlParameter class.

        Returns a tuple of:
            stmt: the passed statement` with the param markers replaced by literal rendered values
            params: a list of TSparkParameters that will be passed in native mode
        """

        stmt = stmt
        output = [
            p.as_tspark_param(named=param_structure == ParameterStructure.NAMED)
            for p in params
        ]

        return stmt, output

    def _close_and_clear_active_result_set(self):
        try:
            if self.active_result_set:
                self.active_result_set.close()
        finally:
            self.active_result_set = None

    def _check_not_closed(self):
        if not self.open:
            raise InterfaceError(
                "Attempting operation on closed cursor",
                session_id_hex=self.connection.get_session_id_hex(),
            )

    def _handle_staging_operation(
        self, staging_allowed_local_path: Union[None, str, List[str]]
    ):
        """Fetch the HTTP request instruction from a staging ingestion command
        and call the designated handler.

        Raise an exception if localFile is specified by the server but the localFile
        is not descended from staging_allowed_local_path.
        """

        if isinstance(staging_allowed_local_path, type(str())):
            _staging_allowed_local_paths = [staging_allowed_local_path]
        elif isinstance(staging_allowed_local_path, type(list())):
            _staging_allowed_local_paths = staging_allowed_local_path
        else:
            raise ProgrammingError(
                "You must provide at least one staging_allowed_local_path when initialising a connection to perform ingestion commands",
                session_id_hex=self.connection.get_session_id_hex(),
            )

        abs_staging_allowed_local_paths = [
            os.path.abspath(i) for i in _staging_allowed_local_paths
        ]

        assert self.active_result_set is not None
        row = self.active_result_set.fetchone()
        assert row is not None

        # Must set to None in cases where server response does not include localFile
        abs_localFile = None

        # Default to not allow staging operations
        allow_operation = False
        if getattr(row, "localFile", None):
            abs_localFile = os.path.abspath(row.localFile)
            for abs_staging_allowed_local_path in abs_staging_allowed_local_paths:
                # If the indicated local file matches at least one allowed base path, allow the operation
                if (
                    os.path.commonpath([abs_localFile, abs_staging_allowed_local_path])
                    == abs_staging_allowed_local_path
                ):
                    allow_operation = True
                else:
                    continue
            if not allow_operation:
                raise ProgrammingError(
                    "Local file operations are restricted to paths within the configured staging_allowed_local_path",
                    session_id_hex=self.connection.get_session_id_hex(),
                )

        # May be real headers, or could be json string
        headers = (
            json.loads(row.headers) if isinstance(row.headers, str) else row.headers
        )

        handler_args = {
            "presigned_url": row.presignedUrl,
            "local_file": abs_localFile,
            "headers": dict(headers) or {},
        }

        logger.debug(
            f"Attempting staging operation indicated by server: {row.operation} - {getattr(row, 'localFile', '')}"
        )

        # TODO: Create a retry loop here to re-attempt if the request times out or fails
        if row.operation == "GET":
            return self._handle_staging_get(**handler_args)
        elif row.operation == "PUT":
            return self._handle_staging_put(**handler_args)
        elif row.operation == "REMOVE":
            # Local file isn't needed to remove a remote resource
            handler_args.pop("local_file")
            return self._handle_staging_remove(**handler_args)
        else:
            raise ProgrammingError(
                f"Operation {row.operation} is not supported. "
                + "Supported operations are GET, PUT, and REMOVE",
                session_id_hex=self.connection.get_session_id_hex(),
            )

    @log_latency(StatementType.SQL)
    def _handle_staging_put(
        self, presigned_url: str, local_file: str, headers: Optional[dict] = None
    ):
        """Make an HTTP PUT request

        Raise an exception if request fails. Returns no data.
        """

        if local_file is None:
            raise ProgrammingError(
                "Cannot perform PUT without specifying a local_file",
                session_id_hex=self.connection.get_session_id_hex(),
            )

        with open(local_file, "rb") as fh:
            r = requests.put(url=presigned_url, data=fh, headers=headers)

        # fmt: off
        # Design borrowed from: https://stackoverflow.com/a/2342589/5093960

        OK = requests.codes.ok                  # 200
        CREATED = requests.codes.created        # 201
        ACCEPTED = requests.codes.accepted      # 202
        NO_CONTENT = requests.codes.no_content  # 204

        # fmt: on

        if r.status_code not in [OK, CREATED, NO_CONTENT, ACCEPTED]:
            raise OperationalError(
                f"Staging operation over HTTP was unsuccessful: {r.status_code}-{r.text}",
                session_id_hex=self.connection.get_session_id_hex(),
            )

        if r.status_code == ACCEPTED:
            logger.debug(
                f"Response code {ACCEPTED} from server indicates ingestion command was accepted "
                + "but not yet applied on the server. It's possible this command may fail later."
            )

    @log_latency(StatementType.SQL)
    def _handle_staging_get(
        self, local_file: str, presigned_url: str, headers: Optional[dict] = None
    ):
        """Make an HTTP GET request, create a local file with the received data

        Raise an exception if request fails. Returns no data.
        """

        if local_file is None:
            raise ProgrammingError(
                "Cannot perform GET without specifying a local_file",
                session_id_hex=self.connection.get_session_id_hex(),
            )

        r = requests.get(url=presigned_url, headers=headers)

        # response.ok verifies the status code is not between 400-600.
        # Any 2xx or 3xx will evaluate r.ok == True
        if not r.ok:
            raise OperationalError(
                f"Staging operation over HTTP was unsuccessful: {r.status_code}-{r.text}",
                session_id_hex=self.connection.get_session_id_hex(),
            )

        with open(local_file, "wb") as fp:
            fp.write(r.content)

    @log_latency(StatementType.SQL)
    def _handle_staging_remove(
        self, presigned_url: str, headers: Optional[dict] = None
    ):
        """Make an HTTP DELETE request to the presigned_url"""

        r = requests.delete(url=presigned_url, headers=headers)

        if not r.ok:
            raise OperationalError(
                f"Staging operation over HTTP was unsuccessful: {r.status_code}-{r.text}",
                session_id_hex=self.connection.get_session_id_hex(),
            )

    @log_latency(StatementType.QUERY)
    def execute(
        self,
        operation: str,
        parameters: Optional[TParameterCollection] = None,
        enforce_embedded_schema_correctness=False,
    ) -> "Cursor":
        """
        Execute a query and wait for execution to complete.

        The parameterisation behaviour of this method depends on which parameter approach is used:
            - With INLINE mode, parameters are rendered inline with the query text
            - With NATIVE mode (default), parameters are sent to the server separately for binding

        This behaviour is controlled by the `use_inline_params` argument passed when building a connection.

        The paramstyle for these approaches is different:

        If the connection was instantiated with use_inline_params=False (default), then parameters
        should be given in PEP-249 `named` paramstyle like :param_name. Parameters passed by positionally
        are indicated using a `?` in the query text.

        If the connection was instantiated with use_inline_params=True, then parameters
        should be given in PEP-249 `pyformat` paramstyle like %(param_name)s. Parameters passed by positionally
        are indicated using a `%s` marker in the query. Note: this approach is not recommended as it can break
        your SQL query syntax and will be removed in a future release.

        ```python
        inline_operation = "SELECT * FROM table WHERE field = %(some_value)s"
        native_operation = "SELECT * FROM table WHERE field = :some_value"
        parameters = {"some_value": "foo"}
        ```

        Both will result in the query equivalent to "SELECT * FROM table WHERE field = 'foo'
        being sent to the server

        :returns self
        """

        logger.debug(
            "Cursor.execute(operation=%s, parameters=%s)", operation, parameters
        )

        param_approach = self._determine_parameter_approach(parameters)
        if param_approach == ParameterApproach.NONE:
            prepared_params = NO_NATIVE_PARAMS
            prepared_operation = operation

        elif param_approach == ParameterApproach.INLINE:
            prepared_operation, prepared_params = self._prepare_inline_parameters(
                operation, parameters
            )
        elif param_approach == ParameterApproach.NATIVE:
            normalized_parameters = self._normalize_tparametercollection(parameters)
            param_structure = self._determine_parameter_structure(normalized_parameters)
            transformed_operation = transform_paramstyle(
                operation, normalized_parameters, param_structure
            )
            prepared_operation, prepared_params = self._prepare_native_parameters(
                transformed_operation, normalized_parameters, param_structure
            )

        self._check_not_closed()
        self._close_and_clear_active_result_set()
        self.active_result_set = self.backend.execute_command(
            operation=prepared_operation,
            session_id=self.connection.session.session_id,
            max_rows=self.arraysize,
            max_bytes=self.buffer_size_bytes,
            lz4_compression=self.connection.lz4_compression,
            cursor=self,
            use_cloud_fetch=self.connection.use_cloud_fetch,
            parameters=prepared_params,
            async_op=False,
            enforce_embedded_schema_correctness=enforce_embedded_schema_correctness,
            row_limit=self.row_limit,
        )

        if self.active_result_set and self.active_result_set.is_staging_operation:
            self._handle_staging_operation(
                staging_allowed_local_path=self.connection.staging_allowed_local_path
            )

        return self

    @log_latency(StatementType.QUERY)
    def execute_async(
        self,
        operation: str,
        parameters: Optional[TParameterCollection] = None,
        enforce_embedded_schema_correctness=False,
    ) -> "Cursor":
        """

        Execute a query and do not wait for it to complete and just move ahead

        :param operation:
        :param parameters:
        :return:
        """

        param_approach = self._determine_parameter_approach(parameters)
        if param_approach == ParameterApproach.NONE:
            prepared_params = NO_NATIVE_PARAMS
            prepared_operation = operation

        elif param_approach == ParameterApproach.INLINE:
            prepared_operation, prepared_params = self._prepare_inline_parameters(
                operation, parameters
            )
        elif param_approach == ParameterApproach.NATIVE:
            normalized_parameters = self._normalize_tparametercollection(parameters)
            param_structure = self._determine_parameter_structure(normalized_parameters)
            transformed_operation = transform_paramstyle(
                operation, normalized_parameters, param_structure
            )
            prepared_operation, prepared_params = self._prepare_native_parameters(
                transformed_operation, normalized_parameters, param_structure
            )

        self._check_not_closed()
        self._close_and_clear_active_result_set()
        self.backend.execute_command(
            operation=prepared_operation,
            session_id=self.connection.session.session_id,
            max_rows=self.arraysize,
            max_bytes=self.buffer_size_bytes,
            lz4_compression=self.connection.lz4_compression,
            cursor=self,
            use_cloud_fetch=self.connection.use_cloud_fetch,
            parameters=prepared_params,
            async_op=True,
            enforce_embedded_schema_correctness=enforce_embedded_schema_correctness,
            row_limit=self.row_limit,
        )

        return self

    def get_query_state(self) -> CommandState:
        """
        Get the state of the async executing query or basically poll the status of the query

        :return:
        """
        self._check_not_closed()
        if self.active_command_id is None:
            raise Error("No active command to get state for")
        return self.backend.get_query_state(self.active_command_id)

    def is_query_pending(self):
        """
        Checks whether the async executing query is in pending state or not

        :return:
        """
        operation_state = self.get_query_state()
        return operation_state in [CommandState.PENDING, CommandState.RUNNING]

    def get_async_execution_result(self):
        """

        Checks for the status of the async executing query and fetches the result if the query is finished
        Otherwise it will keep polling the status of the query till there is a Not pending state
        :return:
        """
        self._check_not_closed()

        while self.is_query_pending():
            # Poll after some default time
            time.sleep(self.ASYNC_DEFAULT_POLLING_INTERVAL)

        operation_state = self.get_query_state()
        if operation_state == CommandState.SUCCEEDED:
            self.active_result_set = self.backend.get_execution_result(
                self.active_command_id, self
            )

            if self.active_result_set and self.active_result_set.is_staging_operation:
                self._handle_staging_operation(
                    staging_allowed_local_path=self.connection.staging_allowed_local_path
                )

            return self
        else:
            raise OperationalError(
                f"get_execution_result failed with Operation status {operation_state}",
                session_id_hex=self.connection.get_session_id_hex(),
            )

    def executemany(self, operation, seq_of_parameters):
        """
        Execute the operation once for every set of passed in parameters.

        This will issue N sequential request to the database where N is the length of the provided sequence.
        No optimizations of the query (like batching) will be performed.

        Only the final result set is retained.

        :returns self
        """
        for parameters in seq_of_parameters:
            self.execute(operation, parameters)
        return self

    @log_latency(StatementType.METADATA)
    def catalogs(self) -> "Cursor":
        """
        Get all available catalogs.

        :returns self
        """
        self._check_not_closed()
        self._close_and_clear_active_result_set()
        self.active_result_set = self.backend.get_catalogs(
            session_id=self.connection.session.session_id,
            max_rows=self.arraysize,
            max_bytes=self.buffer_size_bytes,
            cursor=self,
        )
        return self

    @log_latency(StatementType.METADATA)
    def schemas(
        self, catalog_name: Optional[str] = None, schema_name: Optional[str] = None
    ) -> "Cursor":
        """
        Get schemas corresponding to the catalog_name and schema_name.

        Names can contain % wildcards.
        :returns self
        """
        self._check_not_closed()
        self._close_and_clear_active_result_set()
        self.active_result_set = self.backend.get_schemas(
            session_id=self.connection.session.session_id,
            max_rows=self.arraysize,
            max_bytes=self.buffer_size_bytes,
            cursor=self,
            catalog_name=catalog_name,
            schema_name=schema_name,
        )
        return self

    @log_latency(StatementType.METADATA)
    def tables(
        self,
        catalog_name: Optional[str] = None,
        schema_name: Optional[str] = None,
        table_name: Optional[str] = None,
        table_types: Optional[List[str]] = None,
    ) -> "Cursor":
        """
        Get tables corresponding to the catalog_name, schema_name and table_name.

        Names can contain % wildcards.
        :returns self
        """
        self._check_not_closed()
        self._close_and_clear_active_result_set()

        self.active_result_set = self.backend.get_tables(
            session_id=self.connection.session.session_id,
            max_rows=self.arraysize,
            max_bytes=self.buffer_size_bytes,
            cursor=self,
            catalog_name=catalog_name,
            schema_name=schema_name,
            table_name=table_name,
            table_types=table_types,
        )
        return self

    @log_latency(StatementType.METADATA)
    def columns(
        self,
        catalog_name: Optional[str] = None,
        schema_name: Optional[str] = None,
        table_name: Optional[str] = None,
        column_name: Optional[str] = None,
    ) -> "Cursor":
        """
        Get columns corresponding to the catalog_name, schema_name, table_name and column_name.

        Names can contain % wildcards.
        :returns self
        """
        self._check_not_closed()
        self._close_and_clear_active_result_set()

        self.active_result_set = self.backend.get_columns(
            session_id=self.connection.session.session_id,
            max_rows=self.arraysize,
            max_bytes=self.buffer_size_bytes,
            cursor=self,
            catalog_name=catalog_name,
            schema_name=schema_name,
            table_name=table_name,
            column_name=column_name,
        )
        return self

    def fetchall(self) -> List[Row]:
        """
        Fetch all (remaining) rows of a query result, returning them as a sequence of sequences.

        A databricks.sql.Error (or subclass) exception is raised if the previous call to
        execute did not produce any result set or no call was issued yet.
        """
        self._check_not_closed()
        if self.active_result_set:
            return self.active_result_set.fetchall()
        else:
            raise ProgrammingError(
                "There is no active result set",
                session_id_hex=self.connection.get_session_id_hex(),
            )

    def fetchone(self) -> Optional[Row]:
        """
        Fetch the next row of a query result set, returning a single sequence, or ``None`` when
        no more data is available.

        An databricks.sql.Error (or subclass) exception is raised if the previous call to
        execute did not produce any result set or no call was issued yet.
        """
        self._check_not_closed()
        if self.active_result_set:
            return self.active_result_set.fetchone()
        else:
            raise ProgrammingError(
                "There is no active result set",
                session_id_hex=self.connection.get_session_id_hex(),
            )

    def fetchmany(self, size: int) -> List[Row]:
        """
        Fetch the next set of rows of a query result, returning a sequence of sequences (e.g. a
        list of tuples).

        An empty sequence is returned when no more rows are available.

        The number of rows to fetch per call is specified by the parameter n_rows. If it is not
        given, the cursor's arraysize determines the number of rows to be fetched. The method
        should try to fetch as many rows as indicated by the size parameter. If this is not
        possible due to the specified number of rows not being available, fewer rows may be
        returned.

        A databricks.sql.Error (or subclass) exception is raised if the previous call
        to execute did not produce any result set or no call was issued yet.
        """
        self._check_not_closed()
        if self.active_result_set:
            return self.active_result_set.fetchmany(size)
        else:
            raise ProgrammingError(
                "There is no active result set",
                session_id_hex=self.connection.get_session_id_hex(),
            )

    def fetchall_arrow(self) -> "pyarrow.Table":
        self._check_not_closed()
        if self.active_result_set:
            return self.active_result_set.fetchall_arrow()
        else:
            raise ProgrammingError(
                "There is no active result set",
                session_id_hex=self.connection.get_session_id_hex(),
            )

    def fetchmany_arrow(self, size) -> "pyarrow.Table":
        self._check_not_closed()
        if self.active_result_set:
            return self.active_result_set.fetchmany_arrow(size)
        else:
            raise ProgrammingError(
                "There is no active result set",
                session_id_hex=self.connection.get_session_id_hex(),
            )

    def cancel(self) -> None:
        """
        Cancel a running command.

        The command should be closed to free resources from the server.
        This method can be called from another thread.
        """
        if self.active_command_id is not None:
            self.backend.cancel_command(self.active_command_id)
        else:
            logger.warning(
                "Attempting to cancel a command, but there is no "
                "currently executing command"
            )

    def close(self) -> None:
        """Close cursor"""
        self.open = False
        self.active_command_id = None
        if self.active_result_set:
            self._close_and_clear_active_result_set()

    @property
    def query_id(self) -> Optional[str]:
        """
        This attribute is an identifier of last executed query.

        This attribute will be ``None`` if the cursor has not had an operation
        invoked via the execute method yet, or if cursor was closed.
        """
        if self.active_command_id is not None:
            return self.active_command_id.to_hex_guid()
        return None

    @property
    def description(self) -> Optional[List[Tuple]]:
        """
        This read-only attribute is a sequence of 7-item sequences.

        Each of these sequences contains information describing one result column:

        - name
        - type_code
        - display_size (None in current implementation)
        - internal_size (None in current implementation)
        - precision (None in current implementation)
        - scale (None in current implementation)
        - null_ok (always True in current implementation)

        This attribute will be ``None`` for operations that do not return rows or if the cursor has
        not had an operation invoked via the execute method yet.

        The ``type_code`` can be interpreted by comparing it to the Type Objects.
        """
        if self.active_result_set:
            return self.active_result_set.description
        else:
            return None

    @property
    def rownumber(self):
        """This read-only attribute should provide the current 0-based index of the cursor in the
        result set.

        The index can be seen as index of the cursor in a sequence (the result set). The next fetch
        operation will fetch the row indexed by ``rownumber`` in that sequence.
        """
        return self.active_result_set.rownumber if self.active_result_set else 0

    def setinputsizes(self, sizes):
        """Does nothing by default"""
        pass

    def setoutputsize(self, size, column=None):
        """Does nothing by default"""
        pass<|MERGE_RESOLUTION|>--- conflicted
+++ resolved
@@ -248,19 +248,10 @@
         self.lz4_compression = kwargs.get("enable_query_result_lz4_compression", True)
         self.use_cloud_fetch = kwargs.get("use_cloud_fetch", True)
         self._cursors = []  # type: List[Cursor]
-
-<<<<<<< HEAD
-=======
-        self.server_telemetry_enabled = True
-        self.client_telemetry_enabled = kwargs.get("enable_telemetry", False)
-        self.telemetry_enabled = (
-            self.client_telemetry_enabled and self.server_telemetry_enabled
-        )
         self.telemetry_batch_size = kwargs.get(
             "telemetry_batch_size", TelemetryClientFactory.DEFAULT_BATCH_SIZE
         )
 
->>>>>>> a0d7cd13
         try:
             self.session = Session(
                 server_hostname,
