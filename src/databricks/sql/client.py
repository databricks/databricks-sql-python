--- conflicted
+++ resolved
@@ -320,10 +320,6 @@
         return self.session.protocol_version
 
     @staticmethod
-<<<<<<< HEAD
-    def get_protocol_version(session_id: SessionId):
-        """Delegate to Session class static method"""
-=======
     def get_protocol_version(openSessionResp: TOpenSessionResp):
         """Delegate to Session class static method"""
         properties = (
@@ -334,7 +330,6 @@
         session_id = SessionId.from_thrift_handle(
             openSessionResp.sessionHandle, properties
         )
->>>>>>> 2cd04dfc
         return Session.get_protocol_version(session_id)
 
     @property
@@ -801,11 +796,7 @@
 
         if self.active_result_set and self.active_result_set.is_staging_operation:
             self._handle_staging_operation(
-<<<<<<< HEAD
-                staging_allowed_local_path=self.backend.staging_allowed_local_path
-=======
                 staging_allowed_local_path=self.connection.staging_allowed_local_path
->>>>>>> 2cd04dfc
             )
 
         return self
@@ -902,11 +893,7 @@
 
             if self.active_result_set and self.active_result_set.is_staging_operation:
                 self._handle_staging_operation(
-<<<<<<< HEAD
-                    staging_allowed_local_path=self.backend.staging_allowed_local_path
-=======
                     staging_allowed_local_path=self.connection.staging_allowed_local_path
->>>>>>> 2cd04dfc
                 )
 
             return self
@@ -1131,11 +1118,7 @@
         invoked via the execute method yet, or if cursor was closed.
         """
         if self.active_command_id is not None:
-<<<<<<< HEAD
-            return self.active_command_id.to_hex_id()
-=======
             return self.active_command_id.to_hex_guid()
->>>>>>> 2cd04dfc
         return None
 
     @property
