import time
from typing import Dict, Tuple, List, Optional, Any, Union, Sequence
import pandas

try:
    import pyarrow
except ImportError:
    pyarrow = None
import requests
import json
import os
import decimal
from uuid import UUID

from databricks.sql import __version__
from databricks.sql import *
from databricks.sql.exc import (
    OperationalError,
    SessionAlreadyClosedError,
    CursorAlreadyClosedError,
    InterfaceError,
    NotSupportedError,
    ProgrammingError,
)
from databricks.sql.thrift_api.TCLIService import ttypes
from databricks.sql.backend.thrift_backend import ThriftDatabricksClient
from databricks.sql.backend.databricks_client import DatabricksClient
from databricks.sql.utils import (
    ExecuteResponse,
    ParamEscaper,
    inject_parameters,
    transform_paramstyle,
    ColumnTable,
    ColumnQueue,
)
from databricks.sql.parameters.native import (
    DbsqlParameterBase,
    TDbsqlParameter,
    TParameterDict,
    TParameterSequence,
    TParameterCollection,
    ParameterStructure,
    dbsql_parameter_from_primitive,
    ParameterApproach,
)

from databricks.sql.result_set import ResultSet, ThriftResultSet
from databricks.sql.types import Row, SSLOptions
from databricks.sql.auth.auth import get_python_sql_connector_auth_provider
from databricks.sql.experimental.oauth_persistence import OAuthPersistence
from databricks.sql.session import Session
from databricks.sql.backend.types import CommandId, BackendType, CommandState, SessionId

from databricks.sql.thrift_api.TCLIService.ttypes import (
    TOpenSessionResp,
    TSparkParameter,
    TOperationState,
)
from databricks.sql.telemetry.telemetry_client import (
    TelemetryHelper,
    TelemetryClientFactory,
)
from databricks.sql.telemetry.models.enums import DatabricksClientType
from databricks.sql.telemetry.models.event import (
    DriverConnectionParameters,
    HostDetails,
)
from databricks.sql.telemetry.latency_logger import log_latency
from databricks.sql.telemetry.models.enums import StatementType

logger = logging.getLogger(__name__)

if pyarrow is None:
    logger.warning(
        "[WARN] pyarrow is not installed by default since databricks-sql-connector 4.0.0,"
        "any arrow specific api (e.g. fetchmany_arrow) and cloud fetch will be disabled."
        "If you need these features, please run pip install pyarrow or pip install databricks-sql-connector[pyarrow] to install"
    )

DEFAULT_RESULT_BUFFER_SIZE_BYTES = 104857600
DEFAULT_ARRAY_SIZE = 100000

NO_NATIVE_PARAMS: List = []


class Connection:
    def __init__(
        self,
        server_hostname: str,
        http_path: str,
        access_token: Optional[str] = None,
        http_headers: Optional[List[Tuple[str, str]]] = None,
        session_configuration: Optional[Dict[str, Any]] = None,
        catalog: Optional[str] = None,
        schema: Optional[str] = None,
        _use_arrow_native_complex_types: Optional[bool] = True,
        **kwargs,
    ) -> None:
        """
        Connect to a Databricks SQL endpoint or a Databricks cluster.

        Parameters:
            :param server_hostname: Databricks instance host name.
            :param http_path: Http path either to a DBSQL endpoint (e.g. /sql/1.0/endpoints/1234567890abcdef)
                or to a DBR interactive cluster (e.g. /sql/protocolv1/o/1234567890123456/1234-123456-slid123)
            :param access_token: `str`, optional
                Http Bearer access token, e.g. Databricks Personal Access Token.
                Unless if you use auth_type=`databricks-oauth` you need to pass `access_token.
                Examples:
                        ```
                         connection = sql.connect(
                            server_hostname='dbc-12345.staging.cloud.databricks.com',
                            http_path='sql/protocolv1/o/6789/12abc567',
                            access_token='dabpi12345678'
                         )
                        ```
            :param http_headers: An optional list of (k, v) pairs that will be set as Http headers on every request
            :param session_configuration: An optional dictionary of Spark session parameters. Defaults to None.
                Execute the SQL command `SET -v` to get a full list of available commands.
            :param catalog: An optional initial catalog to use. Requires DBR version 9.0+
            :param schema: An optional initial schema to use. Requires DBR version 9.0+

        Other Parameters:
            use_inline_params: `boolean` | str, optional (default is False)
                When True, parameterized calls to cursor.execute() will try to render parameter values inline with the
                query text instead of using native bound parameters supported in DBR 14.1 and above. This connector will attempt to
                sanitise parameterized inputs to prevent SQL injection.  The inline parameter approach is maintained for
                legacy purposes and will be deprecated in a future release. When this parameter is `True` you will see
                a warning log message. To suppress this log message, set `use_inline_params="silent"`.
            auth_type: `str`, optional (default is databricks-oauth if neither `access_token` nor `tls_client_cert_file` is set)
                `databricks-oauth` : to use Databricks OAuth with fine-grained permission scopes, set to `databricks-oauth`.
                `azure-oauth` : to use Microsoft Entra ID OAuth flow, set to `azure-oauth`.

            oauth_client_id: `str`, optional
                custom oauth client_id. If not specified, it will use the built-in client_id of databricks-sql-python.

            oauth_redirect_port: `int`, optional
                port of the oauth redirect uri (localhost). This is required when custom oauth client_id
                `oauth_client_id` is set

            user_agent_entry: `str`, optional
                A custom tag to append to the User-Agent header. This is typically used by partners to identify their applications.. If not specified, it will use the default user agent PyDatabricksSqlConnector

            experimental_oauth_persistence: configures preferred storage for persisting oauth tokens.
                This has to be a class implementing `OAuthPersistence`.
                When `auth_type` is set to `databricks-oauth` or `azure-oauth` without persisting the oauth token in a
                persistence storage the oauth tokens will only be maintained in memory and if the python process
                restarts the end user will have to login again.
                Note this is beta (private preview)

                For persisting the oauth token in a prod environment you should subclass and implement OAuthPersistence

                from databricks.sql.experimental.oauth_persistence import OAuthPersistence, OAuthToken
                class MyCustomImplementation(OAuthPersistence):
                    def __init__(self, file_path):
                        self._file_path = file_path

                    def persist(self, token: OAuthToken):
                        # implement this method to persist token.refresh_token and token.access_token

                    def read(self) -> Optional[OAuthToken]:
                        # implement this method to return an instance of the persisted token


                    connection = sql.connect(
                        server_hostname='dbc-12345.staging.cloud.databricks.com',
                        http_path='sql/protocolv1/o/6789/12abc567',
                        auth_type="databricks-oauth",
                        experimental_oauth_persistence=MyCustomImplementation()
                    )

                For development purpose you can use the existing `DevOnlyFilePersistence` which stores the
                raw oauth token in the provided file path. Please note this is only for development and for prod you should provide your
                own implementation of OAuthPersistence.

                Examples:
                ```
                        # for development only
                        from databricks.sql.experimental.oauth_persistence import DevOnlyFilePersistence

                        connection = sql.connect(
                            server_hostname='dbc-12345.staging.cloud.databricks.com',
                            http_path='sql/protocolv1/o/6789/12abc567',
                            auth_type="databricks-oauth",
                            experimental_oauth_persistence=DevOnlyFilePersistence("~/dev-oauth.json")
                        )
                ```
            :param _use_arrow_native_complex_types: `bool`, optional
                Controls whether a complex type field value is returned as a string or as a native Arrow type. Defaults to True.
                When True:
                    MAP is returned as List[Tuple[str, Any]]
                    STRUCT is returned as Dict[str, Any]
                    ARRAY is returned as numpy.ndarray
                When False, complex types are returned as a strings. These are generally deserializable as JSON.
        """

        # Internal arguments in **kwargs:
        # _use_cert_as_auth
        #  Use a TLS cert instead of a token
        # _enable_ssl
        #  Connect over HTTP instead of HTTPS
        # _port
        #  Which port to connect to
        # _skip_routing_headers:
        #  Don't set routing headers if set to True (for use when connecting directly to server)
        # _tls_no_verify
        #   Set to True (Boolean) to completely disable SSL verification.
        # _tls_verify_hostname
        #   Set to False (Boolean) to disable SSL hostname verification, but check certificate.
        # _tls_trusted_ca_file
        #   Set to the path of the file containing trusted CA certificates for server certificate
        #   verification. If not provide, uses system truststore.
        # _tls_client_cert_file, _tls_client_cert_key_file, _tls_client_cert_key_password
        #   Set client SSL certificate.
        #   See https://docs.python.org/3/library/ssl.html#ssl.SSLContext.load_cert_chain
        # _retry_stop_after_attempts_count
        #  The maximum number of attempts during a request retry sequence (defaults to 24)
        # _socket_timeout
        #  The timeout in seconds for socket send, recv and connect operations. Defaults to None for
        #  no timeout. Should be a positive float or integer.
        # _disable_pandas
        #  In case the deserialisation through pandas causes any issues, it can be disabled with
        #  this flag.
        # _use_arrow_native_decimals
        # Databricks runtime will return native Arrow types for decimals instead of Arrow strings
        # (True by default)
        # _use_arrow_native_timestamps
        # Databricks runtime will return native Arrow types for timestamps instead of Arrow strings
        # (True by default)
        # use_cloud_fetch
        # Enable use of cloud fetch to extract large query results in parallel via cloud storage

        logger.debug(
            "Connection.__init__(server_hostname=%s, http_path=%s)",
            server_hostname,
            http_path,
        )

        if access_token:
            access_token_kv = {"access_token": access_token}
            kwargs = {**kwargs, **access_token_kv}

        self.disable_pandas = kwargs.get("_disable_pandas", False)
        self.lz4_compression = kwargs.get("enable_query_result_lz4_compression", True)
        self.use_cloud_fetch = kwargs.get("use_cloud_fetch", True)
        self._cursors = []  # type: List[Cursor]

        self.server_telemetry_enabled = True
        self.client_telemetry_enabled = kwargs.get("enable_telemetry", False)
        self.telemetry_enabled = (
            self.client_telemetry_enabled and self.server_telemetry_enabled
        )

        self.session = Session(
            server_hostname,
            http_path,
            http_headers,
            session_configuration,
            catalog,
            schema,
            _use_arrow_native_complex_types,
            **kwargs,
        )
        self.session.open()

        self.use_inline_params = self._set_use_inline_params_with_warning(
            kwargs.get("use_inline_params", False)
        )
        self.staging_allowed_local_path = kwargs.get("staging_allowed_local_path", None)

        TelemetryClientFactory.initialize_telemetry_client(
            telemetry_enabled=self.telemetry_enabled,
            session_id_hex=self.get_session_id_hex(),
            auth_provider=self.session.auth_provider,
            host_url=self.session.host,
        )

        self._telemetry_client = TelemetryClientFactory.get_telemetry_client(
            session_id_hex=self.get_session_id_hex()
        )

        driver_connection_params = DriverConnectionParameters(
            http_path=http_path,
            mode=DatabricksClientType.THRIFT,
            host_info=HostDetails(host_url=server_hostname, port=self.session.port),
            auth_mech=TelemetryHelper.get_auth_mechanism(self.session.auth_provider),
            auth_flow=TelemetryHelper.get_auth_flow(self.session.auth_provider),
            socket_timeout=kwargs.get("_socket_timeout", None),
        )

        self._telemetry_client.export_initial_telemetry_log(
            driver_connection_params=driver_connection_params,
            user_agent=self.session.useragent_header,
        )

    def _set_use_inline_params_with_warning(self, value: Union[bool, str]):
        """Valid values are True, False, and "silent"

        False: Use native parameters
        True: Use inline parameters and log a warning
        "silent": Use inline parameters and don't log a warning
        """

        if value is False:
            return False

        if value not in [True, "silent"]:
            raise ValueError(
                f"Invalid value for use_inline_params: {value}. "
                + 'Valid values are True, False, and "silent"'
            )

        if value is True:
            logger.warning(
                "Parameterised queries executed with this client will use the inline parameter approach."
                "This approach will be deprecated in a future release. Consider using native parameters."
                "Learn more: https://github.com/databricks/databricks-sql-python/tree/main/docs/parameters.md"
                'To suppress this warning, set use_inline_params="silent"'
            )

        return value

    # The ideal return type for this method is perhaps Self, but that was not added until 3.11, and we support pre-3.11 pythons, currently.
    def __enter__(self) -> "Connection":
        return self

    def __exit__(self, exc_type, exc_value, traceback):
        self.close()

    def __del__(self):
        if self.open:
            logger.debug(
                "Closing unclosed connection for session "
                "{}".format(self.get_session_id_hex())
            )
            try:
                self._close(close_cursors=False)
            except OperationalError as e:
                # Close on best-effort basis.
                logger.debug("Couldn't close unclosed connection: {}".format(e.message))

    def get_session_id(self):
        """Get the raw session ID (backend-specific)"""
        return self.session.guid

    def get_session_id_hex(self):
        """Get the session ID in hex format"""
        return self.session.guid_hex

    @staticmethod
    def server_parameterized_queries_enabled(protocolVersion):
        """Check if parameterized queries are enabled for the given protocol version"""
        return Session.server_parameterized_queries_enabled(protocolVersion)

    @property
    def protocol_version(self):
        """Get the protocol version from the Session object"""
        return self.session.protocol_version

    @staticmethod
    def get_protocol_version(openSessionResp: TOpenSessionResp):
        """Get the protocol version from the OpenSessionResp object"""
        properties = (
            {"serverProtocolVersion": openSessionResp.serverProtocolVersion}
            if openSessionResp.serverProtocolVersion
            else {}
        )
        session_id = SessionId.from_thrift_handle(
            openSessionResp.sessionHandle, properties
        )
        return Session.get_protocol_version(session_id)

    @property
    def open(self) -> bool:
        """Return whether the connection is open by checking if the session is open."""
        return self.session.is_open

    def cursor(
        self,
        arraysize: int = DEFAULT_ARRAY_SIZE,
        buffer_size_bytes: int = DEFAULT_RESULT_BUFFER_SIZE_BYTES,
    ) -> "Cursor":
        """
        Return a new Cursor object using the connection.

        Will throw an Error if the connection has been closed.
        """
        if not self.open:
            raise InterfaceError(
                "Cannot create cursor from closed connection",
                session_id_hex=self.get_session_id_hex(),
            )

        cursor = Cursor(
            self,
            self.session.backend,
            arraysize=arraysize,
            result_buffer_size_bytes=buffer_size_bytes,
        )
        self._cursors.append(cursor)
        return cursor

    def close(self) -> None:
        """Close the underlying session and mark all associated cursors as closed."""
        self._close()

    def _close(self, close_cursors=True) -> None:
        if close_cursors:
            for cursor in self._cursors:
                cursor.close()

        try:
            self.session.close()
        except Exception as e:
            logger.error(f"Attempt to close session raised a local exception: {e}")

        TelemetryClientFactory.close(self.get_session_id_hex())

    def commit(self):
        """No-op because Databricks does not support transactions"""
        pass

    def rollback(self):
        raise NotSupportedError(
            "Transactions are not supported on Databricks",
            session_id_hex=self.get_session_id_hex(),
        )


class Cursor:
    def __init__(
        self,
        connection: Connection,
        backend: DatabricksClient,
        result_buffer_size_bytes: int = DEFAULT_RESULT_BUFFER_SIZE_BYTES,
        arraysize: int = DEFAULT_ARRAY_SIZE,
    ) -> None:
        """
        These objects represent a database cursor, which is used to manage the context of a fetch
        operation.

        Cursors are not isolated, i.e., any changes done to the database by a cursor are immediately
        visible by other cursors or connections.
        """

        self.connection = connection
        self.rowcount = -1  # Return -1 as this is not supported
        self.buffer_size_bytes = result_buffer_size_bytes
        self.active_result_set: Union[ResultSet, None] = None
        self.arraysize = arraysize
        # Note that Cursor closed => active result set closed, but not vice versa
        self.open = True
        self.executing_command_id = None
        self.backend = backend
        self.active_command_id = None
        self.escaper = ParamEscaper()
        self.lastrowid = None

        self.ASYNC_DEFAULT_POLLING_INTERVAL = 2

    # The ideal return type for this method is perhaps Self, but that was not added until 3.11, and we support pre-3.11 pythons, currently.
    def __enter__(self) -> "Cursor":
        return self

    def __exit__(self, exc_type, exc_value, traceback):
        self.close()

    def __iter__(self):
        if self.active_result_set:
            for row in self.active_result_set:
                yield row
        else:
            raise ProgrammingError(
                "There is no active result set",
                session_id_hex=self.connection.get_session_id_hex(),
            )

    def _determine_parameter_approach(
        self, params: Optional[TParameterCollection]
    ) -> ParameterApproach:
        """Encapsulates the logic for choosing whether to send parameters in native vs inline mode

        If params is None then ParameterApproach.NONE is returned.
        If self.use_inline_params is True then inline mode is used.
        If self.use_inline_params is False, then check if the server supports them and proceed.
            Else raise an exception.

        Returns a ParameterApproach enumeration or raises an exception

        If inline approach is used when the server supports native approach, a warning is logged
        """

        if params is None:
            return ParameterApproach.NONE

        if self.connection.use_inline_params:
            return ParameterApproach.INLINE

        else:
            return ParameterApproach.NATIVE

    def _all_dbsql_parameters_are_named(self, params: List[TDbsqlParameter]) -> bool:
        """Return True if all members of the list have a non-null .name attribute"""
        return all([i.name is not None for i in params])

    def _normalize_tparametersequence(
        self, params: TParameterSequence
    ) -> List[TDbsqlParameter]:
        """Retains the same order as the input list."""

        output: List[TDbsqlParameter] = []
        for p in params:
            if isinstance(p, DbsqlParameterBase):
                output.append(p)
            else:
                output.append(dbsql_parameter_from_primitive(value=p))

        return output

    def _normalize_tparameterdict(
        self, params: TParameterDict
    ) -> List[TDbsqlParameter]:
        return [
            dbsql_parameter_from_primitive(value=value, name=name)
            for name, value in params.items()
        ]

    def _normalize_tparametercollection(
        self, params: Optional[TParameterCollection]
    ) -> List[TDbsqlParameter]:
        if params is None:
            return []
        if isinstance(params, dict):
            return self._normalize_tparameterdict(params)
        if isinstance(params, Sequence):
            return self._normalize_tparametersequence(list(params))

    def _determine_parameter_structure(
        self,
        parameters: List[TDbsqlParameter],
    ) -> ParameterStructure:
        all_named = self._all_dbsql_parameters_are_named(parameters)
        if all_named:
            return ParameterStructure.NAMED
        else:
            return ParameterStructure.POSITIONAL

    def _prepare_inline_parameters(
        self, stmt: str, params: Optional[Union[Sequence, Dict[str, Any]]]
    ) -> Tuple[str, List]:
        """Return a statement and list of native parameters to be passed to thrift_backend for execution

        :stmt:
            A string SQL query containing parameter markers of PEP-249 paramstyle `pyformat`.
            For example `%(param)s`.

        :params:
            An iterable of parameter values to be rendered inline. If passed as a Dict, the keys
            must match the names of the markers included in :stmt:. If passed as a List, its length
            must equal the count of parameter markers in :stmt:.

        Returns a tuple of:
            stmt: the passed statement with the param markers replaced by literal rendered values
            params: an empty list representing the native parameters to be passed with this query.
                The list is always empty because native parameters are never used under the inline approach
        """

        escaped_values = self.escaper.escape_args(params)
        rendered_statement = inject_parameters(stmt, escaped_values)

        return rendered_statement, NO_NATIVE_PARAMS

    def _prepare_native_parameters(
        self,
        stmt: str,
        params: List[TDbsqlParameter],
        param_structure: ParameterStructure,
    ) -> Tuple[str, List[TSparkParameter]]:
        """Return a statement and a list of native parameters to be passed to thrift_backend for execution

        :stmt:
            A string SQL query containing parameter markers of PEP-249 paramstyle `named`.
            For example `:param`.

        :params:
            An iterable of parameter values to be sent natively. If passed as a Dict, the keys
            must match the names of the markers included in :stmt:. If passed as a List, its length
            must equal the count of parameter markers in :stmt:. In list form, any member of the list
            can be wrapped in a DbsqlParameter class.

        Returns a tuple of:
            stmt: the passed statement` with the param markers replaced by literal rendered values
            params: a list of TSparkParameters that will be passed in native mode
        """

        stmt = stmt
        output = [
            p.as_tspark_param(named=param_structure == ParameterStructure.NAMED)
            for p in params
        ]

        return stmt, output

    def _close_and_clear_active_result_set(self):
        try:
            if self.active_result_set:
                self.active_result_set.close()
        finally:
            self.active_result_set = None

    def _check_not_closed(self):
        if not self.open:
            raise InterfaceError(
                "Attempting operation on closed cursor",
                session_id_hex=self.connection.get_session_id_hex(),
            )

    def _handle_staging_operation(
        self, staging_allowed_local_path: Union[None, str, List[str]]
    ):
        """Fetch the HTTP request instruction from a staging ingestion command
        and call the designated handler.

        Raise an exception if localFile is specified by the server but the localFile
        is not descended from staging_allowed_local_path.
        """

        if isinstance(staging_allowed_local_path, type(str())):
            _staging_allowed_local_paths = [staging_allowed_local_path]
        elif isinstance(staging_allowed_local_path, type(list())):
            _staging_allowed_local_paths = staging_allowed_local_path
        else:
            raise ProgrammingError(
                "You must provide at least one staging_allowed_local_path when initialising a connection to perform ingestion commands",
                session_id_hex=self.connection.get_session_id_hex(),
            )

        abs_staging_allowed_local_paths = [
            os.path.abspath(i) for i in _staging_allowed_local_paths
        ]

        assert self.active_result_set is not None
        row = self.active_result_set.fetchone()
        assert row is not None

        # Must set to None in cases where server response does not include localFile
        abs_localFile = None

        # Default to not allow staging operations
        allow_operation = False
        if getattr(row, "localFile", None):
            abs_localFile = os.path.abspath(row.localFile)
            for abs_staging_allowed_local_path in abs_staging_allowed_local_paths:
                # If the indicated local file matches at least one allowed base path, allow the operation
                if (
                    os.path.commonpath([abs_localFile, abs_staging_allowed_local_path])
                    == abs_staging_allowed_local_path
                ):
                    allow_operation = True
                else:
                    continue
            if not allow_operation:
                raise ProgrammingError(
                    "Local file operations are restricted to paths within the configured staging_allowed_local_path",
                    session_id_hex=self.connection.get_session_id_hex(),
                )

        # May be real headers, or could be json string
        headers = (
            json.loads(row.headers) if isinstance(row.headers, str) else row.headers
        )

        handler_args = {
            "presigned_url": row.presignedUrl,
            "local_file": abs_localFile,
            "headers": dict(headers) or {},
        }

        logger.debug(
            f"Attempting staging operation indicated by server: {row.operation} - {getattr(row, 'localFile', '')}"
        )

        # TODO: Create a retry loop here to re-attempt if the request times out or fails
        if row.operation == "GET":
            return self._handle_staging_get(**handler_args)
        elif row.operation == "PUT":
            return self._handle_staging_put(**handler_args)
        elif row.operation == "REMOVE":
            # Local file isn't needed to remove a remote resource
            handler_args.pop("local_file")
            return self._handle_staging_remove(**handler_args)
        else:
            raise ProgrammingError(
                f"Operation {row.operation} is not supported. "
                + "Supported operations are GET, PUT, and REMOVE",
                session_id_hex=self.connection.get_session_id_hex(),
            )

    @log_latency(StatementType.SQL)
    def _handle_staging_put(
        self, presigned_url: str, local_file: str, headers: Optional[dict] = None
    ):
        """Make an HTTP PUT request

        Raise an exception if request fails. Returns no data.
        """

        if local_file is None:
            raise ProgrammingError(
                "Cannot perform PUT without specifying a local_file",
                session_id_hex=self.connection.get_session_id_hex(),
            )

        with open(local_file, "rb") as fh:
            r = requests.put(url=presigned_url, data=fh, headers=headers)

        # fmt: off
        # Design borrowed from: https://stackoverflow.com/a/2342589/5093960

        OK = requests.codes.ok                  # 200
        CREATED = requests.codes.created        # 201
        ACCEPTED = requests.codes.accepted      # 202
        NO_CONTENT = requests.codes.no_content  # 204

        # fmt: on

        if r.status_code not in [OK, CREATED, NO_CONTENT, ACCEPTED]:
            raise OperationalError(
                f"Staging operation over HTTP was unsuccessful: {r.status_code}-{r.text}",
                session_id_hex=self.connection.get_session_id_hex(),
            )

        if r.status_code == ACCEPTED:
            logger.debug(
                f"Response code {ACCEPTED} from server indicates ingestion command was accepted "
                + "but not yet applied on the server. It's possible this command may fail later."
            )

    @log_latency(StatementType.SQL)
    def _handle_staging_get(
        self, local_file: str, presigned_url: str, headers: Optional[dict] = None
    ):
        """Make an HTTP GET request, create a local file with the received data

        Raise an exception if request fails. Returns no data.
        """

        if local_file is None:
            raise ProgrammingError(
                "Cannot perform GET without specifying a local_file",
                session_id_hex=self.connection.get_session_id_hex(),
            )

        r = requests.get(url=presigned_url, headers=headers)

        # response.ok verifies the status code is not between 400-600.
        # Any 2xx or 3xx will evaluate r.ok == True
        if not r.ok:
            raise OperationalError(
                f"Staging operation over HTTP was unsuccessful: {r.status_code}-{r.text}",
                session_id_hex=self.connection.get_session_id_hex(),
            )

        with open(local_file, "wb") as fp:
            fp.write(r.content)

    @log_latency(StatementType.SQL)
    def _handle_staging_remove(
        self, presigned_url: str, headers: Optional[dict] = None
    ):
        """Make an HTTP DELETE request to the presigned_url"""

        r = requests.delete(url=presigned_url, headers=headers)

        if not r.ok:
            raise OperationalError(
                f"Staging operation over HTTP was unsuccessful: {r.status_code}-{r.text}",
                session_id_hex=self.connection.get_session_id_hex(),
            )

    @log_latency(StatementType.QUERY)
    def execute(
        self,
        operation: str,
        parameters: Optional[TParameterCollection] = None,
        enforce_embedded_schema_correctness=False,
    ) -> "Cursor":
        """
        Execute a query and wait for execution to complete.

        The parameterisation behaviour of this method depends on which parameter approach is used:
            - With INLINE mode, parameters are rendered inline with the query text
            - With NATIVE mode (default), parameters are sent to the server separately for binding

        This behaviour is controlled by the `use_inline_params` argument passed when building a connection.

        The paramstyle for these approaches is different:

        If the connection was instantiated with use_inline_params=False (default), then parameters
        should be given in PEP-249 `named` paramstyle like :param_name. Parameters passed by positionally
        are indicated using a `?` in the query text.

        If the connection was instantiated with use_inline_params=True, then parameters
        should be given in PEP-249 `pyformat` paramstyle like %(param_name)s. Parameters passed by positionally
        are indicated using a `%s` marker in the query. Note: this approach is not recommended as it can break
        your SQL query syntax and will be removed in a future release.

        ```python
        inline_operation = "SELECT * FROM table WHERE field = %(some_value)s"
        native_operation = "SELECT * FROM table WHERE field = :some_value"
        parameters = {"some_value": "foo"}
        ```

        Both will result in the query equivalent to "SELECT * FROM table WHERE field = 'foo'
        being sent to the server

        :returns self
        """

        logger.debug(
            "Cursor.execute(operation=%s, parameters=%s)", operation, parameters
        )

        param_approach = self._determine_parameter_approach(parameters)
        if param_approach == ParameterApproach.NONE:
            prepared_params = NO_NATIVE_PARAMS
            prepared_operation = operation

        elif param_approach == ParameterApproach.INLINE:
            prepared_operation, prepared_params = self._prepare_inline_parameters(
                operation, parameters
            )
        elif param_approach == ParameterApproach.NATIVE:
            normalized_parameters = self._normalize_tparametercollection(parameters)
            param_structure = self._determine_parameter_structure(normalized_parameters)
            transformed_operation = transform_paramstyle(
                operation, normalized_parameters, param_structure
            )
            prepared_operation, prepared_params = self._prepare_native_parameters(
                transformed_operation, normalized_parameters, param_structure
            )

        self._check_not_closed()
        self._close_and_clear_active_result_set()
        self.active_result_set = self.backend.execute_command(
            operation=prepared_operation,
            session_id=self.connection.session.session_id,
            max_rows=self.arraysize,
            max_bytes=self.buffer_size_bytes,
            lz4_compression=self.connection.lz4_compression,
            cursor=self,
            use_cloud_fetch=self.connection.use_cloud_fetch,
            parameters=prepared_params,
            async_op=False,
            enforce_embedded_schema_correctness=enforce_embedded_schema_correctness,
        )

        if self.active_result_set and self.active_result_set.is_staging_operation:
            self._handle_staging_operation(
                staging_allowed_local_path=self.connection.staging_allowed_local_path
            )

        return self

    @log_latency(StatementType.QUERY)
    def execute_async(
        self,
        operation: str,
        parameters: Optional[TParameterCollection] = None,
        enforce_embedded_schema_correctness=False,
    ) -> "Cursor":
        """

        Execute a query and do not wait for it to complete and just move ahead

        :param operation:
        :param parameters:
        :return:
        """

        param_approach = self._determine_parameter_approach(parameters)
        if param_approach == ParameterApproach.NONE:
            prepared_params = NO_NATIVE_PARAMS
            prepared_operation = operation

        elif param_approach == ParameterApproach.INLINE:
            prepared_operation, prepared_params = self._prepare_inline_parameters(
                operation, parameters
            )
        elif param_approach == ParameterApproach.NATIVE:
            normalized_parameters = self._normalize_tparametercollection(parameters)
            param_structure = self._determine_parameter_structure(normalized_parameters)
            transformed_operation = transform_paramstyle(
                operation, normalized_parameters, param_structure
            )
            prepared_operation, prepared_params = self._prepare_native_parameters(
                transformed_operation, normalized_parameters, param_structure
            )

        self._check_not_closed()
        self._close_and_clear_active_result_set()
        self.backend.execute_command(
            operation=prepared_operation,
            session_id=self.connection.session.session_id,
            max_rows=self.arraysize,
            max_bytes=self.buffer_size_bytes,
            lz4_compression=self.connection.lz4_compression,
            cursor=self,
            use_cloud_fetch=self.connection.use_cloud_fetch,
            parameters=prepared_params,
            async_op=True,
            enforce_embedded_schema_correctness=enforce_embedded_schema_correctness,
        )

        return self

    def get_query_state(self) -> CommandState:
        """
        Get the state of the async executing query or basically poll the status of the query

        :return:
        """
        self._check_not_closed()
        if self.active_command_id is None:
            raise Error("No active command to get state for")
        return self.backend.get_query_state(self.active_command_id)

    def is_query_pending(self):
        """
        Checks whether the async executing query is in pending state or not

        :return:
        """
        operation_state = self.get_query_state()
        return operation_state in [CommandState.PENDING, CommandState.RUNNING]

    def get_async_execution_result(self):
        """

        Checks for the status of the async executing query and fetches the result if the query is finished
        Otherwise it will keep polling the status of the query till there is a Not pending state
        :return:
        """
        self._check_not_closed()

        while self.is_query_pending():
            # Poll after some default time
            time.sleep(self.ASYNC_DEFAULT_POLLING_INTERVAL)

        operation_state = self.get_query_state()
        if operation_state == CommandState.SUCCEEDED:
            self.active_result_set = self.backend.get_execution_result(
                self.active_command_id, self
            )

            if self.active_result_set and self.active_result_set.is_staging_operation:
                self._handle_staging_operation(
                    staging_allowed_local_path=self.connection.staging_allowed_local_path
                )

            return self
        else:
            raise OperationalError(
                f"get_execution_result failed with Operation status {operation_state}",
                session_id_hex=self.connection.get_session_id_hex(),
            )

    def executemany(self, operation, seq_of_parameters):
        """
        Execute the operation once for every set of passed in parameters.

        This will issue N sequential request to the database where N is the length of the provided sequence.
        No optimizations of the query (like batching) will be performed.

        Only the final result set is retained.

        :returns self
        """
        for parameters in seq_of_parameters:
            self.execute(operation, parameters)
        return self

    @log_latency(StatementType.METADATA)
    def catalogs(self) -> "Cursor":
        """
        Get all available catalogs.

        :returns self
        """
        self._check_not_closed()
        self._close_and_clear_active_result_set()
        self.active_result_set = self.backend.get_catalogs(
            session_id=self.connection.session.session_id,
            max_rows=self.arraysize,
            max_bytes=self.buffer_size_bytes,
            cursor=self,
        )
        return self

    @log_latency(StatementType.METADATA)
    def schemas(
        self, catalog_name: Optional[str] = None, schema_name: Optional[str] = None
    ) -> "Cursor":
        """
        Get schemas corresponding to the catalog_name and schema_name.

        Names can contain % wildcards.
        :returns self
        """
        self._check_not_closed()
        self._close_and_clear_active_result_set()
        self.active_result_set = self.backend.get_schemas(
            session_id=self.connection.session.session_id,
            max_rows=self.arraysize,
            max_bytes=self.buffer_size_bytes,
            cursor=self,
            catalog_name=catalog_name,
            schema_name=schema_name,
        )
        return self

    @log_latency(StatementType.METADATA)
    def tables(
        self,
        catalog_name: Optional[str] = None,
        schema_name: Optional[str] = None,
        table_name: Optional[str] = None,
        table_types: Optional[List[str]] = None,
    ) -> "Cursor":
        """
        Get tables corresponding to the catalog_name, schema_name and table_name.

        Names can contain % wildcards.
        :returns self
        """
        self._check_not_closed()
        self._close_and_clear_active_result_set()

        self.active_result_set = self.backend.get_tables(
            session_id=self.connection.session.session_id,
            max_rows=self.arraysize,
            max_bytes=self.buffer_size_bytes,
            cursor=self,
            catalog_name=catalog_name,
            schema_name=schema_name,
            table_name=table_name,
            table_types=table_types,
        )
        return self

    @log_latency(StatementType.METADATA)
    def columns(
        self,
        catalog_name: Optional[str] = None,
        schema_name: Optional[str] = None,
        table_name: Optional[str] = None,
        column_name: Optional[str] = None,
    ) -> "Cursor":
        """
        Get columns corresponding to the catalog_name, schema_name, table_name and column_name.

        Names can contain % wildcards.
        :returns self
        """
        self._check_not_closed()
        self._close_and_clear_active_result_set()

        self.active_result_set = self.backend.get_columns(
            session_id=self.connection.session.session_id,
            max_rows=self.arraysize,
            max_bytes=self.buffer_size_bytes,
            cursor=self,
            catalog_name=catalog_name,
            schema_name=schema_name,
            table_name=table_name,
            column_name=column_name,
        )
        return self

    def fetchall(self) -> List[Row]:
        """
        Fetch all (remaining) rows of a query result, returning them as a sequence of sequences.

        A databricks.sql.Error (or subclass) exception is raised if the previous call to
        execute did not produce any result set or no call was issued yet.
        """
        self._check_not_closed()
        if self.active_result_set:
            return self.active_result_set.fetchall()
        else:
            raise ProgrammingError(
                "There is no active result set",
                session_id_hex=self.connection.get_session_id_hex(),
            )

    def fetchone(self) -> Optional[Row]:
        """
        Fetch the next row of a query result set, returning a single sequence, or ``None`` when
        no more data is available.

        An databricks.sql.Error (or subclass) exception is raised if the previous call to
        execute did not produce any result set or no call was issued yet.
        """
        self._check_not_closed()
        if self.active_result_set:
            return self.active_result_set.fetchone()
        else:
            raise ProgrammingError(
                "There is no active result set",
                session_id_hex=self.connection.get_session_id_hex(),
            )

    def fetchmany(self, size: int) -> List[Row]:
        """
        Fetch the next set of rows of a query result, returning a sequence of sequences (e.g. a
        list of tuples).

        An empty sequence is returned when no more rows are available.

        The number of rows to fetch per call is specified by the parameter n_rows. If it is not
        given, the cursor's arraysize determines the number of rows to be fetched. The method
        should try to fetch as many rows as indicated by the size parameter. If this is not
        possible due to the specified number of rows not being available, fewer rows may be
        returned.

        A databricks.sql.Error (or subclass) exception is raised if the previous call
        to execute did not produce any result set or no call was issued yet.
        """
        self._check_not_closed()
        if self.active_result_set:
            return self.active_result_set.fetchmany(size)
        else:
            raise ProgrammingError(
                "There is no active result set",
                session_id_hex=self.connection.get_session_id_hex(),
            )

    def fetchall_arrow(self) -> "pyarrow.Table":
        self._check_not_closed()
        if self.active_result_set:
            return self.active_result_set.fetchall_arrow()
        else:
            raise ProgrammingError(
                "There is no active result set",
                session_id_hex=self.connection.get_session_id_hex(),
            )

    def fetchmany_arrow(self, size) -> "pyarrow.Table":
        self._check_not_closed()
        if self.active_result_set:
            return self.active_result_set.fetchmany_arrow(size)
        else:
            raise ProgrammingError(
                "There is no active result set",
                session_id_hex=self.connection.get_session_id_hex(),
            )

    def cancel(self) -> None:
        """
        Cancel a running command.

        The command should be closed to free resources from the server.
        This method can be called from another thread.
        """
        if self.active_command_id is not None:
            self.backend.cancel_command(self.active_command_id)
        else:
            logger.warning(
                "Attempting to cancel a command, but there is no "
                "currently executing command"
            )

    def close(self) -> None:
        """Close cursor"""
        self.open = False
        self.active_command_id = None
        if self.active_result_set:
            self._close_and_clear_active_result_set()

    @property
    def query_id(self) -> Optional[str]:
        """
        This attribute is an identifier of last executed query.

        This attribute will be ``None`` if the cursor has not had an operation
        invoked via the execute method yet, or if cursor was closed.
        """
        if self.active_command_id is not None:
            return self.active_command_id.to_hex_guid()
        return None

    @property
    def description(self) -> Optional[List[Tuple]]:
        """
        This read-only attribute is a sequence of 7-item sequences.

        Each of these sequences contains information describing one result column:

        - name
        - type_code
        - display_size (None in current implementation)
        - internal_size (None in current implementation)
        - precision (None in current implementation)
        - scale (None in current implementation)
        - null_ok (always True in current implementation)

        This attribute will be ``None`` for operations that do not return rows or if the cursor has
        not had an operation invoked via the execute method yet.

        The ``type_code`` can be interpreted by comparing it to the Type Objects.
        """
        if self.active_result_set:
            return self.active_result_set.description
        else:
            return None

    @property
    def rownumber(self):
        """This read-only attribute should provide the current 0-based index of the cursor in the
        result set.

        The index can be seen as index of the cursor in a sequence (the result set). The next fetch
        operation will fetch the row indexed by ``rownumber`` in that sequence.
        """
        return self.active_result_set.rownumber if self.active_result_set else 0

    def setinputsizes(self, sizes):
        """Does nothing by default"""
        pass

    def setoutputsize(self, size, column=None):
        """Does nothing by default"""
<<<<<<< HEAD
        pass


class ResultSet:
    def __init__(
        self,
        connection: Connection,
        execute_response: ExecuteResponse,
        thrift_backend: ThriftBackend,
        result_buffer_size_bytes: int = DEFAULT_RESULT_BUFFER_SIZE_BYTES,
        arraysize: int = 10000,
        use_cloud_fetch: bool = True,
    ):
        """
        A ResultSet manages the results of a single command.

        :param connection: The parent connection that was used to execute this command
        :param execute_response: A `ExecuteResponse` class returned by a command execution
        :param result_buffer_size_bytes: The size (in bytes) of the internal buffer + max fetch
        amount :param arraysize: The max number of rows to fetch at a time (PEP-249)
        """
        self.connection = connection
        self.command_id = execute_response.command_handle
        self.op_state = execute_response.status
        self.has_been_closed_server_side = execute_response.has_been_closed_server_side
        self.has_more_rows = execute_response.has_more_rows
        self.buffer_size_bytes = result_buffer_size_bytes
        self.lz4_compressed = execute_response.lz4_compressed
        self.arraysize = arraysize
        self.thrift_backend = thrift_backend
        self.description = execute_response.description
        self._arrow_schema_bytes = execute_response.arrow_schema_bytes
        self._next_row_index = 0
        self._use_cloud_fetch = use_cloud_fetch

        if execute_response.arrow_queue:
            # In this case the server has taken the fast path and returned an initial batch of
            # results
            self.results = execute_response.arrow_queue
        else:
            # In this case, there are results waiting on the server so we fetch now for simplicity
            self._fill_results_buffer()

    def __iter__(self):
        while True:
            row = self.fetchone()
            if row:
                yield row
            else:
                break

    def _fill_results_buffer(self):
        # At initialization or if the server does not have cloud fetch result links available
        results, has_more_rows = self.thrift_backend.fetch_results(
            op_handle=self.command_id,
            max_rows=self.arraysize,
            max_bytes=self.buffer_size_bytes,
            expected_row_start_offset=self._next_row_index,
            lz4_compressed=self.lz4_compressed,
            arrow_schema_bytes=self._arrow_schema_bytes,
            description=self.description,
            use_cloud_fetch=self._use_cloud_fetch,
        )
        self.results = results
        self.has_more_rows = has_more_rows

    def _convert_columnar_table(self, table):
        column_names = [c[0] for c in self.description]
        ResultRow = Row(*column_names)
        result = []
        for row_index in range(table.num_rows):
            curr_row = []
            for col_index in range(table.num_columns):
                curr_row.append(table.get_item(col_index, row_index))
            result.append(ResultRow(*curr_row))

        return result

    def _convert_arrow_table(self, table):
        column_names = [c[0] for c in self.description]
        ResultRow = Row(*column_names)

        if self.connection.disable_pandas is True:
            return [
                ResultRow(*[v.as_py() for v in r]) for r in zip(*table.itercolumns())
            ]

        # Need to use nullable types, as otherwise type can change when there are missing values.
        # See https://arrow.apache.org/docs/python/pandas.html#nullable-types
        # NOTE: This api is epxerimental https://pandas.pydata.org/pandas-docs/stable/user_guide/integer_na.html
        dtype_mapping = {
            pyarrow.int8(): pandas.Int8Dtype(),
            pyarrow.int16(): pandas.Int16Dtype(),
            pyarrow.int32(): pandas.Int32Dtype(),
            pyarrow.int64(): pandas.Int64Dtype(),
            pyarrow.uint8(): pandas.UInt8Dtype(),
            pyarrow.uint16(): pandas.UInt16Dtype(),
            pyarrow.uint32(): pandas.UInt32Dtype(),
            pyarrow.uint64(): pandas.UInt64Dtype(),
            pyarrow.bool_(): pandas.BooleanDtype(),
            pyarrow.float32(): pandas.Float32Dtype(),
            pyarrow.float64(): pandas.Float64Dtype(),
            pyarrow.string(): pandas.StringDtype(),
        }

        # Need to rename columns, as the to_pandas function cannot handle duplicate column names
        table_renamed = table.rename_columns([str(c) for c in range(table.num_columns)])
        df = table_renamed.to_pandas(
            types_mapper=dtype_mapping.get,
            date_as_object=True,
            timestamp_as_object=True,
        )

        res = df.to_numpy(na_value=None, dtype="object")
        return [ResultRow(*v) for v in res]

    @property
    def rownumber(self):
        return self._next_row_index

    def fetchmany_arrow(self, size: int) -> "pyarrow.Table":
        """
        Fetch the next set of rows of a query result, returning a PyArrow table.

        An empty sequence is returned when no more rows are available.
        """
        if size < 0:
            raise ValueError("size argument for fetchmany is %s but must be >= 0", size)
        results = self.results.next_n_rows(size)
        n_remaining_rows = size - results.num_rows
        self._next_row_index += results.num_rows
        partial_result_chunks = [results]
        while (
            n_remaining_rows > 0
            and not self.has_been_closed_server_side
            and self.has_more_rows
        ):
            self._fill_results_buffer()
            partial_results = self.results.next_n_rows(n_remaining_rows)
            partial_result_chunks.append(partial_results)
            n_remaining_rows -= partial_results.num_rows
            self._next_row_index += partial_results.num_rows

        return pyarrow.concat_tables(partial_result_chunks, use_threads=True)

    def merge_columnar(self, result1, result2):
        """
        Function to merge / combining the columnar results into a single result
        :param result1:
        :param result2:
        :return:
        """

        if result1.column_names != result2.column_names:
            raise ValueError("The columns in the results don't match")

        merged_result = [
            result1.column_table[i] + result2.column_table[i]
            for i in range(result1.num_columns)
        ]
        return ColumnTable(merged_result, result1.column_names)

    def fetchmany_columnar(self, size: int):
        """
        Fetch the next set of rows of a query result, returning a Columnar Table.
        An empty sequence is returned when no more rows are available.
        """
        if size < 0:
            raise ValueError("size argument for fetchmany is %s but must be >= 0", size)

        results = self.results.next_n_rows(size)
        n_remaining_rows = size - results.num_rows
        self._next_row_index += results.num_rows

        while (
            n_remaining_rows > 0
            and not self.has_been_closed_server_side
            and self.has_more_rows
        ):
            self._fill_results_buffer()
            partial_results = self.results.next_n_rows(n_remaining_rows)
            results = self.merge_columnar(results, partial_results)
            n_remaining_rows -= partial_results.num_rows
            self._next_row_index += partial_results.num_rows

        return results

    def fetchall_arrow(self) -> "pyarrow.Table":
        """Fetch all (remaining) rows of a query result, returning them as a PyArrow table."""
        results = self.results.remaining_rows()
        self._next_row_index += results.num_rows

        partial_result_chunks = [results]
        while not self.has_been_closed_server_side and self.has_more_rows:
            self._fill_results_buffer()
            partial_results = self.results.remaining_rows()
            if isinstance(results, ColumnTable) and isinstance(
                partial_results, ColumnTable
            ):
                results = self.merge_columnar(results, partial_results)
            else:
                partial_result_chunks.append(partial_results)
            self._next_row_index += partial_results.num_rows

        # If PyArrow is installed and we have a ColumnTable result, convert it to PyArrow Table
        # Valid only for metadata commands result set
        if isinstance(results, ColumnTable) and pyarrow:
            data = {
                name: col
                for name, col in zip(results.column_names, results.column_table)
            }
            return pyarrow.Table.from_pydict(data)
        return pyarrow.concat_tables(partial_result_chunks, use_threads=True)

    def fetchall_columnar(self):
        """Fetch all (remaining) rows of a query result, returning them as a Columnar table."""
        results = self.results.remaining_rows()
        self._next_row_index += results.num_rows

        while not self.has_been_closed_server_side and self.has_more_rows:
            self._fill_results_buffer()
            partial_results = self.results.remaining_rows()
            results = self.merge_columnar(results, partial_results)
            self._next_row_index += partial_results.num_rows

        return results

    @log_latency()
    def fetchone(self) -> Optional[Row]:
        """
        Fetch the next row of a query result set, returning a single sequence,
        or None when no more data is available.
        """

        if isinstance(self.results, ColumnQueue):
            res = self._convert_columnar_table(self.fetchmany_columnar(1))
        else:
            res = self._convert_arrow_table(self.fetchmany_arrow(1))

        if len(res) > 0:
            return res[0]
        else:
            return None

    @log_latency()
    def fetchall(self) -> List[Row]:
        """
        Fetch all (remaining) rows of a query result, returning them as a list of rows.
        """
        if isinstance(self.results, ColumnQueue):
            return self._convert_columnar_table(self.fetchall_columnar())
        else:
            return self._convert_arrow_table(self.fetchall_arrow())

    @log_latency()
    def fetchmany(self, size: int) -> List[Row]:
        """
        Fetch the next set of rows of a query result, returning a list of rows.

        An empty sequence is returned when no more rows are available.
        """
        if isinstance(self.results, ColumnQueue):
            return self._convert_columnar_table(self.fetchmany_columnar(size))
        else:
            return self._convert_arrow_table(self.fetchmany_arrow(size))

    def close(self) -> None:
        """
        Close the cursor.

        If the connection has not been closed, and the cursor has not already
        been closed on the server for some other reason, issue a request to the server to close it.
        """
        try:
            self.results.close()
            if (
                self.op_state != self.thrift_backend.CLOSED_OP_STATE
                and not self.has_been_closed_server_side
                and self.connection.open
            ):
                self.thrift_backend.close_command(self.command_id)
        except RequestError as e:
            if isinstance(e.args[1], CursorAlreadyClosedError):
                logger.info("Operation was canceled by a prior request")
        finally:
            self.has_been_closed_server_side = True
            self.op_state = self.thrift_backend.CLOSED_OP_STATE

    @staticmethod
    def _get_schema_description(table_schema_message):
        """
        Takes a TableSchema message and returns a description 7-tuple as specified by PEP-249
        """

        def map_col_type(type_):
            if type_.startswith("decimal"):
                return "decimal"
            else:
                return type_

        return [
            (column.name, map_col_type(column.datatype), None, None, None, None, None)
            for column in table_schema_message.columns
        ]
=======
        pass
>>>>>>> ba1eab37
<|MERGE_RESOLUTION|>--- conflicted
+++ resolved
@@ -1230,311 +1230,4 @@
 
     def setoutputsize(self, size, column=None):
         """Does nothing by default"""
-<<<<<<< HEAD
-        pass
-
-
-class ResultSet:
-    def __init__(
-        self,
-        connection: Connection,
-        execute_response: ExecuteResponse,
-        thrift_backend: ThriftBackend,
-        result_buffer_size_bytes: int = DEFAULT_RESULT_BUFFER_SIZE_BYTES,
-        arraysize: int = 10000,
-        use_cloud_fetch: bool = True,
-    ):
-        """
-        A ResultSet manages the results of a single command.
-
-        :param connection: The parent connection that was used to execute this command
-        :param execute_response: A `ExecuteResponse` class returned by a command execution
-        :param result_buffer_size_bytes: The size (in bytes) of the internal buffer + max fetch
-        amount :param arraysize: The max number of rows to fetch at a time (PEP-249)
-        """
-        self.connection = connection
-        self.command_id = execute_response.command_handle
-        self.op_state = execute_response.status
-        self.has_been_closed_server_side = execute_response.has_been_closed_server_side
-        self.has_more_rows = execute_response.has_more_rows
-        self.buffer_size_bytes = result_buffer_size_bytes
-        self.lz4_compressed = execute_response.lz4_compressed
-        self.arraysize = arraysize
-        self.thrift_backend = thrift_backend
-        self.description = execute_response.description
-        self._arrow_schema_bytes = execute_response.arrow_schema_bytes
-        self._next_row_index = 0
-        self._use_cloud_fetch = use_cloud_fetch
-
-        if execute_response.arrow_queue:
-            # In this case the server has taken the fast path and returned an initial batch of
-            # results
-            self.results = execute_response.arrow_queue
-        else:
-            # In this case, there are results waiting on the server so we fetch now for simplicity
-            self._fill_results_buffer()
-
-    def __iter__(self):
-        while True:
-            row = self.fetchone()
-            if row:
-                yield row
-            else:
-                break
-
-    def _fill_results_buffer(self):
-        # At initialization or if the server does not have cloud fetch result links available
-        results, has_more_rows = self.thrift_backend.fetch_results(
-            op_handle=self.command_id,
-            max_rows=self.arraysize,
-            max_bytes=self.buffer_size_bytes,
-            expected_row_start_offset=self._next_row_index,
-            lz4_compressed=self.lz4_compressed,
-            arrow_schema_bytes=self._arrow_schema_bytes,
-            description=self.description,
-            use_cloud_fetch=self._use_cloud_fetch,
-        )
-        self.results = results
-        self.has_more_rows = has_more_rows
-
-    def _convert_columnar_table(self, table):
-        column_names = [c[0] for c in self.description]
-        ResultRow = Row(*column_names)
-        result = []
-        for row_index in range(table.num_rows):
-            curr_row = []
-            for col_index in range(table.num_columns):
-                curr_row.append(table.get_item(col_index, row_index))
-            result.append(ResultRow(*curr_row))
-
-        return result
-
-    def _convert_arrow_table(self, table):
-        column_names = [c[0] for c in self.description]
-        ResultRow = Row(*column_names)
-
-        if self.connection.disable_pandas is True:
-            return [
-                ResultRow(*[v.as_py() for v in r]) for r in zip(*table.itercolumns())
-            ]
-
-        # Need to use nullable types, as otherwise type can change when there are missing values.
-        # See https://arrow.apache.org/docs/python/pandas.html#nullable-types
-        # NOTE: This api is epxerimental https://pandas.pydata.org/pandas-docs/stable/user_guide/integer_na.html
-        dtype_mapping = {
-            pyarrow.int8(): pandas.Int8Dtype(),
-            pyarrow.int16(): pandas.Int16Dtype(),
-            pyarrow.int32(): pandas.Int32Dtype(),
-            pyarrow.int64(): pandas.Int64Dtype(),
-            pyarrow.uint8(): pandas.UInt8Dtype(),
-            pyarrow.uint16(): pandas.UInt16Dtype(),
-            pyarrow.uint32(): pandas.UInt32Dtype(),
-            pyarrow.uint64(): pandas.UInt64Dtype(),
-            pyarrow.bool_(): pandas.BooleanDtype(),
-            pyarrow.float32(): pandas.Float32Dtype(),
-            pyarrow.float64(): pandas.Float64Dtype(),
-            pyarrow.string(): pandas.StringDtype(),
-        }
-
-        # Need to rename columns, as the to_pandas function cannot handle duplicate column names
-        table_renamed = table.rename_columns([str(c) for c in range(table.num_columns)])
-        df = table_renamed.to_pandas(
-            types_mapper=dtype_mapping.get,
-            date_as_object=True,
-            timestamp_as_object=True,
-        )
-
-        res = df.to_numpy(na_value=None, dtype="object")
-        return [ResultRow(*v) for v in res]
-
-    @property
-    def rownumber(self):
-        return self._next_row_index
-
-    def fetchmany_arrow(self, size: int) -> "pyarrow.Table":
-        """
-        Fetch the next set of rows of a query result, returning a PyArrow table.
-
-        An empty sequence is returned when no more rows are available.
-        """
-        if size < 0:
-            raise ValueError("size argument for fetchmany is %s but must be >= 0", size)
-        results = self.results.next_n_rows(size)
-        n_remaining_rows = size - results.num_rows
-        self._next_row_index += results.num_rows
-        partial_result_chunks = [results]
-        while (
-            n_remaining_rows > 0
-            and not self.has_been_closed_server_side
-            and self.has_more_rows
-        ):
-            self._fill_results_buffer()
-            partial_results = self.results.next_n_rows(n_remaining_rows)
-            partial_result_chunks.append(partial_results)
-            n_remaining_rows -= partial_results.num_rows
-            self._next_row_index += partial_results.num_rows
-
-        return pyarrow.concat_tables(partial_result_chunks, use_threads=True)
-
-    def merge_columnar(self, result1, result2):
-        """
-        Function to merge / combining the columnar results into a single result
-        :param result1:
-        :param result2:
-        :return:
-        """
-
-        if result1.column_names != result2.column_names:
-            raise ValueError("The columns in the results don't match")
-
-        merged_result = [
-            result1.column_table[i] + result2.column_table[i]
-            for i in range(result1.num_columns)
-        ]
-        return ColumnTable(merged_result, result1.column_names)
-
-    def fetchmany_columnar(self, size: int):
-        """
-        Fetch the next set of rows of a query result, returning a Columnar Table.
-        An empty sequence is returned when no more rows are available.
-        """
-        if size < 0:
-            raise ValueError("size argument for fetchmany is %s but must be >= 0", size)
-
-        results = self.results.next_n_rows(size)
-        n_remaining_rows = size - results.num_rows
-        self._next_row_index += results.num_rows
-
-        while (
-            n_remaining_rows > 0
-            and not self.has_been_closed_server_side
-            and self.has_more_rows
-        ):
-            self._fill_results_buffer()
-            partial_results = self.results.next_n_rows(n_remaining_rows)
-            results = self.merge_columnar(results, partial_results)
-            n_remaining_rows -= partial_results.num_rows
-            self._next_row_index += partial_results.num_rows
-
-        return results
-
-    def fetchall_arrow(self) -> "pyarrow.Table":
-        """Fetch all (remaining) rows of a query result, returning them as a PyArrow table."""
-        results = self.results.remaining_rows()
-        self._next_row_index += results.num_rows
-
-        partial_result_chunks = [results]
-        while not self.has_been_closed_server_side and self.has_more_rows:
-            self._fill_results_buffer()
-            partial_results = self.results.remaining_rows()
-            if isinstance(results, ColumnTable) and isinstance(
-                partial_results, ColumnTable
-            ):
-                results = self.merge_columnar(results, partial_results)
-            else:
-                partial_result_chunks.append(partial_results)
-            self._next_row_index += partial_results.num_rows
-
-        # If PyArrow is installed and we have a ColumnTable result, convert it to PyArrow Table
-        # Valid only for metadata commands result set
-        if isinstance(results, ColumnTable) and pyarrow:
-            data = {
-                name: col
-                for name, col in zip(results.column_names, results.column_table)
-            }
-            return pyarrow.Table.from_pydict(data)
-        return pyarrow.concat_tables(partial_result_chunks, use_threads=True)
-
-    def fetchall_columnar(self):
-        """Fetch all (remaining) rows of a query result, returning them as a Columnar table."""
-        results = self.results.remaining_rows()
-        self._next_row_index += results.num_rows
-
-        while not self.has_been_closed_server_side and self.has_more_rows:
-            self._fill_results_buffer()
-            partial_results = self.results.remaining_rows()
-            results = self.merge_columnar(results, partial_results)
-            self._next_row_index += partial_results.num_rows
-
-        return results
-
-    @log_latency()
-    def fetchone(self) -> Optional[Row]:
-        """
-        Fetch the next row of a query result set, returning a single sequence,
-        or None when no more data is available.
-        """
-
-        if isinstance(self.results, ColumnQueue):
-            res = self._convert_columnar_table(self.fetchmany_columnar(1))
-        else:
-            res = self._convert_arrow_table(self.fetchmany_arrow(1))
-
-        if len(res) > 0:
-            return res[0]
-        else:
-            return None
-
-    @log_latency()
-    def fetchall(self) -> List[Row]:
-        """
-        Fetch all (remaining) rows of a query result, returning them as a list of rows.
-        """
-        if isinstance(self.results, ColumnQueue):
-            return self._convert_columnar_table(self.fetchall_columnar())
-        else:
-            return self._convert_arrow_table(self.fetchall_arrow())
-
-    @log_latency()
-    def fetchmany(self, size: int) -> List[Row]:
-        """
-        Fetch the next set of rows of a query result, returning a list of rows.
-
-        An empty sequence is returned when no more rows are available.
-        """
-        if isinstance(self.results, ColumnQueue):
-            return self._convert_columnar_table(self.fetchmany_columnar(size))
-        else:
-            return self._convert_arrow_table(self.fetchmany_arrow(size))
-
-    def close(self) -> None:
-        """
-        Close the cursor.
-
-        If the connection has not been closed, and the cursor has not already
-        been closed on the server for some other reason, issue a request to the server to close it.
-        """
-        try:
-            self.results.close()
-            if (
-                self.op_state != self.thrift_backend.CLOSED_OP_STATE
-                and not self.has_been_closed_server_side
-                and self.connection.open
-            ):
-                self.thrift_backend.close_command(self.command_id)
-        except RequestError as e:
-            if isinstance(e.args[1], CursorAlreadyClosedError):
-                logger.info("Operation was canceled by a prior request")
-        finally:
-            self.has_been_closed_server_side = True
-            self.op_state = self.thrift_backend.CLOSED_OP_STATE
-
-    @staticmethod
-    def _get_schema_description(table_schema_message):
-        """
-        Takes a TableSchema message and returns a description 7-tuple as specified by PEP-249
-        """
-
-        def map_col_type(type_):
-            if type_.startswith("decimal"):
-                return "decimal"
-            else:
-                return type_
-
-        return [
-            (column.name, map_col_type(column.datatype), None, None, None, None, None)
-            for column in table_schema_message.columns
-        ]
-=======
-        pass
->>>>>>> ba1eab37
+        pass