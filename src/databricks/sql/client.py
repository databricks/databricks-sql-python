--- conflicted
+++ resolved
@@ -1079,25 +1079,7 @@
     def close(self) -> None:
         """Close cursor"""
         self.open = False
-<<<<<<< HEAD
-
-        # Close active operation handle if it exists
-        if self.active_command_id:
-            try:
-                self.backend.close_command(self.active_command_id)
-            except RequestError as e:
-                if isinstance(e.args[1], CursorAlreadyClosedError):
-                    logger.info("Operation was canceled by a prior request")
-                else:
-                    logging.warning(f"Error closing operation handle: {e}")
-            except Exception as e:
-                logging.warning(f"Error closing operation handle: {e}")
-            finally:
-                self.active_command_id = None
-
-=======
         self.active_op_handle = None
->>>>>>> b3a6f55a
         if self.active_result_set:
             self._close_and_clear_active_result_set()
 
