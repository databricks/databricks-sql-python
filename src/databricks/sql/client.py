--- conflicted
+++ resolved
@@ -255,19 +255,6 @@
             self.client_telemetry_enabled and self.server_telemetry_enabled
         )
 
-<<<<<<< HEAD
-        self.session = Session(
-            server_hostname,
-            http_path,
-            http_headers,
-            session_configuration,
-            catalog,
-            schema,
-            _use_arrow_native_complex_types,
-            **kwargs,
-        )
-        self.session.open()
-=======
         try:
             self.session = Session(
                 server_hostname,
@@ -292,7 +279,6 @@
                 else None,
             )
             raise e
->>>>>>> 141a0040
 
         self.use_inline_params = self._set_use_inline_params_with_warning(
             kwargs.get("use_inline_params", False)
@@ -312,13 +298,9 @@
 
         driver_connection_params = DriverConnectionParameters(
             http_path=http_path,
-<<<<<<< HEAD
             mode=DatabricksClientType.SEA
             if self.session.use_sea
             else DatabricksClientType.THRIFT,
-=======
-            mode=DatabricksClientType.THRIFT,
->>>>>>> 141a0040
             host_info=HostDetails(host_url=server_hostname, port=self.session.port),
             auth_mech=TelemetryHelper.get_auth_mechanism(self.session.auth_provider),
             auth_flow=TelemetryHelper.get_auth_flow(self.session.auth_provider),
@@ -387,11 +369,7 @@
 
     @staticmethod
     def server_parameterized_queries_enabled(protocolVersion):
-<<<<<<< HEAD
-        """Delegate to Session class static method"""
-=======
         """Check if parameterized queries are enabled for the given protocol version"""
->>>>>>> 141a0040
         return Session.server_parameterized_queries_enabled(protocolVersion)
 
     @property
@@ -401,11 +379,7 @@
 
     @staticmethod
     def get_protocol_version(openSessionResp: TOpenSessionResp):
-<<<<<<< HEAD
-        """Delegate to Session class static method"""
-=======
         """Get the protocol version from the OpenSessionResp object"""
->>>>>>> 141a0040
         properties = (
             {"serverProtocolVersion": openSessionResp.serverProtocolVersion}
             if openSessionResp.serverProtocolVersion
