import time
from typing import Dict, Tuple, List, Optional, Any, Union, Sequence
import pandas

try:
    import pyarrow
except ImportError:
    pyarrow = None
import requests
import json
import os
import decimal
from uuid import UUID

from databricks.sql import __version__
from databricks.sql import *
from databricks.sql.exc import (
    OperationalError,
    SessionAlreadyClosedError,
    CursorAlreadyClosedError,
    InterfaceError,
    NotSupportedError,
    ProgrammingError,
)
from databricks.sql.thrift_api.TCLIService import ttypes
from databricks.sql.backend.thrift_backend import ThriftDatabricksClient
from databricks.sql.backend.databricks_client import DatabricksClient
from databricks.sql.utils import (
    ParamEscaper,
    inject_parameters,
    transform_paramstyle,
    ColumnTable,
    ColumnQueue,
)
from databricks.sql.parameters.native import (
    DbsqlParameterBase,
    TDbsqlParameter,
    TParameterDict,
    TParameterSequence,
    TParameterCollection,
    ParameterStructure,
    dbsql_parameter_from_primitive,
    ParameterApproach,
)

from databricks.sql.result_set import ResultSet, ThriftResultSet
from databricks.sql.types import Row, SSLOptions
from databricks.sql.auth.auth import get_python_sql_connector_auth_provider
from databricks.sql.experimental.oauth_persistence import OAuthPersistence
from databricks.sql.session import Session
from databricks.sql.backend.types import CommandId, BackendType, CommandState, SessionId

from databricks.sql.thrift_api.TCLIService.ttypes import (
    TOpenSessionResp,
    TSparkParameter,
    TOperationState,
)
from databricks.sql.telemetry.telemetry_client import (
    TelemetryHelper,
    TelemetryClientFactory,
)
from databricks.sql.telemetry.models.enums import DatabricksClientType
from databricks.sql.telemetry.models.event import (
    DriverConnectionParameters,
    HostDetails,
)
from databricks.sql.telemetry.latency_logger import log_latency
from databricks.sql.telemetry.models.enums import StatementType

logger = logging.getLogger(__name__)

if pyarrow is None:
    logger.warning(
        "[WARN] pyarrow is not installed by default since databricks-sql-connector 4.0.0,"
        "any arrow specific api (e.g. fetchmany_arrow) and cloud fetch will be disabled."
        "If you need these features, please run pip install pyarrow or pip install databricks-sql-connector[pyarrow] to install"
    )

DEFAULT_RESULT_BUFFER_SIZE_BYTES = 104857600
DEFAULT_ARRAY_SIZE = 100000

NO_NATIVE_PARAMS: List = []


class Connection:
    def __init__(
        self,
        server_hostname: str,
        http_path: str,
        access_token: Optional[str] = None,
        http_headers: Optional[List[Tuple[str, str]]] = None,
        session_configuration: Optional[Dict[str, Any]] = None,
        catalog: Optional[str] = None,
        schema: Optional[str] = None,
        _use_arrow_native_complex_types: Optional[bool] = True,
        **kwargs,
    ) -> None:
        """
        Connect to a Databricks SQL endpoint or a Databricks cluster.

        Parameters:
            :param use_sea: `bool`, optional (default is False)
                Use the SEA backend instead of the Thrift backend.
            :param use_hybrid_disposition: `bool`, optional (default is False)
                Use the hybrid disposition instead of the inline disposition.
            :param server_hostname: Databricks instance host name.
            :param http_path: Http path either to a DBSQL endpoint (e.g. /sql/1.0/endpoints/1234567890abcdef)
                or to a DBR interactive cluster (e.g. /sql/protocolv1/o/1234567890123456/1234-123456-slid123)
            :param access_token: `str`, optional
                Http Bearer access token, e.g. Databricks Personal Access Token.
                Unless if you use auth_type=`databricks-oauth` you need to pass `access_token.
                Examples:
                        ```
                         connection = sql.connect(
                            server_hostname='dbc-12345.staging.cloud.databricks.com',
                            http_path='sql/protocolv1/o/6789/12abc567',
                            access_token='dabpi12345678'
                         )
                        ```
            :param http_headers: An optional list of (k, v) pairs that will be set as Http headers on every request
            :param session_configuration: An optional dictionary of Spark session parameters. Defaults to None.
                Execute the SQL command `SET -v` to get a full list of available commands.
            :param catalog: An optional initial catalog to use. Requires DBR version 9.0+
            :param schema: An optional initial schema to use. Requires DBR version 9.0+

        Other Parameters:
            use_inline_params: `boolean` | str, optional (default is False)
                When True, parameterized calls to cursor.execute() will try to render parameter values inline with the
                query text instead of using native bound parameters supported in DBR 14.1 and above. This connector will attempt to
                sanitise parameterized inputs to prevent SQL injection.  The inline parameter approach is maintained for
                legacy purposes and will be deprecated in a future release. When this parameter is `True` you will see
                a warning log message. To suppress this log message, set `use_inline_params="silent"`.
            auth_type: `str`, optional (default is databricks-oauth if neither `access_token` nor `tls_client_cert_file` is set)
                `databricks-oauth` : to use Databricks OAuth with fine-grained permission scopes, set to `databricks-oauth`.
                `azure-oauth` : to use Microsoft Entra ID OAuth flow, set to `azure-oauth`.

            oauth_client_id: `str`, optional
                custom oauth client_id. If not specified, it will use the built-in client_id of databricks-sql-python.

            oauth_redirect_port: `int`, optional
                port of the oauth redirect uri (localhost). This is required when custom oauth client_id
                `oauth_client_id` is set

            user_agent_entry: `str`, optional
                A custom tag to append to the User-Agent header. This is typically used by partners to identify their applications.. If not specified, it will use the default user agent PyDatabricksSqlConnector

            experimental_oauth_persistence: configures preferred storage for persisting oauth tokens.
                This has to be a class implementing `OAuthPersistence`.
                When `auth_type` is set to `databricks-oauth` or `azure-oauth` without persisting the oauth token in a
                persistence storage the oauth tokens will only be maintained in memory and if the python process
                restarts the end user will have to login again.
                Note this is beta (private preview)

                For persisting the oauth token in a prod environment you should subclass and implement OAuthPersistence

                from databricks.sql.experimental.oauth_persistence import OAuthPersistence, OAuthToken
                class MyCustomImplementation(OAuthPersistence):
                    def __init__(self, file_path):
                        self._file_path = file_path

                    def persist(self, token: OAuthToken):
                        # implement this method to persist token.refresh_token and token.access_token

                    def read(self) -> Optional[OAuthToken]:
                        # implement this method to return an instance of the persisted token


                    connection = sql.connect(
                        server_hostname='dbc-12345.staging.cloud.databricks.com',
                        http_path='sql/protocolv1/o/6789/12abc567',
                        auth_type="databricks-oauth",
                        experimental_oauth_persistence=MyCustomImplementation()
                    )

                For development purpose you can use the existing `DevOnlyFilePersistence` which stores the
                raw oauth token in the provided file path. Please note this is only for development and for prod you should provide your
                own implementation of OAuthPersistence.

                Examples:
                ```
                        # for development only
                        from databricks.sql.experimental.oauth_persistence import DevOnlyFilePersistence

                        connection = sql.connect(
                            server_hostname='dbc-12345.staging.cloud.databricks.com',
                            http_path='sql/protocolv1/o/6789/12abc567',
                            auth_type="databricks-oauth",
                            experimental_oauth_persistence=DevOnlyFilePersistence("~/dev-oauth.json")
                        )
                ```
            :param _use_arrow_native_complex_types: `bool`, optional
                Controls whether a complex type field value is returned as a string or as a native Arrow type. Defaults to True.
                When True:
                    MAP is returned as List[Tuple[str, Any]]
                    STRUCT is returned as Dict[str, Any]
                    ARRAY is returned as numpy.ndarray
                When False, complex types are returned as a strings. These are generally deserializable as JSON.
        """

        # Internal arguments in **kwargs:
        # _use_cert_as_auth
        #  Use a TLS cert instead of a token
        # _enable_ssl
        #  Connect over HTTP instead of HTTPS
        # _port
        #  Which port to connect to
        # _skip_routing_headers:
        #  Don't set routing headers if set to True (for use when connecting directly to server)
        # _tls_no_verify
        #   Set to True (Boolean) to completely disable SSL verification.
        # _tls_verify_hostname
        #   Set to False (Boolean) to disable SSL hostname verification, but check certificate.
        # _tls_trusted_ca_file
        #   Set to the path of the file containing trusted CA certificates for server certificate
        #   verification. If not provide, uses system truststore.
        # _tls_client_cert_file, _tls_client_cert_key_file, _tls_client_cert_key_password
        #   Set client SSL certificate.
        #   See https://docs.python.org/3/library/ssl.html#ssl.SSLContext.load_cert_chain
        # _retry_stop_after_attempts_count
        #  The maximum number of attempts during a request retry sequence (defaults to 24)
        # _socket_timeout
        #  The timeout in seconds for socket send, recv and connect operations. Defaults to None for
        #  no timeout. Should be a positive float or integer.
        # _disable_pandas
        #  In case the deserialisation through pandas causes any issues, it can be disabled with
        #  this flag.
        # _use_arrow_native_decimals
        # Databricks runtime will return native Arrow types for decimals instead of Arrow strings
        # (True by default)
        # _use_arrow_native_timestamps
        # Databricks runtime will return native Arrow types for timestamps instead of Arrow strings
        # (True by default)
        # use_cloud_fetch
        # Enable use of cloud fetch to extract large query results in parallel via cloud storage

        logger.debug(
            "Connection.__init__(server_hostname=%s, http_path=%s)",
            server_hostname,
            http_path,
        )

        if access_token:
            access_token_kv = {"access_token": access_token}
            kwargs = {**kwargs, **access_token_kv}

        self.disable_pandas = kwargs.get("_disable_pandas", False)
        self.lz4_compression = kwargs.get("enable_query_result_lz4_compression", True)
        self.use_cloud_fetch = kwargs.get("use_cloud_fetch", True)
        self._cursors = []  # type: List[Cursor]

        self.server_telemetry_enabled = True
        self.client_telemetry_enabled = kwargs.get("enable_telemetry", False)
        self.telemetry_enabled = (
            self.client_telemetry_enabled and self.server_telemetry_enabled
        )

        self.session = Session(
            server_hostname,
            http_path,
            http_headers,
            session_configuration,
            catalog,
            schema,
            _use_arrow_native_complex_types,
            **kwargs,
        )
        self.session.open()

        self.use_inline_params = self._set_use_inline_params_with_warning(
            kwargs.get("use_inline_params", False)
        )
        self.staging_allowed_local_path = kwargs.get("staging_allowed_local_path", None)

        TelemetryClientFactory.initialize_telemetry_client(
            telemetry_enabled=self.telemetry_enabled,
            session_id_hex=self.get_session_id_hex(),
            auth_provider=self.session.auth_provider,
            host_url=self.session.host,
        )

        self._telemetry_client = TelemetryClientFactory.get_telemetry_client(
            session_id_hex=self.get_session_id_hex()
        )

        driver_connection_params = DriverConnectionParameters(
            http_path=http_path,
            mode=DatabricksClientType.THRIFT,
            host_info=HostDetails(host_url=server_hostname, port=self.session.port),
            auth_mech=TelemetryHelper.get_auth_mechanism(self.session.auth_provider),
            auth_flow=TelemetryHelper.get_auth_flow(self.session.auth_provider),
            socket_timeout=kwargs.get("_socket_timeout", None),
        )

        self._telemetry_client.export_initial_telemetry_log(
            driver_connection_params=driver_connection_params,
            user_agent=self.session.useragent_header,
        )
        self.staging_allowed_local_path = kwargs.get("staging_allowed_local_path", None)

    def _set_use_inline_params_with_warning(self, value: Union[bool, str]):
        """Valid values are True, False, and "silent"

        False: Use native parameters
        True: Use inline parameters and log a warning
        "silent": Use inline parameters and don't log a warning
        """

        if value is False:
            return False

        if value not in [True, "silent"]:
            raise ValueError(
                f"Invalid value for use_inline_params: {value}. "
                + 'Valid values are True, False, and "silent"'
            )

        if value is True:
            logger.warning(
                "Parameterised queries executed with this client will use the inline parameter approach."
                "This approach will be deprecated in a future release. Consider using native parameters."
                "Learn more: https://github.com/databricks/databricks-sql-python/tree/main/docs/parameters.md"
                'To suppress this warning, set use_inline_params="silent"'
            )

        return value

    # The ideal return type for this method is perhaps Self, but that was not added until 3.11, and we support pre-3.11 pythons, currently.
    def __enter__(self) -> "Connection":
        return self

    def __exit__(self, exc_type, exc_value, traceback):
        self.close()

    def __del__(self):
        if self.open:
            logger.debug(
                "Closing unclosed connection for session "
                "{}".format(self.get_session_id_hex())
            )
            try:
                self._close(close_cursors=False)
            except OperationalError as e:
                # Close on best-effort basis.
                logger.debug("Couldn't close unclosed connection: {}".format(e.message))

    def get_session_id(self):
        """Get the raw session ID (backend-specific)"""
        return self.session.guid

    def get_session_id_hex(self):
        """Get the session ID in hex format"""
        return self.session.guid_hex

    @staticmethod
    def server_parameterized_queries_enabled(protocolVersion):
<<<<<<< HEAD
        """Delegate to Session class static method"""
=======
        """Check if parameterized queries are enabled for the given protocol version"""
>>>>>>> e0ca0496
        return Session.server_parameterized_queries_enabled(protocolVersion)

    @property
    def protocol_version(self):
        """Get the protocol version from the Session object"""
        return self.session.protocol_version

    @staticmethod
    def get_protocol_version(openSessionResp: TOpenSessionResp):
<<<<<<< HEAD
        """Delegate to Session class static method"""
=======
        """Get the protocol version from the OpenSessionResp object"""
>>>>>>> e0ca0496
        properties = (
            {"serverProtocolVersion": openSessionResp.serverProtocolVersion}
            if openSessionResp.serverProtocolVersion
            else {}
        )
        session_id = SessionId.from_thrift_handle(
            openSessionResp.sessionHandle, properties
        )
        return Session.get_protocol_version(session_id)

    @property
    def open(self) -> bool:
        """Return whether the connection is open by checking if the session is open."""
        return self.session.is_open

    def cursor(
        self,
        arraysize: int = DEFAULT_ARRAY_SIZE,
        buffer_size_bytes: int = DEFAULT_RESULT_BUFFER_SIZE_BYTES,
        row_limit: Optional[int] = None,
    ) -> "Cursor":
        """
        Args:
            arraysize: The maximum number of rows in direct results.
            buffer_size_bytes: The maximum number of bytes in direct results.
            row_limit: The maximum number of rows in the result.

        Return a new Cursor object using the connection.

        Will throw an Error if the connection has been closed.
        """
        if not self.open:
            raise InterfaceError(
                "Cannot create cursor from closed connection",
                session_id_hex=self.get_session_id_hex(),
            )

        cursor = Cursor(
            self,
            self.session.backend,
            arraysize=arraysize,
            result_buffer_size_bytes=buffer_size_bytes,
            row_limit=row_limit,
        )
        self._cursors.append(cursor)
        return cursor

    def close(self) -> None:
        """Close the underlying session and mark all associated cursors as closed."""
        self._close()

    def _close(self, close_cursors=True) -> None:
        if close_cursors:
            for cursor in self._cursors:
                cursor.close()

        try:
            self.session.close()
        except Exception as e:
            logger.error(f"Attempt to close session raised a local exception: {e}")

        TelemetryClientFactory.close(self.get_session_id_hex())

    def commit(self):
        """No-op because Databricks does not support transactions"""
        pass

    def rollback(self):
        raise NotSupportedError(
            "Transactions are not supported on Databricks",
            session_id_hex=self.get_session_id_hex(),
        )


class Cursor:
    def __init__(
        self,
        connection: Connection,
        backend: DatabricksClient,
        result_buffer_size_bytes: int = DEFAULT_RESULT_BUFFER_SIZE_BYTES,
        arraysize: int = DEFAULT_ARRAY_SIZE,
        row_limit: Optional[int] = None,
    ) -> None:
        """
        These objects represent a database cursor, which is used to manage the context of a fetch
        operation.

        Cursors are not isolated, i.e., any changes done to the database by a cursor are immediately
        visible by other cursors or connections.
        """

<<<<<<< HEAD
        self.connection: Connection = connection

        self.rowcount: int = -1  # Return -1 as this is not supported
        self.buffer_size_bytes: int = result_buffer_size_bytes
=======
        self.connection = connection
        self.rowcount = -1  # Return -1 as this is not supported
        self.buffer_size_bytes = result_buffer_size_bytes
>>>>>>> e0ca0496
        self.active_result_set: Union[ResultSet, None] = None
        self.arraysize: int = arraysize
        self.row_limit: Optional[int] = row_limit
        # Note that Cursor closed => active result set closed, but not vice versa
<<<<<<< HEAD
        self.open: bool = True
        self.executing_command_id: Optional[CommandId] = None
        self.backend: DatabricksClient = backend
        self.active_command_id: Optional[CommandId] = None
=======
        self.open = True
        self.executing_command_id = None
        self.backend = backend
        self.active_command_id = None
>>>>>>> e0ca0496
        self.escaper = ParamEscaper()
        self.lastrowid = None

        self.ASYNC_DEFAULT_POLLING_INTERVAL = 2

    # The ideal return type for this method is perhaps Self, but that was not added until 3.11, and we support pre-3.11 pythons, currently.
    def __enter__(self) -> "Cursor":
        return self

    def __exit__(self, exc_type, exc_value, traceback):
        self.close()

    def __iter__(self):
        if self.active_result_set:
            for row in self.active_result_set:
                yield row
        else:
            raise ProgrammingError(
                "There is no active result set",
                session_id_hex=self.connection.get_session_id_hex(),
            )

    def _determine_parameter_approach(
        self, params: Optional[TParameterCollection]
    ) -> ParameterApproach:
        """Encapsulates the logic for choosing whether to send parameters in native vs inline mode

        If params is None then ParameterApproach.NONE is returned.
        If self.use_inline_params is True then inline mode is used.
        If self.use_inline_params is False, then check if the server supports them and proceed.
            Else raise an exception.

        Returns a ParameterApproach enumeration or raises an exception

        If inline approach is used when the server supports native approach, a warning is logged
        """

        if params is None:
            return ParameterApproach.NONE

        if self.connection.use_inline_params:
            return ParameterApproach.INLINE

        else:
            return ParameterApproach.NATIVE

    def _all_dbsql_parameters_are_named(self, params: List[TDbsqlParameter]) -> bool:
        """Return True if all members of the list have a non-null .name attribute"""
        return all([i.name is not None for i in params])

    def _normalize_tparametersequence(
        self, params: TParameterSequence
    ) -> List[TDbsqlParameter]:
        """Retains the same order as the input list."""

        output: List[TDbsqlParameter] = []
        for p in params:
            if isinstance(p, DbsqlParameterBase):
                output.append(p)
            else:
                output.append(dbsql_parameter_from_primitive(value=p))

        return output

    def _normalize_tparameterdict(
        self, params: TParameterDict
    ) -> List[TDbsqlParameter]:
        return [
            dbsql_parameter_from_primitive(value=value, name=name)
            for name, value in params.items()
        ]

    def _normalize_tparametercollection(
        self, params: Optional[TParameterCollection]
    ) -> List[TDbsqlParameter]:
        if params is None:
            return []
        if isinstance(params, dict):
            return self._normalize_tparameterdict(params)
        if isinstance(params, Sequence):
            return self._normalize_tparametersequence(list(params))

    def _determine_parameter_structure(
        self,
        parameters: List[TDbsqlParameter],
    ) -> ParameterStructure:
        all_named = self._all_dbsql_parameters_are_named(parameters)
        if all_named:
            return ParameterStructure.NAMED
        else:
            return ParameterStructure.POSITIONAL

    def _prepare_inline_parameters(
        self, stmt: str, params: Optional[Union[Sequence, Dict[str, Any]]]
    ) -> Tuple[str, List]:
        """Return a statement and list of native parameters to be passed to thrift_backend for execution

        :stmt:
            A string SQL query containing parameter markers of PEP-249 paramstyle `pyformat`.
            For example `%(param)s`.

        :params:
            An iterable of parameter values to be rendered inline. If passed as a Dict, the keys
            must match the names of the markers included in :stmt:. If passed as a List, its length
            must equal the count of parameter markers in :stmt:.

        Returns a tuple of:
            stmt: the passed statement with the param markers replaced by literal rendered values
            params: an empty list representing the native parameters to be passed with this query.
                The list is always empty because native parameters are never used under the inline approach
        """

        escaped_values = self.escaper.escape_args(params)
        rendered_statement = inject_parameters(stmt, escaped_values)

        return rendered_statement, NO_NATIVE_PARAMS

    def _prepare_native_parameters(
        self,
        stmt: str,
        params: List[TDbsqlParameter],
        param_structure: ParameterStructure,
    ) -> Tuple[str, List[TSparkParameter]]:
        """Return a statement and a list of native parameters to be passed to thrift_backend for execution

        :stmt:
            A string SQL query containing parameter markers of PEP-249 paramstyle `named`.
            For example `:param`.

        :params:
            An iterable of parameter values to be sent natively. If passed as a Dict, the keys
            must match the names of the markers included in :stmt:. If passed as a List, its length
            must equal the count of parameter markers in :stmt:. In list form, any member of the list
            can be wrapped in a DbsqlParameter class.

        Returns a tuple of:
            stmt: the passed statement` with the param markers replaced by literal rendered values
            params: a list of TSparkParameters that will be passed in native mode
        """

        stmt = stmt
        output = [
            p.as_tspark_param(named=param_structure == ParameterStructure.NAMED)
            for p in params
        ]

        return stmt, output

    def _close_and_clear_active_result_set(self):
        try:
            if self.active_result_set:
                self.active_result_set.close()
        finally:
            self.active_result_set = None

    def _check_not_closed(self):
        if not self.open:
            raise InterfaceError(
                "Attempting operation on closed cursor",
                session_id_hex=self.connection.get_session_id_hex(),
            )

    def _handle_staging_operation(
        self, staging_allowed_local_path: Union[None, str, List[str]]
    ):
        """Fetch the HTTP request instruction from a staging ingestion command
        and call the designated handler.

        Raise an exception if localFile is specified by the server but the localFile
        is not descended from staging_allowed_local_path.
        """

        if isinstance(staging_allowed_local_path, type(str())):
            _staging_allowed_local_paths = [staging_allowed_local_path]
        elif isinstance(staging_allowed_local_path, type(list())):
            _staging_allowed_local_paths = staging_allowed_local_path
        else:
            raise ProgrammingError(
                "You must provide at least one staging_allowed_local_path when initialising a connection to perform ingestion commands",
                session_id_hex=self.connection.get_session_id_hex(),
            )

        abs_staging_allowed_local_paths = [
            os.path.abspath(i) for i in _staging_allowed_local_paths
        ]

        assert self.active_result_set is not None
        row = self.active_result_set.fetchone()
        assert row is not None

        # Must set to None in cases where server response does not include localFile
        abs_localFile = None

        # Default to not allow staging operations
        allow_operation = False
        if getattr(row, "localFile", None):
            abs_localFile = os.path.abspath(row.localFile)
            for abs_staging_allowed_local_path in abs_staging_allowed_local_paths:
                # If the indicated local file matches at least one allowed base path, allow the operation
                if (
                    os.path.commonpath([abs_localFile, abs_staging_allowed_local_path])
                    == abs_staging_allowed_local_path
                ):
                    allow_operation = True
                else:
                    continue
            if not allow_operation:
                raise ProgrammingError(
                    "Local file operations are restricted to paths within the configured staging_allowed_local_path",
                    session_id_hex=self.connection.get_session_id_hex(),
                )

        # May be real headers, or could be json string
        headers = (
            json.loads(row.headers) if isinstance(row.headers, str) else row.headers
        )

        handler_args = {
            "presigned_url": row.presignedUrl,
            "local_file": abs_localFile,
            "headers": dict(headers) or {},
        }

        logger.debug(
            f"Attempting staging operation indicated by server: {row.operation} - {getattr(row, 'localFile', '')}"
        )

        # TODO: Create a retry loop here to re-attempt if the request times out or fails
        if row.operation == "GET":
            return self._handle_staging_get(**handler_args)
        elif row.operation == "PUT":
            return self._handle_staging_put(**handler_args)
        elif row.operation == "REMOVE":
            # Local file isn't needed to remove a remote resource
            handler_args.pop("local_file")
            return self._handle_staging_remove(**handler_args)
        else:
            raise ProgrammingError(
                f"Operation {row.operation} is not supported. "
                + "Supported operations are GET, PUT, and REMOVE",
                session_id_hex=self.connection.get_session_id_hex(),
            )

    @log_latency(StatementType.SQL)
    def _handle_staging_put(
        self, presigned_url: str, local_file: str, headers: Optional[dict] = None
    ):
        """Make an HTTP PUT request

        Raise an exception if request fails. Returns no data.
        """

        if local_file is None:
            raise ProgrammingError(
                "Cannot perform PUT without specifying a local_file",
                session_id_hex=self.connection.get_session_id_hex(),
            )

        with open(local_file, "rb") as fh:
            r = requests.put(url=presigned_url, data=fh, headers=headers)

        # fmt: off
        # Design borrowed from: https://stackoverflow.com/a/2342589/5093960

        OK = requests.codes.ok                  # 200
        CREATED = requests.codes.created        # 201
        ACCEPTED = requests.codes.accepted      # 202
        NO_CONTENT = requests.codes.no_content  # 204

        # fmt: on

        if r.status_code not in [OK, CREATED, NO_CONTENT, ACCEPTED]:
            raise OperationalError(
                f"Staging operation over HTTP was unsuccessful: {r.status_code}-{r.text}",
                session_id_hex=self.connection.get_session_id_hex(),
            )

        if r.status_code == ACCEPTED:
            logger.debug(
                f"Response code {ACCEPTED} from server indicates ingestion command was accepted "
                + "but not yet applied on the server. It's possible this command may fail later."
            )

    @log_latency(StatementType.SQL)
    def _handle_staging_get(
        self, local_file: str, presigned_url: str, headers: Optional[dict] = None
    ):
        """Make an HTTP GET request, create a local file with the received data

        Raise an exception if request fails. Returns no data.
        """

        if local_file is None:
            raise ProgrammingError(
                "Cannot perform GET without specifying a local_file",
                session_id_hex=self.connection.get_session_id_hex(),
            )

        r = requests.get(url=presigned_url, headers=headers)

        # response.ok verifies the status code is not between 400-600.
        # Any 2xx or 3xx will evaluate r.ok == True
        if not r.ok:
            raise OperationalError(
                f"Staging operation over HTTP was unsuccessful: {r.status_code}-{r.text}",
                session_id_hex=self.connection.get_session_id_hex(),
            )

        with open(local_file, "wb") as fp:
            fp.write(r.content)

    @log_latency(StatementType.SQL)
    def _handle_staging_remove(
        self, presigned_url: str, headers: Optional[dict] = None
    ):
        """Make an HTTP DELETE request to the presigned_url"""

        r = requests.delete(url=presigned_url, headers=headers)

        if not r.ok:
            raise OperationalError(
                f"Staging operation over HTTP was unsuccessful: {r.status_code}-{r.text}",
                session_id_hex=self.connection.get_session_id_hex(),
            )

    @log_latency(StatementType.QUERY)
    def execute(
        self,
        operation: str,
        parameters: Optional[TParameterCollection] = None,
        enforce_embedded_schema_correctness=False,
    ) -> "Cursor":
        """
        Execute a query and wait for execution to complete.

        The parameterisation behaviour of this method depends on which parameter approach is used:
            - With INLINE mode, parameters are rendered inline with the query text
            - With NATIVE mode (default), parameters are sent to the server separately for binding

        This behaviour is controlled by the `use_inline_params` argument passed when building a connection.

        The paramstyle for these approaches is different:

        If the connection was instantiated with use_inline_params=False (default), then parameters
        should be given in PEP-249 `named` paramstyle like :param_name. Parameters passed by positionally
        are indicated using a `?` in the query text.

        If the connection was instantiated with use_inline_params=True, then parameters
        should be given in PEP-249 `pyformat` paramstyle like %(param_name)s. Parameters passed by positionally
        are indicated using a `%s` marker in the query. Note: this approach is not recommended as it can break
        your SQL query syntax and will be removed in a future release.

        ```python
        inline_operation = "SELECT * FROM table WHERE field = %(some_value)s"
        native_operation = "SELECT * FROM table WHERE field = :some_value"
        parameters = {"some_value": "foo"}
        ```

        Both will result in the query equivalent to "SELECT * FROM table WHERE field = 'foo'
        being sent to the server

        :returns self
        """

        logger.debug(
            "Cursor.execute(operation=%s, parameters=%s)", operation, parameters
        )

        param_approach = self._determine_parameter_approach(parameters)
        if param_approach == ParameterApproach.NONE:
            prepared_params = NO_NATIVE_PARAMS
            prepared_operation = operation

        elif param_approach == ParameterApproach.INLINE:
            prepared_operation, prepared_params = self._prepare_inline_parameters(
                operation, parameters
            )
        elif param_approach == ParameterApproach.NATIVE:
            normalized_parameters = self._normalize_tparametercollection(parameters)
            param_structure = self._determine_parameter_structure(normalized_parameters)
            transformed_operation = transform_paramstyle(
                operation, normalized_parameters, param_structure
            )
            prepared_operation, prepared_params = self._prepare_native_parameters(
                transformed_operation, normalized_parameters, param_structure
            )

        self._check_not_closed()
        self._close_and_clear_active_result_set()
        self.active_result_set = self.backend.execute_command(
            operation=prepared_operation,
            session_id=self.connection.session.session_id,
            max_rows=self.arraysize,
            max_bytes=self.buffer_size_bytes,
            lz4_compression=self.connection.lz4_compression,
            cursor=self,
            use_cloud_fetch=self.connection.use_cloud_fetch,
            parameters=prepared_params,
            async_op=False,
            enforce_embedded_schema_correctness=enforce_embedded_schema_correctness,
<<<<<<< HEAD
            row_limit=self.row_limit,
=======
>>>>>>> e0ca0496
        )

        if self.active_result_set and self.active_result_set.is_staging_operation:
            self._handle_staging_operation(
                staging_allowed_local_path=self.connection.staging_allowed_local_path
            )

        return self

    @log_latency(StatementType.QUERY)
    def execute_async(
        self,
        operation: str,
        parameters: Optional[TParameterCollection] = None,
        enforce_embedded_schema_correctness=False,
    ) -> "Cursor":
        """

        Execute a query and do not wait for it to complete and just move ahead

        :param operation:
        :param parameters:
        :return:
        """

        param_approach = self._determine_parameter_approach(parameters)
        if param_approach == ParameterApproach.NONE:
            prepared_params = NO_NATIVE_PARAMS
            prepared_operation = operation

        elif param_approach == ParameterApproach.INLINE:
            prepared_operation, prepared_params = self._prepare_inline_parameters(
                operation, parameters
            )
        elif param_approach == ParameterApproach.NATIVE:
            normalized_parameters = self._normalize_tparametercollection(parameters)
            param_structure = self._determine_parameter_structure(normalized_parameters)
            transformed_operation = transform_paramstyle(
                operation, normalized_parameters, param_structure
            )
            prepared_operation, prepared_params = self._prepare_native_parameters(
                transformed_operation, normalized_parameters, param_structure
            )

        self._check_not_closed()
        self._close_and_clear_active_result_set()
        self.backend.execute_command(
            operation=prepared_operation,
            session_id=self.connection.session.session_id,
            max_rows=self.arraysize,
            max_bytes=self.buffer_size_bytes,
            lz4_compression=self.connection.lz4_compression,
            cursor=self,
            use_cloud_fetch=self.connection.use_cloud_fetch,
            parameters=prepared_params,
            async_op=True,
            enforce_embedded_schema_correctness=enforce_embedded_schema_correctness,
            row_limit=self.row_limit,
        )

        return self

    def get_query_state(self) -> CommandState:
        """
        Get the state of the async executing query or basically poll the status of the query

        :return:
        """
        self._check_not_closed()
        if self.active_command_id is None:
            raise Error("No active command to get state for")
        return self.backend.get_query_state(self.active_command_id)

    def is_query_pending(self):
        """
        Checks whether the async executing query is in pending state or not

        :return:
        """
        operation_state = self.get_query_state()
        return operation_state in [CommandState.PENDING, CommandState.RUNNING]

    def get_async_execution_result(self):
        """

        Checks for the status of the async executing query and fetches the result if the query is finished
        Otherwise it will keep polling the status of the query till there is a Not pending state
        :return:
        """
        self._check_not_closed()

        while self.is_query_pending():
            # Poll after some default time
            time.sleep(self.ASYNC_DEFAULT_POLLING_INTERVAL)

        operation_state = self.get_query_state()
        if operation_state == CommandState.SUCCEEDED:
            self.active_result_set = self.backend.get_execution_result(
                self.active_command_id, self
            )

            if self.active_result_set and self.active_result_set.is_staging_operation:
                self._handle_staging_operation(
                    staging_allowed_local_path=self.connection.staging_allowed_local_path
                )

            return self
        else:
            raise OperationalError(
                f"get_execution_result failed with Operation status {operation_state}",
                session_id_hex=self.connection.get_session_id_hex(),
            )

    def executemany(self, operation, seq_of_parameters):
        """
        Execute the operation once for every set of passed in parameters.

        This will issue N sequential request to the database where N is the length of the provided sequence.
        No optimizations of the query (like batching) will be performed.

        Only the final result set is retained.

        :returns self
        """
        for parameters in seq_of_parameters:
            self.execute(operation, parameters)
        return self

    @log_latency(StatementType.METADATA)
    def catalogs(self) -> "Cursor":
        """
        Get all available catalogs.

        :returns self
        """
        self._check_not_closed()
        self._close_and_clear_active_result_set()
        self.active_result_set = self.backend.get_catalogs(
            session_id=self.connection.session.session_id,
            max_rows=self.arraysize,
            max_bytes=self.buffer_size_bytes,
            cursor=self,
        )
        return self

    @log_latency(StatementType.METADATA)
    def schemas(
        self, catalog_name: Optional[str] = None, schema_name: Optional[str] = None
    ) -> "Cursor":
        """
        Get schemas corresponding to the catalog_name and schema_name.

        Names can contain % wildcards.
        :returns self
        """
        self._check_not_closed()
        self._close_and_clear_active_result_set()
        self.active_result_set = self.backend.get_schemas(
            session_id=self.connection.session.session_id,
            max_rows=self.arraysize,
            max_bytes=self.buffer_size_bytes,
            cursor=self,
            catalog_name=catalog_name,
            schema_name=schema_name,
        )
        return self

    @log_latency(StatementType.METADATA)
    def tables(
        self,
        catalog_name: Optional[str] = None,
        schema_name: Optional[str] = None,
        table_name: Optional[str] = None,
        table_types: Optional[List[str]] = None,
    ) -> "Cursor":
        """
        Get tables corresponding to the catalog_name, schema_name and table_name.

        Names can contain % wildcards.
        :returns self
        """
        self._check_not_closed()
        self._close_and_clear_active_result_set()

        self.active_result_set = self.backend.get_tables(
            session_id=self.connection.session.session_id,
            max_rows=self.arraysize,
            max_bytes=self.buffer_size_bytes,
            cursor=self,
            catalog_name=catalog_name,
            schema_name=schema_name,
            table_name=table_name,
            table_types=table_types,
        )
        return self

    @log_latency(StatementType.METADATA)
    def columns(
        self,
        catalog_name: Optional[str] = None,
        schema_name: Optional[str] = None,
        table_name: Optional[str] = None,
        column_name: Optional[str] = None,
    ) -> "Cursor":
        """
        Get columns corresponding to the catalog_name, schema_name, table_name and column_name.

        Names can contain % wildcards.
        :returns self
        """
        self._check_not_closed()
        self._close_and_clear_active_result_set()

        self.active_result_set = self.backend.get_columns(
            session_id=self.connection.session.session_id,
            max_rows=self.arraysize,
            max_bytes=self.buffer_size_bytes,
            cursor=self,
            catalog_name=catalog_name,
            schema_name=schema_name,
            table_name=table_name,
            column_name=column_name,
        )
        return self

    def fetchall(self) -> List[Row]:
        """
        Fetch all (remaining) rows of a query result, returning them as a sequence of sequences.

        A databricks.sql.Error (or subclass) exception is raised if the previous call to
        execute did not produce any result set or no call was issued yet.
        """
        self._check_not_closed()
        if self.active_result_set:
            return self.active_result_set.fetchall()
        else:
            raise ProgrammingError(
                "There is no active result set",
                session_id_hex=self.connection.get_session_id_hex(),
            )

    def fetchone(self) -> Optional[Row]:
        """
        Fetch the next row of a query result set, returning a single sequence, or ``None`` when
        no more data is available.

        An databricks.sql.Error (or subclass) exception is raised if the previous call to
        execute did not produce any result set or no call was issued yet.
        """
        self._check_not_closed()
        if self.active_result_set:
            return self.active_result_set.fetchone()
        else:
            raise ProgrammingError(
                "There is no active result set",
                session_id_hex=self.connection.get_session_id_hex(),
            )

    def fetchmany(self, size: int) -> List[Row]:
        """
        Fetch the next set of rows of a query result, returning a sequence of sequences (e.g. a
        list of tuples).

        An empty sequence is returned when no more rows are available.

        The number of rows to fetch per call is specified by the parameter n_rows. If it is not
        given, the cursor's arraysize determines the number of rows to be fetched. The method
        should try to fetch as many rows as indicated by the size parameter. If this is not
        possible due to the specified number of rows not being available, fewer rows may be
        returned.

        A databricks.sql.Error (or subclass) exception is raised if the previous call
        to execute did not produce any result set or no call was issued yet.
        """
        self._check_not_closed()
        if self.active_result_set:
            return self.active_result_set.fetchmany(size)
        else:
            raise ProgrammingError(
                "There is no active result set",
                session_id_hex=self.connection.get_session_id_hex(),
            )

    def fetchall_arrow(self) -> "pyarrow.Table":
        self._check_not_closed()
        if self.active_result_set:
            return self.active_result_set.fetchall_arrow()
        else:
            raise ProgrammingError(
                "There is no active result set",
                session_id_hex=self.connection.get_session_id_hex(),
            )

    def fetchmany_arrow(self, size) -> "pyarrow.Table":
        self._check_not_closed()
        if self.active_result_set:
            return self.active_result_set.fetchmany_arrow(size)
        else:
            raise ProgrammingError(
                "There is no active result set",
                session_id_hex=self.connection.get_session_id_hex(),
            )

    def cancel(self) -> None:
        """
        Cancel a running command.

        The command should be closed to free resources from the server.
        This method can be called from another thread.
        """
        if self.active_command_id is not None:
            self.backend.cancel_command(self.active_command_id)
        else:
            logger.warning(
                "Attempting to cancel a command, but there is no "
                "currently executing command"
            )

    def close(self) -> None:
        """Close cursor"""
        self.open = False
        self.active_command_id = None
        if self.active_result_set:
            self._close_and_clear_active_result_set()

    @property
    def query_id(self) -> Optional[str]:
        """
        This attribute is an identifier of last executed query.

        This attribute will be ``None`` if the cursor has not had an operation
        invoked via the execute method yet, or if cursor was closed.
        """
        if self.active_command_id is not None:
            return self.active_command_id.to_hex_guid()
        return None

    @property
    def description(self) -> Optional[List[Tuple]]:
        """
        This read-only attribute is a sequence of 7-item sequences.

        Each of these sequences contains information describing one result column:

        - name
        - type_code
        - display_size (None in current implementation)
        - internal_size (None in current implementation)
        - precision (None in current implementation)
        - scale (None in current implementation)
        - null_ok (always True in current implementation)

        This attribute will be ``None`` for operations that do not return rows or if the cursor has
        not had an operation invoked via the execute method yet.

        The ``type_code`` can be interpreted by comparing it to the Type Objects.
        """
        if self.active_result_set:
            return self.active_result_set.description
        else:
            return None

    @property
    def rownumber(self):
        """This read-only attribute should provide the current 0-based index of the cursor in the
        result set.

        The index can be seen as index of the cursor in a sequence (the result set). The next fetch
        operation will fetch the row indexed by ``rownumber`` in that sequence.
        """
        return self.active_result_set.rownumber if self.active_result_set else 0

    def setinputsizes(self, sizes):
        """Does nothing by default"""
        pass

    def setoutputsize(self, size, column=None):
        """Does nothing by default"""
        pass<|MERGE_RESOLUTION|>--- conflicted
+++ resolved
@@ -353,11 +353,7 @@
 
     @staticmethod
     def server_parameterized_queries_enabled(protocolVersion):
-<<<<<<< HEAD
-        """Delegate to Session class static method"""
-=======
         """Check if parameterized queries are enabled for the given protocol version"""
->>>>>>> e0ca0496
         return Session.server_parameterized_queries_enabled(protocolVersion)
 
     @property
@@ -367,11 +363,7 @@
 
     @staticmethod
     def get_protocol_version(openSessionResp: TOpenSessionResp):
-<<<<<<< HEAD
-        """Delegate to Session class static method"""
-=======
         """Get the protocol version from the OpenSessionResp object"""
->>>>>>> e0ca0496
         properties = (
             {"serverProtocolVersion": openSessionResp.serverProtocolVersion}
             if openSessionResp.serverProtocolVersion
@@ -463,31 +455,18 @@
         visible by other cursors or connections.
         """
 
-<<<<<<< HEAD
         self.connection: Connection = connection
 
         self.rowcount: int = -1  # Return -1 as this is not supported
         self.buffer_size_bytes: int = result_buffer_size_bytes
-=======
-        self.connection = connection
-        self.rowcount = -1  # Return -1 as this is not supported
-        self.buffer_size_bytes = result_buffer_size_bytes
->>>>>>> e0ca0496
         self.active_result_set: Union[ResultSet, None] = None
         self.arraysize: int = arraysize
         self.row_limit: Optional[int] = row_limit
         # Note that Cursor closed => active result set closed, but not vice versa
-<<<<<<< HEAD
         self.open: bool = True
         self.executing_command_id: Optional[CommandId] = None
         self.backend: DatabricksClient = backend
         self.active_command_id: Optional[CommandId] = None
-=======
-        self.open = True
-        self.executing_command_id = None
-        self.backend = backend
-        self.active_command_id = None
->>>>>>> e0ca0496
         self.escaper = ParamEscaper()
         self.lastrowid = None
 
@@ -888,10 +867,7 @@
             parameters=prepared_params,
             async_op=False,
             enforce_embedded_schema_correctness=enforce_embedded_schema_correctness,
-<<<<<<< HEAD
             row_limit=self.row_limit,
-=======
->>>>>>> e0ca0496
         )
 
         if self.active_result_set and self.active_result_set.is_staging_operation:
