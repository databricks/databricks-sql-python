import time
from typing import Dict, Tuple, List, Optional, Any, Union, Sequence
import pandas

try:
    import pyarrow
except ImportError:
    pyarrow = None
import requests
import json
import os
import decimal
from uuid import UUID

from databricks.sql import __version__
from databricks.sql import *
from databricks.sql.exc import (
    OperationalError,
    SessionAlreadyClosedError,
    CursorAlreadyClosedError,
    InterfaceError,
    NotSupportedError,
    ProgrammingError,
)

from databricks.sql.thrift_api.TCLIService import ttypes
from databricks.sql.backend.thrift_backend import ThriftDatabricksClient
from databricks.sql.backend.databricks_client import DatabricksClient
from databricks.sql.utils import (
    ExecuteResponse,
    ParamEscaper,
    inject_parameters,
    transform_paramstyle,
    ColumnTable,
    ColumnQueue,
)
from databricks.sql.parameters.native import (
    DbsqlParameterBase,
    TDbsqlParameter,
    TParameterDict,
    TParameterSequence,
    TParameterCollection,
    ParameterStructure,
    dbsql_parameter_from_primitive,
    ParameterApproach,
)

from databricks.sql.result_set import ResultSet, ThriftResultSet
from databricks.sql.types import Row, SSLOptions
from databricks.sql.auth.auth import get_python_sql_connector_auth_provider
from databricks.sql.experimental.oauth_persistence import OAuthPersistence
from databricks.sql.session import Session
from databricks.sql.backend.types import CommandId, BackendType, CommandState, SessionId

from databricks.sql.thrift_api.TCLIService.ttypes import (
    TOpenSessionResp,
    TSparkParameter,
    TOperationState,
)
from databricks.sql.telemetry.telemetry_client import (
    TelemetryHelper,
    TelemetryClientFactory,
)
from databricks.sql.telemetry.models.enums import DatabricksClientType
from databricks.sql.telemetry.models.event import (
    DriverConnectionParameters,
    HostDetails,
)
from databricks.sql.telemetry.latency_logger import log_latency
from databricks.sql.telemetry.models.enums import StatementType

logger = logging.getLogger(__name__)

if pyarrow is None:
    logger.warning(
        "[WARN] pyarrow is not installed by default since databricks-sql-connector 4.0.0,"
        "any arrow specific api (e.g. fetchmany_arrow) and cloud fetch will be disabled."
        "If you need these features, please run pip install pyarrow or pip install databricks-sql-connector[pyarrow] to install"
    )

DEFAULT_RESULT_BUFFER_SIZE_BYTES = 104857600
DEFAULT_ARRAY_SIZE = 100000

NO_NATIVE_PARAMS: List = []


class Connection:
    def __init__(
        self,
        server_hostname: str,
        http_path: str,
        access_token: Optional[str] = None,
        http_headers: Optional[List[Tuple[str, str]]] = None,
        session_configuration: Optional[Dict[str, Any]] = None,
        catalog: Optional[str] = None,
        schema: Optional[str] = None,
        _use_arrow_native_complex_types: Optional[bool] = True,
        **kwargs,
    ) -> None:
        """
        Connect to a Databricks SQL endpoint or a Databricks cluster.

        Parameters:
            :param server_hostname: Databricks instance host name.
            :param http_path: Http path either to a DBSQL endpoint (e.g. /sql/1.0/endpoints/1234567890abcdef)
                or to a DBR interactive cluster (e.g. /sql/protocolv1/o/1234567890123456/1234-123456-slid123)
            :param access_token: `str`, optional
                Http Bearer access token, e.g. Databricks Personal Access Token.
                Unless if you use auth_type=`databricks-oauth` you need to pass `access_token.
                Examples:
                        ```
                         connection = sql.connect(
                            server_hostname='dbc-12345.staging.cloud.databricks.com',
                            http_path='sql/protocolv1/o/6789/12abc567',
                            access_token='dabpi12345678'
                         )
                        ```
            :param http_headers: An optional list of (k, v) pairs that will be set as Http headers on every request
            :param session_configuration: An optional dictionary of Spark session parameters. Defaults to None.
                Execute the SQL command `SET -v` to get a full list of available commands.
            :param catalog: An optional initial catalog to use. Requires DBR version 9.0+
            :param schema: An optional initial schema to use. Requires DBR version 9.0+

        Other Parameters:
            use_inline_params: `boolean` | str, optional (default is False)
                When True, parameterized calls to cursor.execute() will try to render parameter values inline with the
                query text instead of using native bound parameters supported in DBR 14.1 and above. This connector will attempt to
                sanitise parameterized inputs to prevent SQL injection.  The inline parameter approach is maintained for
                legacy purposes and will be deprecated in a future release. When this parameter is `True` you will see
                a warning log message. To suppress this log message, set `use_inline_params="silent"`.
            auth_type: `str`, optional (default is databricks-oauth if neither `access_token` nor `tls_client_cert_file` is set)
                `databricks-oauth` : to use Databricks OAuth with fine-grained permission scopes, set to `databricks-oauth`.
                `azure-oauth` : to use Microsoft Entra ID OAuth flow, set to `azure-oauth`.

            oauth_client_id: `str`, optional
                custom oauth client_id. If not specified, it will use the built-in client_id of databricks-sql-python.

            oauth_redirect_port: `int`, optional
                port of the oauth redirect uri (localhost). This is required when custom oauth client_id
                `oauth_client_id` is set

            user_agent_entry: `str`, optional
                A custom tag to append to the User-Agent header. This is typically used by partners to identify their applications.. If not specified, it will use the default user agent PyDatabricksSqlConnector

            experimental_oauth_persistence: configures preferred storage for persisting oauth tokens.
                This has to be a class implementing `OAuthPersistence`.
                When `auth_type` is set to `databricks-oauth` or `azure-oauth` without persisting the oauth token in a
                persistence storage the oauth tokens will only be maintained in memory and if the python process
                restarts the end user will have to login again.
                Note this is beta (private preview)

                For persisting the oauth token in a prod environment you should subclass and implement OAuthPersistence

                from databricks.sql.experimental.oauth_persistence import OAuthPersistence, OAuthToken
                class MyCustomImplementation(OAuthPersistence):
                    def __init__(self, file_path):
                        self._file_path = file_path

                    def persist(self, token: OAuthToken):
                        # implement this method to persist token.refresh_token and token.access_token

                    def read(self) -> Optional[OAuthToken]:
                        # implement this method to return an instance of the persisted token


                    connection = sql.connect(
                        server_hostname='dbc-12345.staging.cloud.databricks.com',
                        http_path='sql/protocolv1/o/6789/12abc567',
                        auth_type="databricks-oauth",
                        experimental_oauth_persistence=MyCustomImplementation()
                    )

                For development purpose you can use the existing `DevOnlyFilePersistence` which stores the
                raw oauth token in the provided file path. Please note this is only for development and for prod you should provide your
                own implementation of OAuthPersistence.

                Examples:
                ```
                        # for development only
                        from databricks.sql.experimental.oauth_persistence import DevOnlyFilePersistence

                        connection = sql.connect(
                            server_hostname='dbc-12345.staging.cloud.databricks.com',
                            http_path='sql/protocolv1/o/6789/12abc567',
                            auth_type="databricks-oauth",
                            experimental_oauth_persistence=DevOnlyFilePersistence("~/dev-oauth.json")
                        )
                ```
            :param _use_arrow_native_complex_types: `bool`, optional
                Controls whether a complex type field value is returned as a string or as a native Arrow type. Defaults to True.
                When True:
                    MAP is returned as List[Tuple[str, Any]]
                    STRUCT is returned as Dict[str, Any]
                    ARRAY is returned as numpy.ndarray
                When False, complex types are returned as a strings. These are generally deserializable as JSON.
        """

        # Internal arguments in **kwargs:
        # _use_cert_as_auth
        #  Use a TLS cert instead of a token
        # _enable_ssl
        #  Connect over HTTP instead of HTTPS
        # _port
        #  Which port to connect to
        # _skip_routing_headers:
        #  Don't set routing headers if set to True (for use when connecting directly to server)
        # _tls_no_verify
        #   Set to True (Boolean) to completely disable SSL verification.
        # _tls_verify_hostname
        #   Set to False (Boolean) to disable SSL hostname verification, but check certificate.
        # _tls_trusted_ca_file
        #   Set to the path of the file containing trusted CA certificates for server certificate
        #   verification. If not provide, uses system truststore.
        # _tls_client_cert_file, _tls_client_cert_key_file, _tls_client_cert_key_password
        #   Set client SSL certificate.
        #   See https://docs.python.org/3/library/ssl.html#ssl.SSLContext.load_cert_chain
        # _retry_stop_after_attempts_count
        #  The maximum number of attempts during a request retry sequence (defaults to 24)
        # _socket_timeout
        #  The timeout in seconds for socket send, recv and connect operations. Defaults to None for
        #  no timeout. Should be a positive float or integer.
        # _disable_pandas
        #  In case the deserialisation through pandas causes any issues, it can be disabled with
        #  this flag.
        # _use_arrow_native_decimals
        # Databricks runtime will return native Arrow types for decimals instead of Arrow strings
        # (True by default)
        # _use_arrow_native_timestamps
        # Databricks runtime will return native Arrow types for timestamps instead of Arrow strings
        # (True by default)
        # use_cloud_fetch
        # Enable use of cloud fetch to extract large query results in parallel via cloud storage

        logger.debug(
            "Connection.__init__(server_hostname=%s, http_path=%s)",
            server_hostname,
            http_path,
        )

        if access_token:
            access_token_kv = {"access_token": access_token}
            kwargs = {**kwargs, **access_token_kv}

        self.disable_pandas = kwargs.get("_disable_pandas", False)
        self.lz4_compression = kwargs.get("enable_query_result_lz4_compression", True)
        self.use_cloud_fetch = kwargs.get("use_cloud_fetch", True)
        self._cursors = []  # type: List[Cursor]

<<<<<<< HEAD
        self.session = Session(
            server_hostname,
            http_path,
            http_headers,
            session_configuration,
            catalog,
            schema,
            _use_arrow_native_complex_types,
            **kwargs,
        )
        self.session.open()
=======
        self.server_telemetry_enabled = True
        self.client_telemetry_enabled = kwargs.get("enable_telemetry", False)
        self.telemetry_enabled = (
            self.client_telemetry_enabled and self.server_telemetry_enabled
        )

        try:
            self.session = Session(
                server_hostname,
                http_path,
                http_headers,
                session_configuration,
                catalog,
                schema,
                _use_arrow_native_complex_types,
                **kwargs,
            )
            self.session.open()
        except Exception as e:
            TelemetryClientFactory.connection_failure_log(
                error_name="Exception",
                error_message=str(e),
                host_url=server_hostname,
                http_path=http_path,
                port=kwargs.get("_port", 443),
                user_agent=self.session.useragent_header
                if hasattr(self, "session")
                else None,
            )
            raise e
>>>>>>> c6f4a271

        self.use_inline_params = self._set_use_inline_params_with_warning(
            kwargs.get("use_inline_params", False)
        )
        self.staging_allowed_local_path = kwargs.get("staging_allowed_local_path", None)

        self.force_enable_telemetry = kwargs.get("force_enable_telemetry", False)
        self.enable_telemetry = kwargs.get("enable_telemetry", False)
        self.telemetry_enabled = TelemetryHelper.is_telemetry_enabled(self)

        TelemetryClientFactory.initialize_telemetry_client(
            telemetry_enabled=self.telemetry_enabled,
            session_id_hex=self.get_session_id_hex(),
            auth_provider=self.session.auth_provider,
            host_url=self.session.host,
        )

        self._telemetry_client = TelemetryClientFactory.get_telemetry_client(
            session_id_hex=self.get_session_id_hex()
        )

        driver_connection_params = DriverConnectionParameters(
            http_path=http_path,
            mode=DatabricksClientType.THRIFT,
            host_info=HostDetails(host_url=server_hostname, port=self.session.port),
            auth_mech=TelemetryHelper.get_auth_mechanism(self.session.auth_provider),
            auth_flow=TelemetryHelper.get_auth_flow(self.session.auth_provider),
            socket_timeout=kwargs.get("_socket_timeout", None),
        )

        self._telemetry_client.export_initial_telemetry_log(
            driver_connection_params=driver_connection_params,
            user_agent=self.session.useragent_header,
        )

    def _set_use_inline_params_with_warning(self, value: Union[bool, str]):
        """Valid values are True, False, and "silent"

        False: Use native parameters
        True: Use inline parameters and log a warning
        "silent": Use inline parameters and don't log a warning
        """

        if value is False:
            return False

        if value not in [True, "silent"]:
            raise ValueError(
                f"Invalid value for use_inline_params: {value}. "
                + 'Valid values are True, False, and "silent"'
            )

        if value is True:
            logger.warning(
                "Parameterised queries executed with this client will use the inline parameter approach."
                "This approach will be deprecated in a future release. Consider using native parameters."
                "Learn more: https://github.com/databricks/databricks-sql-python/tree/main/docs/parameters.md"
                'To suppress this warning, set use_inline_params="silent"'
            )

        return value

    # The ideal return type for this method is perhaps Self, but that was not added until 3.11, and we support pre-3.11 pythons, currently.
    def __enter__(self) -> "Connection":
        return self

    def __exit__(self, exc_type, exc_value, traceback):
        self.close()

    def __del__(self):
        if self.open:
            logger.debug(
                "Closing unclosed connection for session "
                "{}".format(self.get_session_id_hex())
            )
            try:
                self._close(close_cursors=False)
            except OperationalError as e:
                # Close on best-effort basis.
                logger.debug("Couldn't close unclosed connection: {}".format(e.message))

    def get_session_id(self):
        """Get the raw session ID (backend-specific)"""
        return self.session.guid

    def get_session_id_hex(self):
        """Get the session ID in hex format"""
        return self.session.guid_hex

    @staticmethod
    def server_parameterized_queries_enabled(protocolVersion):
        """Check if parameterized queries are enabled for the given protocol version"""
        return Session.server_parameterized_queries_enabled(protocolVersion)

    @property
    def protocol_version(self):
        """Get the protocol version from the Session object"""
        return self.session.protocol_version

    @staticmethod
    def get_protocol_version(openSessionResp: TOpenSessionResp):
        """Get the protocol version from the OpenSessionResp object"""
        properties = (
            {"serverProtocolVersion": openSessionResp.serverProtocolVersion}
            if openSessionResp.serverProtocolVersion
            else {}
        )
        session_id = SessionId.from_thrift_handle(
            openSessionResp.sessionHandle, properties
        )
        return Session.get_protocol_version(session_id)

    @property
    def open(self) -> bool:
        """Return whether the connection is open by checking if the session is open."""
        return self.session.is_open

    def cursor(
        self,
        arraysize: int = DEFAULT_ARRAY_SIZE,
        buffer_size_bytes: int = DEFAULT_RESULT_BUFFER_SIZE_BYTES,
    ) -> "Cursor":
        """
        Return a new Cursor object using the connection.

        Will throw an Error if the connection has been closed.
        """
        if not self.open:
            raise InterfaceError(
                "Cannot create cursor from closed connection",
                session_id_hex=self.get_session_id_hex(),
            )

        cursor = Cursor(
            self,
            self.session.backend,
            arraysize=arraysize,
            result_buffer_size_bytes=buffer_size_bytes,
        )
        self._cursors.append(cursor)
        return cursor

    def close(self) -> None:
        """Close the underlying session and mark all associated cursors as closed."""
        self._close()

    def _close(self, close_cursors=True) -> None:
        if close_cursors:
            for cursor in self._cursors:
                cursor.close()

        try:
            self.session.close()
        except Exception as e:
            logger.error(f"Attempt to close session raised a local exception: {e}")

        TelemetryClientFactory.close(self.get_session_id_hex())

    def commit(self):
        """No-op because Databricks does not support transactions"""
        pass

    def rollback(self):
        raise NotSupportedError(
            "Transactions are not supported on Databricks",
            session_id_hex=self.get_session_id_hex(),
        )


class Cursor:
    def __init__(
        self,
        connection: Connection,
        backend: DatabricksClient,
        result_buffer_size_bytes: int = DEFAULT_RESULT_BUFFER_SIZE_BYTES,
        arraysize: int = DEFAULT_ARRAY_SIZE,
    ) -> None:
        """
        These objects represent a database cursor, which is used to manage the context of a fetch
        operation.

        Cursors are not isolated, i.e., any changes done to the database by a cursor are immediately
        visible by other cursors or connections.
        """

        self.connection = connection
        self.rowcount = -1  # Return -1 as this is not supported
        self.buffer_size_bytes = result_buffer_size_bytes
        self.active_result_set: Union[ResultSet, None] = None
        self.arraysize = arraysize
        # Note that Cursor closed => active result set closed, but not vice versa
        self.open = True
        self.executing_command_id = None
        self.backend = backend
        self.active_command_id = None
        self.escaper = ParamEscaper()
        self.lastrowid = None

        self.ASYNC_DEFAULT_POLLING_INTERVAL = 2

    # The ideal return type for this method is perhaps Self, but that was not added until 3.11, and we support pre-3.11 pythons, currently.
    def __enter__(self) -> "Cursor":
        return self

    def __exit__(self, exc_type, exc_value, traceback):
        self.close()

    def __iter__(self):
        if self.active_result_set:
            for row in self.active_result_set:
                yield row
        else:
            raise ProgrammingError(
                "There is no active result set",
                session_id_hex=self.connection.get_session_id_hex(),
            )

    def _determine_parameter_approach(
        self, params: Optional[TParameterCollection]
    ) -> ParameterApproach:
        """Encapsulates the logic for choosing whether to send parameters in native vs inline mode

        If params is None then ParameterApproach.NONE is returned.
        If self.use_inline_params is True then inline mode is used.
        If self.use_inline_params is False, then check if the server supports them and proceed.
            Else raise an exception.

        Returns a ParameterApproach enumeration or raises an exception

        If inline approach is used when the server supports native approach, a warning is logged
        """

        if params is None:
            return ParameterApproach.NONE

        if self.connection.use_inline_params:
            return ParameterApproach.INLINE

        else:
            return ParameterApproach.NATIVE

    def _all_dbsql_parameters_are_named(self, params: List[TDbsqlParameter]) -> bool:
        """Return True if all members of the list have a non-null .name attribute"""
        return all([i.name is not None for i in params])

    def _normalize_tparametersequence(
        self, params: TParameterSequence
    ) -> List[TDbsqlParameter]:
        """Retains the same order as the input list."""

        output: List[TDbsqlParameter] = []
        for p in params:
            if isinstance(p, DbsqlParameterBase):
                output.append(p)
            else:
                output.append(dbsql_parameter_from_primitive(value=p))

        return output

    def _normalize_tparameterdict(
        self, params: TParameterDict
    ) -> List[TDbsqlParameter]:
        return [
            dbsql_parameter_from_primitive(value=value, name=name)
            for name, value in params.items()
        ]

    def _normalize_tparametercollection(
        self, params: Optional[TParameterCollection]
    ) -> List[TDbsqlParameter]:
        if params is None:
            return []
        if isinstance(params, dict):
            return self._normalize_tparameterdict(params)
        if isinstance(params, Sequence):
            return self._normalize_tparametersequence(list(params))

    def _determine_parameter_structure(
        self,
        parameters: List[TDbsqlParameter],
    ) -> ParameterStructure:
        all_named = self._all_dbsql_parameters_are_named(parameters)
        if all_named:
            return ParameterStructure.NAMED
        else:
            return ParameterStructure.POSITIONAL

    def _prepare_inline_parameters(
        self, stmt: str, params: Optional[Union[Sequence, Dict[str, Any]]]
    ) -> Tuple[str, List]:
        """Return a statement and list of native parameters to be passed to thrift_backend for execution

        :stmt:
            A string SQL query containing parameter markers of PEP-249 paramstyle `pyformat`.
            For example `%(param)s`.

        :params:
            An iterable of parameter values to be rendered inline. If passed as a Dict, the keys
            must match the names of the markers included in :stmt:. If passed as a List, its length
            must equal the count of parameter markers in :stmt:.

        Returns a tuple of:
            stmt: the passed statement with the param markers replaced by literal rendered values
            params: an empty list representing the native parameters to be passed with this query.
                The list is always empty because native parameters are never used under the inline approach
        """

        escaped_values = self.escaper.escape_args(params)
        rendered_statement = inject_parameters(stmt, escaped_values)

        return rendered_statement, NO_NATIVE_PARAMS

    def _prepare_native_parameters(
        self,
        stmt: str,
        params: List[TDbsqlParameter],
        param_structure: ParameterStructure,
    ) -> Tuple[str, List[TSparkParameter]]:
        """Return a statement and a list of native parameters to be passed to thrift_backend for execution

        :stmt:
            A string SQL query containing parameter markers of PEP-249 paramstyle `named`.
            For example `:param`.

        :params:
            An iterable of parameter values to be sent natively. If passed as a Dict, the keys
            must match the names of the markers included in :stmt:. If passed as a List, its length
            must equal the count of parameter markers in :stmt:. In list form, any member of the list
            can be wrapped in a DbsqlParameter class.

        Returns a tuple of:
            stmt: the passed statement` with the param markers replaced by literal rendered values
            params: a list of TSparkParameters that will be passed in native mode
        """

        stmt = stmt
        output = [
            p.as_tspark_param(named=param_structure == ParameterStructure.NAMED)
            for p in params
        ]

        return stmt, output

    def _close_and_clear_active_result_set(self):
        try:
            if self.active_result_set:
                self.active_result_set.close()
        finally:
            self.active_result_set = None

    def _check_not_closed(self):
        if not self.open:
            raise InterfaceError(
                "Attempting operation on closed cursor",
                session_id_hex=self.connection.get_session_id_hex(),
            )

    def _handle_staging_operation(
        self, staging_allowed_local_path: Union[None, str, List[str]]
    ):
        """Fetch the HTTP request instruction from a staging ingestion command
        and call the designated handler.

        Raise an exception if localFile is specified by the server but the localFile
        is not descended from staging_allowed_local_path.
        """

        if isinstance(staging_allowed_local_path, type(str())):
            _staging_allowed_local_paths = [staging_allowed_local_path]
        elif isinstance(staging_allowed_local_path, type(list())):
            _staging_allowed_local_paths = staging_allowed_local_path
        else:
            raise ProgrammingError(
                "You must provide at least one staging_allowed_local_path when initialising a connection to perform ingestion commands",
                session_id_hex=self.connection.get_session_id_hex(),
            )

        abs_staging_allowed_local_paths = [
            os.path.abspath(i) for i in _staging_allowed_local_paths
        ]

        assert self.active_result_set is not None
        row = self.active_result_set.fetchone()
        assert row is not None

        # Must set to None in cases where server response does not include localFile
        abs_localFile = None

        # Default to not allow staging operations
        allow_operation = False
        if getattr(row, "localFile", None):
            abs_localFile = os.path.abspath(row.localFile)
            for abs_staging_allowed_local_path in abs_staging_allowed_local_paths:
                # If the indicated local file matches at least one allowed base path, allow the operation
                if (
                    os.path.commonpath([abs_localFile, abs_staging_allowed_local_path])
                    == abs_staging_allowed_local_path
                ):
                    allow_operation = True
                else:
                    continue
            if not allow_operation:
                raise ProgrammingError(
                    "Local file operations are restricted to paths within the configured staging_allowed_local_path",
                    session_id_hex=self.connection.get_session_id_hex(),
                )

        # May be real headers, or could be json string
        headers = (
            json.loads(row.headers) if isinstance(row.headers, str) else row.headers
        )

        handler_args = {
            "presigned_url": row.presignedUrl,
            "local_file": abs_localFile,
            "headers": dict(headers) or {},
        }

        logger.debug(
            f"Attempting staging operation indicated by server: {row.operation} - {getattr(row, 'localFile', '')}"
        )

        # TODO: Create a retry loop here to re-attempt if the request times out or fails
        if row.operation == "GET":
            return self._handle_staging_get(**handler_args)
        elif row.operation == "PUT":
            return self._handle_staging_put(**handler_args)
        elif row.operation == "REMOVE":
            # Local file isn't needed to remove a remote resource
            handler_args.pop("local_file")
            return self._handle_staging_remove(**handler_args)
        else:
            raise ProgrammingError(
                f"Operation {row.operation} is not supported. "
                + "Supported operations are GET, PUT, and REMOVE",
                session_id_hex=self.connection.get_session_id_hex(),
            )

    @log_latency(StatementType.SQL)
    def _handle_staging_put(
        self, presigned_url: str, local_file: str, headers: Optional[dict] = None
    ):
        """Make an HTTP PUT request

        Raise an exception if request fails. Returns no data.
        """

        if local_file is None:
            raise ProgrammingError(
                "Cannot perform PUT without specifying a local_file",
                session_id_hex=self.connection.get_session_id_hex(),
            )

        with open(local_file, "rb") as fh:
            r = requests.put(url=presigned_url, data=fh, headers=headers)

        # fmt: off
        # Design borrowed from: https://stackoverflow.com/a/2342589/5093960

        OK = requests.codes.ok                  # 200
        CREATED = requests.codes.created        # 201
        ACCEPTED = requests.codes.accepted      # 202
        NO_CONTENT = requests.codes.no_content  # 204

        # fmt: on

        if r.status_code not in [OK, CREATED, NO_CONTENT, ACCEPTED]:
            raise OperationalError(
                f"Staging operation over HTTP was unsuccessful: {r.status_code}-{r.text}",
                session_id_hex=self.connection.get_session_id_hex(),
            )

        if r.status_code == ACCEPTED:
            logger.debug(
                f"Response code {ACCEPTED} from server indicates ingestion command was accepted "
                + "but not yet applied on the server. It's possible this command may fail later."
            )

    @log_latency(StatementType.SQL)
    def _handle_staging_get(
        self, local_file: str, presigned_url: str, headers: Optional[dict] = None
    ):
        """Make an HTTP GET request, create a local file with the received data

        Raise an exception if request fails. Returns no data.
        """

        if local_file is None:
            raise ProgrammingError(
                "Cannot perform GET without specifying a local_file",
                session_id_hex=self.connection.get_session_id_hex(),
            )

        r = requests.get(url=presigned_url, headers=headers)

        # response.ok verifies the status code is not between 400-600.
        # Any 2xx or 3xx will evaluate r.ok == True
        if not r.ok:
            raise OperationalError(
                f"Staging operation over HTTP was unsuccessful: {r.status_code}-{r.text}",
                session_id_hex=self.connection.get_session_id_hex(),
            )

        with open(local_file, "wb") as fp:
            fp.write(r.content)

    @log_latency(StatementType.SQL)
    def _handle_staging_remove(
        self, presigned_url: str, headers: Optional[dict] = None
    ):
        """Make an HTTP DELETE request to the presigned_url"""

        r = requests.delete(url=presigned_url, headers=headers)

        if not r.ok:
            raise OperationalError(
                f"Staging operation over HTTP was unsuccessful: {r.status_code}-{r.text}",
                session_id_hex=self.connection.get_session_id_hex(),
            )

    @log_latency(StatementType.QUERY)
    def execute(
        self,
        operation: str,
        parameters: Optional[TParameterCollection] = None,
        enforce_embedded_schema_correctness=False,
    ) -> "Cursor":
        """
        Execute a query and wait for execution to complete.

        The parameterisation behaviour of this method depends on which parameter approach is used:
            - With INLINE mode, parameters are rendered inline with the query text
            - With NATIVE mode (default), parameters are sent to the server separately for binding

        This behaviour is controlled by the `use_inline_params` argument passed when building a connection.

        The paramstyle for these approaches is different:

        If the connection was instantiated with use_inline_params=False (default), then parameters
        should be given in PEP-249 `named` paramstyle like :param_name. Parameters passed by positionally
        are indicated using a `?` in the query text.

        If the connection was instantiated with use_inline_params=True, then parameters
        should be given in PEP-249 `pyformat` paramstyle like %(param_name)s. Parameters passed by positionally
        are indicated using a `%s` marker in the query. Note: this approach is not recommended as it can break
        your SQL query syntax and will be removed in a future release.

        ```python
        inline_operation = "SELECT * FROM table WHERE field = %(some_value)s"
        native_operation = "SELECT * FROM table WHERE field = :some_value"
        parameters = {"some_value": "foo"}
        ```

        Both will result in the query equivalent to "SELECT * FROM table WHERE field = 'foo'
        being sent to the server

        :returns self
        """

        logger.debug(
            "Cursor.execute(operation=%s, parameters=%s)", operation, parameters
        )

        param_approach = self._determine_parameter_approach(parameters)
        if param_approach == ParameterApproach.NONE:
            prepared_params = NO_NATIVE_PARAMS
            prepared_operation = operation

        elif param_approach == ParameterApproach.INLINE:
            prepared_operation, prepared_params = self._prepare_inline_parameters(
                operation, parameters
            )
        elif param_approach == ParameterApproach.NATIVE:
            normalized_parameters = self._normalize_tparametercollection(parameters)
            param_structure = self._determine_parameter_structure(normalized_parameters)
            transformed_operation = transform_paramstyle(
                operation, normalized_parameters, param_structure
            )
            prepared_operation, prepared_params = self._prepare_native_parameters(
                transformed_operation, normalized_parameters, param_structure
            )

        self._check_not_closed()
        self._close_and_clear_active_result_set()
        self.active_result_set = self.backend.execute_command(
            operation=prepared_operation,
            session_id=self.connection.session.session_id,
            max_rows=self.arraysize,
            max_bytes=self.buffer_size_bytes,
            lz4_compression=self.connection.lz4_compression,
            cursor=self,
            use_cloud_fetch=self.connection.use_cloud_fetch,
            parameters=prepared_params,
            async_op=False,
            enforce_embedded_schema_correctness=enforce_embedded_schema_correctness,
        )

        if self.active_result_set and self.active_result_set.is_staging_operation:
            self._handle_staging_operation(
                staging_allowed_local_path=self.connection.staging_allowed_local_path
            )

        return self

    @log_latency(StatementType.QUERY)
    def execute_async(
        self,
        operation: str,
        parameters: Optional[TParameterCollection] = None,
        enforce_embedded_schema_correctness=False,
    ) -> "Cursor":
        """

        Execute a query and do not wait for it to complete and just move ahead

        :param operation:
        :param parameters:
        :return:
        """

        param_approach = self._determine_parameter_approach(parameters)
        if param_approach == ParameterApproach.NONE:
            prepared_params = NO_NATIVE_PARAMS
            prepared_operation = operation

        elif param_approach == ParameterApproach.INLINE:
            prepared_operation, prepared_params = self._prepare_inline_parameters(
                operation, parameters
            )
        elif param_approach == ParameterApproach.NATIVE:
            normalized_parameters = self._normalize_tparametercollection(parameters)
            param_structure = self._determine_parameter_structure(normalized_parameters)
            transformed_operation = transform_paramstyle(
                operation, normalized_parameters, param_structure
            )
            prepared_operation, prepared_params = self._prepare_native_parameters(
                transformed_operation, normalized_parameters, param_structure
            )

        self._check_not_closed()
        self._close_and_clear_active_result_set()
        self.backend.execute_command(
            operation=prepared_operation,
            session_id=self.connection.session.session_id,
            max_rows=self.arraysize,
            max_bytes=self.buffer_size_bytes,
            lz4_compression=self.connection.lz4_compression,
            cursor=self,
            use_cloud_fetch=self.connection.use_cloud_fetch,
            parameters=prepared_params,
            async_op=True,
            enforce_embedded_schema_correctness=enforce_embedded_schema_correctness,
        )

        return self

    def get_query_state(self) -> CommandState:
        """
        Get the state of the async executing query or basically poll the status of the query

        :return:
        """
        self._check_not_closed()
        if self.active_command_id is None:
            raise Error("No active command to get state for")
        return self.backend.get_query_state(self.active_command_id)

    def is_query_pending(self):
        """
        Checks whether the async executing query is in pending state or not

        :return:
        """
        operation_state = self.get_query_state()
        return operation_state in [CommandState.PENDING, CommandState.RUNNING]

    def get_async_execution_result(self):
        """

        Checks for the status of the async executing query and fetches the result if the query is finished
        Otherwise it will keep polling the status of the query till there is a Not pending state
        :return:
        """
        self._check_not_closed()

        while self.is_query_pending():
            # Poll after some default time
            time.sleep(self.ASYNC_DEFAULT_POLLING_INTERVAL)

        operation_state = self.get_query_state()
        if operation_state == CommandState.SUCCEEDED:
            self.active_result_set = self.backend.get_execution_result(
                self.active_command_id, self
            )

            if self.active_result_set and self.active_result_set.is_staging_operation:
                self._handle_staging_operation(
                    staging_allowed_local_path=self.connection.staging_allowed_local_path
                )

            return self
        else:
            raise OperationalError(
                f"get_execution_result failed with Operation status {operation_state}",
                session_id_hex=self.connection.get_session_id_hex(),
            )

    def executemany(self, operation, seq_of_parameters):
        """
        Execute the operation once for every set of passed in parameters.

        This will issue N sequential request to the database where N is the length of the provided sequence.
        No optimizations of the query (like batching) will be performed.

        Only the final result set is retained.

        :returns self
        """
        for parameters in seq_of_parameters:
            self.execute(operation, parameters)
        return self

    @log_latency(StatementType.METADATA)
    def catalogs(self) -> "Cursor":
        """
        Get all available catalogs.

        :returns self
        """
        self._check_not_closed()
        self._close_and_clear_active_result_set()
        self.active_result_set = self.backend.get_catalogs(
            session_id=self.connection.session.session_id,
            max_rows=self.arraysize,
            max_bytes=self.buffer_size_bytes,
            cursor=self,
        )
        return self

    @log_latency(StatementType.METADATA)
    def schemas(
        self, catalog_name: Optional[str] = None, schema_name: Optional[str] = None
    ) -> "Cursor":
        """
        Get schemas corresponding to the catalog_name and schema_name.

        Names can contain % wildcards.
        :returns self
        """
        self._check_not_closed()
        self._close_and_clear_active_result_set()
        self.active_result_set = self.backend.get_schemas(
            session_id=self.connection.session.session_id,
            max_rows=self.arraysize,
            max_bytes=self.buffer_size_bytes,
            cursor=self,
            catalog_name=catalog_name,
            schema_name=schema_name,
        )
        return self

    @log_latency(StatementType.METADATA)
    def tables(
        self,
        catalog_name: Optional[str] = None,
        schema_name: Optional[str] = None,
        table_name: Optional[str] = None,
        table_types: Optional[List[str]] = None,
    ) -> "Cursor":
        """
        Get tables corresponding to the catalog_name, schema_name and table_name.

        Names can contain % wildcards.
        :returns self
        """
        self._check_not_closed()
        self._close_and_clear_active_result_set()

        self.active_result_set = self.backend.get_tables(
            session_id=self.connection.session.session_id,
            max_rows=self.arraysize,
            max_bytes=self.buffer_size_bytes,
            cursor=self,
            catalog_name=catalog_name,
            schema_name=schema_name,
            table_name=table_name,
            table_types=table_types,
        )
        return self

    @log_latency(StatementType.METADATA)
    def columns(
        self,
        catalog_name: Optional[str] = None,
        schema_name: Optional[str] = None,
        table_name: Optional[str] = None,
        column_name: Optional[str] = None,
    ) -> "Cursor":
        """
        Get columns corresponding to the catalog_name, schema_name, table_name and column_name.

        Names can contain % wildcards.
        :returns self
        """
        self._check_not_closed()
        self._close_and_clear_active_result_set()

        self.active_result_set = self.backend.get_columns(
            session_id=self.connection.session.session_id,
            max_rows=self.arraysize,
            max_bytes=self.buffer_size_bytes,
            cursor=self,
            catalog_name=catalog_name,
            schema_name=schema_name,
            table_name=table_name,
            column_name=column_name,
        )
        return self

    def fetchall(self) -> List[Row]:
        """
        Fetch all (remaining) rows of a query result, returning them as a sequence of sequences.

        A databricks.sql.Error (or subclass) exception is raised if the previous call to
        execute did not produce any result set or no call was issued yet.
        """
        self._check_not_closed()
        if self.active_result_set:
            return self.active_result_set.fetchall()
        else:
            raise ProgrammingError(
                "There is no active result set",
                session_id_hex=self.connection.get_session_id_hex(),
            )

    def fetchone(self) -> Optional[Row]:
        """
        Fetch the next row of a query result set, returning a single sequence, or ``None`` when
        no more data is available.

        An databricks.sql.Error (or subclass) exception is raised if the previous call to
        execute did not produce any result set or no call was issued yet.
        """
        self._check_not_closed()
        if self.active_result_set:
            return self.active_result_set.fetchone()
        else:
            raise ProgrammingError(
                "There is no active result set",
                session_id_hex=self.connection.get_session_id_hex(),
            )

    def fetchmany(self, size: int) -> List[Row]:
        """
        Fetch the next set of rows of a query result, returning a sequence of sequences (e.g. a
        list of tuples).

        An empty sequence is returned when no more rows are available.

        The number of rows to fetch per call is specified by the parameter n_rows. If it is not
        given, the cursor's arraysize determines the number of rows to be fetched. The method
        should try to fetch as many rows as indicated by the size parameter. If this is not
        possible due to the specified number of rows not being available, fewer rows may be
        returned.

        A databricks.sql.Error (or subclass) exception is raised if the previous call
        to execute did not produce any result set or no call was issued yet.
        """
        self._check_not_closed()
        if self.active_result_set:
            return self.active_result_set.fetchmany(size)
        else:
            raise ProgrammingError(
                "There is no active result set",
                session_id_hex=self.connection.get_session_id_hex(),
            )

    def fetchall_arrow(self) -> "pyarrow.Table":
        self._check_not_closed()
        if self.active_result_set:
            return self.active_result_set.fetchall_arrow()
        else:
            raise ProgrammingError(
                "There is no active result set",
                session_id_hex=self.connection.get_session_id_hex(),
            )

    def fetchmany_arrow(self, size) -> "pyarrow.Table":
        self._check_not_closed()
        if self.active_result_set:
            return self.active_result_set.fetchmany_arrow(size)
        else:
            raise ProgrammingError(
                "There is no active result set",
                session_id_hex=self.connection.get_session_id_hex(),
            )

    def cancel(self) -> None:
        """
        Cancel a running command.

        The command should be closed to free resources from the server.
        This method can be called from another thread.
        """
        if self.active_command_id is not None:
            self.backend.cancel_command(self.active_command_id)
        else:
            logger.warning(
                "Attempting to cancel a command, but there is no "
                "currently executing command"
            )

    def close(self) -> None:
        """Close cursor"""
        self.open = False
        self.active_command_id = None
        if self.active_result_set:
            self._close_and_clear_active_result_set()

    @property
    def query_id(self) -> Optional[str]:
        """
        This attribute is an identifier of last executed query.

        This attribute will be ``None`` if the cursor has not had an operation
        invoked via the execute method yet, or if cursor was closed.
        """
        if self.active_command_id is not None:
            return self.active_command_id.to_hex_guid()
        return None

    @property
    def description(self) -> Optional[List[Tuple]]:
        """
        This read-only attribute is a sequence of 7-item sequences.

        Each of these sequences contains information describing one result column:

        - name
        - type_code
        - display_size (None in current implementation)
        - internal_size (None in current implementation)
        - precision (None in current implementation)
        - scale (None in current implementation)
        - null_ok (always True in current implementation)

        This attribute will be ``None`` for operations that do not return rows or if the cursor has
        not had an operation invoked via the execute method yet.

        The ``type_code`` can be interpreted by comparing it to the Type Objects.
        """
        if self.active_result_set:
            return self.active_result_set.description
        else:
            return None

    @property
    def rownumber(self):
        """This read-only attribute should provide the current 0-based index of the cursor in the
        result set.

        The index can be seen as index of the cursor in a sequence (the result set). The next fetch
        operation will fetch the row indexed by ``rownumber`` in that sequence.
        """
        return self.active_result_set.rownumber if self.active_result_set else 0

    def setinputsizes(self, sizes):
        """Does nothing by default"""
        pass

    def setoutputsize(self, size, column=None):
        """Does nothing by default"""
        pass<|MERGE_RESOLUTION|>--- conflicted
+++ resolved
@@ -246,25 +246,6 @@
         self.use_cloud_fetch = kwargs.get("use_cloud_fetch", True)
         self._cursors = []  # type: List[Cursor]
 
-<<<<<<< HEAD
-        self.session = Session(
-            server_hostname,
-            http_path,
-            http_headers,
-            session_configuration,
-            catalog,
-            schema,
-            _use_arrow_native_complex_types,
-            **kwargs,
-        )
-        self.session.open()
-=======
-        self.server_telemetry_enabled = True
-        self.client_telemetry_enabled = kwargs.get("enable_telemetry", False)
-        self.telemetry_enabled = (
-            self.client_telemetry_enabled and self.server_telemetry_enabled
-        )
-
         try:
             self.session = Session(
                 server_hostname,
@@ -289,7 +270,6 @@
                 else None,
             )
             raise e
->>>>>>> c6f4a271
 
         self.use_inline_params = self._set_use_inline_params_with_warning(
             kwargs.get("use_inline_params", False)
