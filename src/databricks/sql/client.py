--- conflicted
+++ resolved
@@ -243,25 +243,8 @@
 
         self.disable_pandas = kwargs.get("_disable_pandas", False)
         self.lz4_compression = kwargs.get("enable_query_result_lz4_compression", True)
-<<<<<<< HEAD
-
-        try:
-            auth_provider = get_python_sql_connector_auth_provider(
-                server_hostname, **kwargs
-            )
-        except Exception as e:
-            TelemetryClientFactory.connection_failure_log(
-                error_name=e.__class__.__name__,
-                error_message=str(e),
-                host_url=self.host,
-                http_path=http_path,
-                port=self.port,
-            )
-            raise e
-=======
         self.use_cloud_fetch = kwargs.get("use_cloud_fetch", True)
         self._cursors = []  # type: List[Cursor]
->>>>>>> ba1eab37
 
         self.server_telemetry_enabled = True
         self.client_telemetry_enabled = kwargs.get("enable_telemetry", False)
@@ -269,70 +252,6 @@
             self.client_telemetry_enabled and self.server_telemetry_enabled
         )
 
-<<<<<<< HEAD
-        user_agent_entry = kwargs.get("user_agent_entry")
-        if user_agent_entry is None:
-            user_agent_entry = kwargs.get("_user_agent_entry")
-            if user_agent_entry is not None:
-                logger.warning(
-                    "[WARN] Parameter '_user_agent_entry' is deprecated; use 'user_agent_entry' instead. "
-                    "This parameter will be removed in the upcoming releases."
-                )
-
-        if user_agent_entry:
-            useragent_header = "{}/{} ({})".format(
-                USER_AGENT_NAME, __version__, user_agent_entry
-            )
-        else:
-            useragent_header = "{}/{}".format(USER_AGENT_NAME, __version__)
-
-        base_headers = [("User-Agent", useragent_header)]
-
-        self._ssl_options = SSLOptions(
-            # Double negation is generally a bad thing, but we have to keep backward compatibility
-            tls_verify=not kwargs.get(
-                "_tls_no_verify", False
-            ),  # by default - verify cert and host
-            tls_verify_hostname=kwargs.get("_tls_verify_hostname", True),
-            tls_trusted_ca_file=kwargs.get("_tls_trusted_ca_file"),
-            tls_client_cert_file=kwargs.get("_tls_client_cert_file"),
-            tls_client_cert_key_file=kwargs.get("_tls_client_cert_key_file"),
-            tls_client_cert_key_password=kwargs.get("_tls_client_cert_key_password"),
-        )
-
-        try:
-            self.thrift_backend = ThriftBackend(
-                self.host,
-                self.port,
-                http_path,
-                (http_headers or []) + base_headers,
-                auth_provider,
-                ssl_options=self._ssl_options,
-                _use_arrow_native_complex_types=_use_arrow_native_complex_types,
-                **kwargs,
-            )
-
-            self._open_session_resp = self.thrift_backend.open_session(
-                session_configuration, catalog, schema
-            )
-        except Exception as e:
-            TelemetryClientFactory.connection_failure_log(
-                error_name=e.__class__.__name__,
-                error_message=str(e),
-                host_url=self.host,
-                http_path=http_path,
-                port=self.port,
-                user_agent=useragent_header,
-            )
-            raise e
-
-        self._session_handle = self._open_session_resp.sessionHandle
-        self.protocol_version = self.get_protocol_version(self._open_session_resp)
-        self.use_cloud_fetch = kwargs.get("use_cloud_fetch", True)
-        self.open = True
-        logger.info("Successfully opened session " + str(self.get_session_id_hex()))
-        self._cursors = []  # type: List[Cursor]
-=======
         self.session = Session(
             server_hostname,
             http_path,
@@ -344,7 +263,6 @@
             **kwargs,
         )
         self.session.open()
->>>>>>> ba1eab37
 
         self.use_inline_params = self._set_use_inline_params_with_warning(
             kwargs.get("use_inline_params", False)
