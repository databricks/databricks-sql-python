--- conflicted
+++ resolved
@@ -244,15 +244,12 @@
         self.use_cloud_fetch = kwargs.get("use_cloud_fetch", True)
         self._cursors = []  # type: List[Cursor]
 
-<<<<<<< HEAD
-=======
         self.server_telemetry_enabled = True
         self.client_telemetry_enabled = kwargs.get("enable_telemetry", False)
         self.telemetry_enabled = (
             self.client_telemetry_enabled and self.server_telemetry_enabled
         )
 
->>>>>>> 9b1b1f55
         self.session = Session(
             server_hostname,
             http_path,
@@ -262,10 +259,6 @@
             schema,
             _use_arrow_native_complex_types,
             **kwargs,
-<<<<<<< HEAD
-        )
-        self.session.open()
-=======
         )
         self.session.open()
 
@@ -284,7 +277,6 @@
         self._telemetry_client = TelemetryClientFactory.get_telemetry_client(
             session_id_hex=self.get_session_id_hex()
         )
->>>>>>> 9b1b1f55
 
         driver_connection_params = DriverConnectionParameters(
             http_path=http_path,
@@ -349,19 +341,11 @@
 
     def get_session_id(self):
         """Get the raw session ID (backend-specific)"""
-<<<<<<< HEAD
-        return self.session.get_id()
-
-    def get_session_id_hex(self):
-        """Get the session ID in hex format"""
-        return self.session.get_id_hex()
-=======
         return self.session.guid
 
     def get_session_id_hex(self):
         """Get the session ID in hex format"""
         return self.session.guid_hex
->>>>>>> 9b1b1f55
 
     @staticmethod
     def server_parameterized_queries_enabled(protocolVersion):
@@ -435,13 +419,9 @@
         try:
             self.session.close()
         except Exception as e:
-<<<<<<< HEAD
-            logger.error(f"Attempt to close session raised an exception: {e}")
-=======
             logger.error(f"Attempt to close session raised a local exception: {e}")
 
         TelemetryClientFactory.close(self.get_session_id_hex())
->>>>>>> 9b1b1f55
 
     def commit(self):
         """No-op because Databricks does not support transactions"""
@@ -471,31 +451,18 @@
         visible by other cursors or connections.
         """
 
-<<<<<<< HEAD
         self.connection: Connection = connection
 
         self.rowcount: int = -1  # Return -1 as this is not supported
         self.buffer_size_bytes: int = result_buffer_size_bytes
-=======
-        self.connection = connection
-        self.rowcount = -1  # Return -1 as this is not supported
-        self.buffer_size_bytes = result_buffer_size_bytes
->>>>>>> 9b1b1f55
         self.active_result_set: Union[ResultSet, None] = None
         self.arraysize: int = arraysize
         self.row_limit: Optional[int] = row_limit
         # Note that Cursor closed => active result set closed, but not vice versa
-<<<<<<< HEAD
         self.open: bool = True
         self.executing_command_id: Optional[CommandId] = None
         self.backend: DatabricksClient = backend
         self.active_command_id: Optional[CommandId] = None
-=======
-        self.open = True
-        self.executing_command_id = None
-        self.backend = backend
-        self.active_command_id = None
->>>>>>> 9b1b1f55
         self.escaper = ParamEscaper()
         self.lastrowid = None
 
@@ -887,11 +854,7 @@
         self._close_and_clear_active_result_set()
         self.active_result_set = self.backend.execute_command(
             operation=prepared_operation,
-<<<<<<< HEAD
-            session_id=self.connection.session.get_session_id(),
-=======
             session_id=self.connection.session.session_id,
->>>>>>> 9b1b1f55
             max_rows=self.arraysize,
             max_bytes=self.buffer_size_bytes,
             lz4_compression=self.connection.lz4_compression,
@@ -900,10 +863,7 @@
             parameters=prepared_params,
             async_op=False,
             enforce_embedded_schema_correctness=enforce_embedded_schema_correctness,
-<<<<<<< HEAD
             row_limit=self.row_limit,
-=======
->>>>>>> 9b1b1f55
         )
 
         if self.active_result_set and self.active_result_set.is_staging_operation:
@@ -952,11 +912,7 @@
         self._close_and_clear_active_result_set()
         self.backend.execute_command(
             operation=prepared_operation,
-<<<<<<< HEAD
-            session_id=self.connection.session.get_session_id(),
-=======
             session_id=self.connection.session.session_id,
->>>>>>> 9b1b1f55
             max_rows=self.arraysize,
             max_bytes=self.buffer_size_bytes,
             lz4_compression=self.connection.lz4_compression,
@@ -1046,11 +1002,7 @@
         self._check_not_closed()
         self._close_and_clear_active_result_set()
         self.active_result_set = self.backend.get_catalogs(
-<<<<<<< HEAD
-            session_id=self.connection.session.get_session_id(),
-=======
             session_id=self.connection.session.session_id,
->>>>>>> 9b1b1f55
             max_rows=self.arraysize,
             max_bytes=self.buffer_size_bytes,
             cursor=self,
@@ -1070,11 +1022,7 @@
         self._check_not_closed()
         self._close_and_clear_active_result_set()
         self.active_result_set = self.backend.get_schemas(
-<<<<<<< HEAD
-            session_id=self.connection.session.get_session_id(),
-=======
             session_id=self.connection.session.session_id,
->>>>>>> 9b1b1f55
             max_rows=self.arraysize,
             max_bytes=self.buffer_size_bytes,
             cursor=self,
@@ -1101,11 +1049,7 @@
         self._close_and_clear_active_result_set()
 
         self.active_result_set = self.backend.get_tables(
-<<<<<<< HEAD
-            session_id=self.connection.session.get_session_id(),
-=======
             session_id=self.connection.session.session_id,
->>>>>>> 9b1b1f55
             max_rows=self.arraysize,
             max_bytes=self.buffer_size_bytes,
             cursor=self,
@@ -1134,11 +1078,7 @@
         self._close_and_clear_active_result_set()
 
         self.active_result_set = self.backend.get_columns(
-<<<<<<< HEAD
-            session_id=self.connection.session.get_session_id(),
-=======
             session_id=self.connection.session.session_id,
->>>>>>> 9b1b1f55
             max_rows=self.arraysize,
             max_bytes=self.buffer_size_bytes,
             cursor=self,
